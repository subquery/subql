--- conflicted
+++ resolved
@@ -5,14 +5,12 @@
 and this project adheres to [Semantic Versioning](https://semver.org/spec/v2.0.0.html).
 
 ## [Unreleased]
+### Changed
+- WS libarary with support for graphiql (#2600)
 
 ## [2.16.0] - 2024-11-22
 ### Changed
 - Update the playground to the latest GraphiQL (#2588)
-<<<<<<< HEAD
-- WS libarary with support for graphiql (#2600)
-=======
->>>>>>> b4306c15
 
 ### Added
 - Support for historical indexing by timestamp as well as block height (#2584)
