--- conflicted
+++ resolved
@@ -113,7 +113,6 @@
         type: 'boolean',
         default: false,
       },
-<<<<<<< HEAD
       'pg-ca': {
         demandOption: false,
         describe:
@@ -130,13 +129,12 @@
         describe:
           'Postgres client certificate - Path to client certificate e.g /path/to/client-certificates/postgresql.crt',
         type: 'string',
-=======
+      },
       'dictionary-optimisation': {
         demandOption: false,
         describe: 'Dictionary optimisation',
         type: 'boolean',
         default: false,
->>>>>>> b1df9657
       },
     });
 }
