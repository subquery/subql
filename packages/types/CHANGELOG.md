--- conflicted
+++ resolved
@@ -6,14 +6,11 @@
 
 ## [Unreleased]
 
-<<<<<<< HEAD
 ## Changed
 - Enable strict mode for the other packages.
-=======
 ## [3.8.0] - 2024-07-01
 ### Changed
 - Bump version with `@subql/types-core`
->>>>>>> fa632229
 
 ## [3.7.0] - 2024-06-21
 ### Changed
