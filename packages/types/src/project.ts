// Copyright 2020-2024 SubQuery Pte Ltd authors & contributors
// SPDX-License-Identifier: GPL-3.0

import {ApiPromise} from '@polkadot/api';
import {AnyTuple} from '@polkadot/types/types';
import {
  BaseTemplateDataSource,
  IProjectNetworkConfig,
  CommonSubqueryProject,
  FileReference,
  Processor,
  ProjectManifestV1_0_0,
  BlockFilter,
  BaseDataSource,
  BaseHandler,
  BaseMapping,
  BaseCustomDataSource,
  HandlerInputTransformer_0_0_0 as BaseHandlerInputTransformer_0_0_0,
  HandlerInputTransformer_1_0_0 as BaseHandlerInputTransformer_1_0_0,
  SecondLayerHandlerProcessor_0_0_0 as BaseSecondLayerHandlerProcessor_0_0_0,
  SecondLayerHandlerProcessor_1_0_0 as BaseSecondLayerHandlerProcessor_1_0_0,
  SecondLayerHandlerProcessor as BaseSecondLayerHandlerProcessor,
  DsProcessor,
} from '@subql/types-core';
import {LightSubstrateEvent, SubstrateBlock, SubstrateEvent, SubstrateExtrinsic} from './interfaces';

export type RuntimeDatasourceTemplate = BaseTemplateDataSource<SubstrateDatasource>;
export type CustomDatasourceTemplate = BaseTemplateDataSource<SubstrateCustomDatasource>;

export type SubstrateProjectManifestV1_0_0 = ProjectManifestV1_0_0<
  SubstrateRuntimeDatasource | SubstrateCustomDatasource
>;

/**
 * Kind of Substrate datasource.
 * @enum {string}
 */
export enum SubstrateDatasourceKind {
  /**
   * The runtime kind of Substrate datasource.
   */
  Runtime = 'substrate/Runtime',
}

/**
 * Enum representing the kind of Substrate handler.
 * @enum {string}
 */
export enum SubstrateHandlerKind {
  /**
   * Handler for Substrate blocks.
   */
  Block = 'substrate/BlockHandler',

  /**
   * Handler for Substrate extrinsic calls.
   */
  Call = 'substrate/CallHandler',

  /**
   * Handler for Substrate events.
   */
  Event = 'substrate/EventHandler',
}

export type RuntimeHandlerInputMap<T extends AnyTuple = AnyTuple> = {
  [SubstrateHandlerKind.Block]: SubstrateBlock;
  [SubstrateHandlerKind.Event]: SubstrateEvent<T> | LightSubstrateEvent<T>;
  [SubstrateHandlerKind.Call]: SubstrateExtrinsic<T>;
};

type RuntimeFilterMap = {
  [SubstrateHandlerKind.Block]: SubstrateBlockFilter;
  [SubstrateHandlerKind.Event]: SubstrateEventFilter;
  [SubstrateHandlerKind.Call]: SubstrateCallFilter;
};

// [startSpecVersion?, endSpecVersion?] closed range
export type SpecVersionRange = [number, number];

interface SubstrateBaseHandlerFilter {
  specVersion?: SpecVersionRange;
}

/**
 * Represents a filter for Substrate blocks, extending SubstrateBaseHandlerFilter.
 * @interface
 * @extends {SubstrateBaseHandlerFilter}
 */
export interface SubstrateBlockFilter extends SubstrateBaseHandlerFilter, BlockFilter {}

/**
 * Represents a filter for Substrate events, extending SubstrateBaseHandlerFilter.
 * @interface
 * @extends {SubstrateBaseHandlerFilter}
 */
export interface SubstrateEventFilter extends SubstrateBaseHandlerFilter {
  /**
   * The module name for filtering events or calls (optional).
   * @type {string}
   * @example
   * module: 'balances'
   */
  module?: string;

  /**
   * The method name for filtering events calls (case-sensitive) (optional).
   * @type {string}
   * @example
   * method: 'Transfer'
   */
  method?: string;
}

/**
 * Represents a filter for Substrate calls, extending SubstrateEventFilter.
 * @interface
 * @extends {SubstrateEventFilter}
 * @example
 * filter: {
 * module: 'balances',
 * method: 'Deposit',
 * success: true,
 * }
 */
export interface SubstrateCallFilter extends SubstrateEventFilter {
  /**
   * Indicates whether the call was successful (optional).
   * @type {boolean}
   */
  success?: boolean;

  /**
   * Indicates whether the call is signed (optional).
   * @type {boolean}
   */
  isSigned?: boolean;
}

/**
 * Represents a handler for Substrate blocks.
 * @type {SubstrateCustomHandler<SubstrateHandlerKind.Block, SubstrateBlockFilter>}
 */
export type SubstrateBlockHandler = SubstrateCustomHandler<SubstrateHandlerKind.Block, SubstrateBlockFilter>;

/**
 * Represents a handler for Substrate calls.
 * @type {SubstrateCustomHandler<SubstrateHandlerKind.Call, SubstrateCallFilter>}
 */
export type SubstrateCallHandler = SubstrateCustomHandler<SubstrateHandlerKind.Call, SubstrateCallFilter>;

/**
 * Represents a handler for Substrate events.
 * @type {SubstrateCustomHandler<SubstrateHandlerKind.Event, SubstrateEventFilter>}
 */
export type SubstrateEventHandler = SubstrateCustomHandler<SubstrateHandlerKind.Event, SubstrateEventFilter>;

/**
 * Represents a generic custom handler for Substrate.
 * @interface
 * @template K - The kind of the handler (default: string).
 * @template F - The filter type for the handler (default: Record<string, unknown>).
 */
export interface SubstrateCustomHandler<K extends string = string, F = Record<string, unknown>>
  extends BaseHandler<F, K> {
  /**
   * The kind of handler. For `substrate/Runtime` datasources this is either `Block`, `Call` or `Event` kinds.
   * The value of this will determine the filter options as well as the data provided to your handler function
   * @type {SubstrateHandlerKind.Block | SubstrateHandlerKind.Call | SubstrateHandlerKind.Event | string }
   * @example
   * kind: SubstrateHandlerKind.Block // Defined with an enum, this is used for runtime datasources
   * @example
   * kind: 'substrate/FrontierEvmEvent' // Defined with a string, this is used with custom datasources
   */
  kind: K;
  /**
   * @type {F}
   * @example
   * filter: {
   *   module: 'balances',
   *   method: 'Deposit',
   *   success: true,
   * } // A Call filter
   */
  filter?: F;
}

/**
 * Represents a runtime handler for Substrate, which can be a block handler, call handler, or event handler.
 * @type {SubstrateBlockHandler | SubstrateCallHandler | SubstrateEventHandler}
 */
export type SubstrateRuntimeHandler = SubstrateBlockHandler | SubstrateCallHandler | SubstrateEventHandler;

/**
 * Represents a handler for Substrate, which can be a runtime handler or a custom handler with unknown filter type.
 * @type {SubstrateRuntimeHandler | SubstrateCustomHandler<string, unknown>}
 */
export type SubstrateHandler = SubstrateRuntimeHandler | SubstrateCustomHandler<string, unknown>;

/**
 * Represents a filter for Substrate runtime handlers, which can be a block filter, call filter, or event filter.
 * @type {SubstrateBlockFilter | SubstrateCallFilter | SubstrateEventFilter}
 */
export type SubstrateRuntimeHandlerFilter = SubstrateBlockFilter | SubstrateCallFilter | SubstrateEventFilter;

/**
 * Represents a mapping for Substrate handlers, extending FileReference.
 * @interface
 * @extends {FileReference}
 */
export interface SubstrateMapping<T extends SubstrateHandler = SubstrateHandler> extends BaseMapping<T> {
  /**
   * @type {T[]}
   * @example
   * handlers: [{
        kind: SubstrateHandlerKind.Call,
        handler: 'handleCall',
        filter: {
          module: 'balances',
          method: 'Deposit',
          success: true,
        }
      }]
   */
  handlers: T[];
}

/**
 * Represents a Substrate datasource interface with generic parameters.
 * @interface
 * @template M - The mapping type for the datasource.
 */
type ISubstrateDatasource<M extends SubstrateMapping> = BaseDataSource<SubstrateHandler, M>;

/**
 * Represents a runtime datasource for Substrate.
 * @interface
 * @template M - The mapping type for the datasource (default: SubstrateMapping<SubstrateRuntimeHandler>).
 */
export interface SubstrateRuntimeDatasource<
  M extends SubstrateMapping<SubstrateRuntimeHandler> = SubstrateMapping<SubstrateRuntimeHandler>,
> extends ISubstrateDatasource<M> {
  /**
   * The kind of the datasource, which is `substrate/Runtime`.
   * @type {SubstrateDatasourceKind.Runtime}
   */
  kind: SubstrateDatasourceKind.Runtime;
}

/**
 * Represents a Substrate datasource, which can be either runtime or custom.
 * @type {SubstrateDatasource}
 */
export type SubstrateDatasource = SubstrateRuntimeDatasource | SubstrateCustomDatasource;

/**
 * Represents a custom datasource for Substrate.
 * @interface
 * @template K - The kind of the datasource (default: string).
 * @template M - The mapping type for the datasource (default: SubstrateMapping<SubstrateCustomHandler>).
 * @template O - The processor options (default: any).
 */
export interface SubstrateCustomDatasource<
  K extends string = string,
  M extends SubstrateMapping = SubstrateMapping<SubstrateCustomHandler>,
  O = any,
> extends BaseCustomDataSource<SubstrateHandler, M> {
  /**
   * The kind of the custom datasource. This should follow the pattern `substrate/*`.
   * @type {K}
   * @example
   * kind: 'substrate/FrontierEvm'
   */
  kind: K;

  /**
   * @example
   * processor: {
   *    file: './node_modules/@subql/frontier-evm-processor/dist/bundle.js',
   *    options: {
   *      abi: 'erc20',
   *      address: '0x322E86852e492a7Ee17f28a78c663da38FB33bfb',
   *    }
   *  }
   */
  processor: Processor<O>;
}

/**
 * @deprecated use types core version. datasource processors need updating before this can be removed
 * */
export type HandlerInputTransformer_0_0_0<
  IT extends AnyTuple,
  IM extends RuntimeHandlerInputMap<IT>,
  T extends SubstrateHandlerKind,
  E,
  DS extends SubstrateCustomDatasource = SubstrateCustomDatasource,
> = BaseHandlerInputTransformer_0_0_0<IM, T, DS, ApiPromise, E>;

/**
 * @deprecated use types core version. datasource processors need updating before this can be removed
 * */
export type HandlerInputTransformer_1_0_0<
  IT extends AnyTuple,
  IM extends RuntimeHandlerInputMap<IT>,
  T extends SubstrateHandlerKind,
  F extends Record<string, unknown>,
  E,
  DS extends SubstrateCustomDatasource = SubstrateCustomDatasource,
> = BaseHandlerInputTransformer_1_0_0<IM, T, DS, ApiPromise, F, E>;

export type SecondLayerHandlerProcessorArray<
  K extends string,
  F extends Record<string, unknown>,
  T,
<<<<<<< HEAD
=======
  IT extends AnyTuple = AnyTuple,
>>>>>>> fa632229
  DS extends SubstrateCustomDatasource<K> = SubstrateCustomDatasource<K>,
> =
  | SecondLayerHandlerProcessor<SubstrateHandlerKind.Block, F, T, DS>
  | SecondLayerHandlerProcessor<SubstrateHandlerKind.Call, F, T, DS>
  | SecondLayerHandlerProcessor<SubstrateHandlerKind.Event, F, T, DS>;

/**
 * @deprecated use types core version. datasource processors need updating before this can be removed
 * */
export type SubstrateDatasourceProcessor<
  K extends string,
  F extends Record<string, unknown>,
  DS extends SubstrateCustomDatasource<K> = SubstrateCustomDatasource<K>,
  P extends Record<string, SecondLayerHandlerProcessorArray<K, F, any, DS>> = Record<
    string,
<<<<<<< HEAD
    SecondLayerHandlerProcessorArray<K, F, any, DS>
=======
    SecondLayerHandlerProcessorArray<K, F, any, any, DS>
>>>>>>> fa632229
  >,
> = DsProcessor<DS, P, ApiPromise>;

/**
 * @deprecated use types core version. datasource processors need updating before this can be removed
 * */
export type SecondLayerHandlerProcessor_0_0_0<
  K extends SubstrateHandlerKind,
  F extends Record<string, unknown>,
  E,
<<<<<<< HEAD
  DS extends SubstrateCustomDatasource = SubstrateCustomDatasource,
> = BaseSecondLayerHandlerProcessor_0_0_0<RuntimeFilterMap, K, F, E, DS, ApiPromise>;
=======
  IT extends AnyTuple = AnyTuple,
  DS extends SubstrateCustomDatasource = SubstrateCustomDatasource,
> = BaseSecondLayerHandlerProcessor_0_0_0<RuntimeHandlerInputMap<IT>, K, F, E, DS, ApiPromise>;
>>>>>>> fa632229

/**
 * @deprecated use types core version. datasource processors need updating before this can be removed
 * */
export type SecondLayerHandlerProcessor_1_0_0<
  K extends SubstrateHandlerKind,
  F extends Record<string, unknown>,
  E,
<<<<<<< HEAD
  DS extends SubstrateCustomDatasource = SubstrateCustomDatasource,
> = BaseSecondLayerHandlerProcessor_1_0_0<RuntimeFilterMap, K, F, E, DS, ApiPromise>;
=======
  IT extends AnyTuple = AnyTuple,
  DS extends SubstrateCustomDatasource = SubstrateCustomDatasource,
> = BaseSecondLayerHandlerProcessor_1_0_0<RuntimeHandlerInputMap<IT>, K, F, E, DS, ApiPromise>;
>>>>>>> fa632229

/**
 * @deprecated use types core version. datasource processors need updating before this can be removed
 * */
export type SecondLayerHandlerProcessor<
  K extends SubstrateHandlerKind,
  F extends Record<string, unknown>,
  E,
<<<<<<< HEAD
  DS extends SubstrateCustomDatasource = SubstrateCustomDatasource,
> = BaseSecondLayerHandlerProcessor<RuntimeFilterMap, K, F, E, DS, ApiPromise>;
=======
  IT extends AnyTuple = AnyTuple,
  DS extends SubstrateCustomDatasource = SubstrateCustomDatasource,
> = BaseSecondLayerHandlerProcessor<RuntimeHandlerInputMap<IT>, K, F, E, DS, ApiPromise>;
>>>>>>> fa632229

/**
 * Represents a Substrate subquery network configuration, which is based on the CommonSubqueryNetworkConfig template.
 * @type {IProjectNetworkConfig}
 */
export type SubstrateNetworkConfig = IProjectNetworkConfig & {
  /**
   * The chain types associated with the network (optional).
   * @type {FileReference}
   */
  chaintypes?: FileReference; // Align with previous field name
};

/**
 * Represents a Substrate project configuration based on the CommonSubqueryProject template.
 * @type {CommonSubqueryProject<SubstrateNetworkConfig, SubstrateDatasource, RuntimeDatasourceTemplate | CustomDatasourceTemplate>}
 */
export type SubstrateProject<DS extends SubstrateDatasource = SubstrateRuntimeDatasource> = CommonSubqueryProject<
  SubstrateNetworkConfig,
  SubstrateRuntimeDatasource | DS,
  BaseTemplateDataSource<SubstrateRuntimeDatasource> | BaseTemplateDataSource<DS>
>;<|MERGE_RESOLUTION|>--- conflicted
+++ resolved
@@ -313,10 +313,6 @@
   K extends string,
   F extends Record<string, unknown>,
   T,
-<<<<<<< HEAD
-=======
-  IT extends AnyTuple = AnyTuple,
->>>>>>> fa632229
   DS extends SubstrateCustomDatasource<K> = SubstrateCustomDatasource<K>,
 > =
   | SecondLayerHandlerProcessor<SubstrateHandlerKind.Block, F, T, DS>
@@ -332,11 +328,7 @@
   DS extends SubstrateCustomDatasource<K> = SubstrateCustomDatasource<K>,
   P extends Record<string, SecondLayerHandlerProcessorArray<K, F, any, DS>> = Record<
     string,
-<<<<<<< HEAD
     SecondLayerHandlerProcessorArray<K, F, any, DS>
-=======
-    SecondLayerHandlerProcessorArray<K, F, any, any, DS>
->>>>>>> fa632229
   >,
 > = DsProcessor<DS, P, ApiPromise>;
 
@@ -347,14 +339,8 @@
   K extends SubstrateHandlerKind,
   F extends Record<string, unknown>,
   E,
-<<<<<<< HEAD
   DS extends SubstrateCustomDatasource = SubstrateCustomDatasource,
 > = BaseSecondLayerHandlerProcessor_0_0_0<RuntimeFilterMap, K, F, E, DS, ApiPromise>;
-=======
-  IT extends AnyTuple = AnyTuple,
-  DS extends SubstrateCustomDatasource = SubstrateCustomDatasource,
-> = BaseSecondLayerHandlerProcessor_0_0_0<RuntimeHandlerInputMap<IT>, K, F, E, DS, ApiPromise>;
->>>>>>> fa632229
 
 /**
  * @deprecated use types core version. datasource processors need updating before this can be removed
@@ -363,14 +349,8 @@
   K extends SubstrateHandlerKind,
   F extends Record<string, unknown>,
   E,
-<<<<<<< HEAD
   DS extends SubstrateCustomDatasource = SubstrateCustomDatasource,
 > = BaseSecondLayerHandlerProcessor_1_0_0<RuntimeFilterMap, K, F, E, DS, ApiPromise>;
-=======
-  IT extends AnyTuple = AnyTuple,
-  DS extends SubstrateCustomDatasource = SubstrateCustomDatasource,
-> = BaseSecondLayerHandlerProcessor_1_0_0<RuntimeHandlerInputMap<IT>, K, F, E, DS, ApiPromise>;
->>>>>>> fa632229
 
 /**
  * @deprecated use types core version. datasource processors need updating before this can be removed
@@ -379,14 +359,8 @@
   K extends SubstrateHandlerKind,
   F extends Record<string, unknown>,
   E,
-<<<<<<< HEAD
   DS extends SubstrateCustomDatasource = SubstrateCustomDatasource,
 > = BaseSecondLayerHandlerProcessor<RuntimeFilterMap, K, F, E, DS, ApiPromise>;
-=======
-  IT extends AnyTuple = AnyTuple,
-  DS extends SubstrateCustomDatasource = SubstrateCustomDatasource,
-> = BaseSecondLayerHandlerProcessor<RuntimeHandlerInputMap<IT>, K, F, E, DS, ApiPromise>;
->>>>>>> fa632229
 
 /**
  * Represents a Substrate subquery network configuration, which is based on the CommonSubqueryNetworkConfig template.
