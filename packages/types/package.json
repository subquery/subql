{
  "name": "@subql/types",
  "version": "3.11.6-0",
  "description": "",
  "homepage": "https://github.com/subquery/subql",
  "repository": "github:subquery/subql",
  "scripts": {
    "test": "echo \"Error: no test specified\" && exit 1",
    "build": "rm -rf dist && tsc -b",
    "changelog:release": "echo \"Updating changelog $npm_package_version\" && npx chan release $npm_package_version --git-url \"https://github.com/subquery/subql\" --release-prefix=\"types/\""
  },
  "author": "Ian He",
  "main": "dist/index.js",
  "license": "GPL-3.0",
  "files": [
    "src/global.d.ts",
    "/dist"
  ],
  "dependencies": {
    "@subql/types-core": "workspace:*"
  },
  "peerDependencies": {
    "@polkadot/api": "^15"
  },
  "devDependencies": {
<<<<<<< HEAD
    "@polkadot/api": "^15.6.1"
  }
=======
    "@polkadot/api": "^14.3.1"
  },
  "stableVersion": "3.11.5"
>>>>>>> cf01defe
}<|MERGE_RESOLUTION|>--- conflicted
+++ resolved
@@ -23,12 +23,6 @@
     "@polkadot/api": "^15"
   },
   "devDependencies": {
-<<<<<<< HEAD
     "@polkadot/api": "^15.6.1"
   }
-=======
-    "@polkadot/api": "^14.3.1"
-  },
-  "stableVersion": "3.11.5"
->>>>>>> cf01defe
 }