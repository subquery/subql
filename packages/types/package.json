--- conflicted
+++ resolved
@@ -1,10 +1,6 @@
 {
   "name": "@subql/types-stellar",
-<<<<<<< HEAD
-  "version": "2.2.3-2",
-=======
   "version": "2.2.3-3",
->>>>>>> 7ab3ccb6
   "description": "",
   "homepage": "https://github.com/subquery/subql-stellar",
   "repository": "github:subquery/subql-stellar",
