--- conflicted
+++ resolved
@@ -16,10 +16,17 @@
   indexerHealthy: boolean;
   indexerNodeVersion: string;
   queryNodeVersion: string;
-<<<<<<< HEAD
   rowCountEstimate: [TableEstimate];
-=======
->>>>>>> d11c8675
+};
+
+export type TerraMetaData = {
+  lastProcessedHeight: number;
+  lastProcessedTimestamp: number;
+  targetHeight: number;
+  chainId: string;
+  indexerHealthy: boolean;
+  indexerNodeVersion: string;
+  queryNodeVersion: string;
 };
 
 export type TerraMetaData = {
