--- conflicted
+++ resolved
@@ -6,11 +6,8 @@
 
 ## [Unreleased]
 ### Added
-<<<<<<< HEAD
 - New `endBlock` option on datasources (#2064)
-=======
 - Add Concordium to network family (#2078)
->>>>>>> 6dffa173
 
 ## [3.2.0] - 2023-10-25
 ### Added
