--- conflicted
+++ resolved
@@ -1,10 +1,6 @@
 {
   "name": "@subql/common",
-<<<<<<< HEAD
-  "version": "0.17.0",
-=======
   "version": "0.19.0",
->>>>>>> 47493567
   "description": "",
   "scripts": {
     "build": "rm -rf dist && tsc -b",
@@ -17,10 +13,7 @@
   "main": "dist/index.js",
   "license": "Apache-2.0",
   "dependencies": {
-<<<<<<< HEAD
-=======
     "@polkadot/util": "^8",
->>>>>>> 47493567
     "@subql/x-vm2": "^3.9.3-0.1.0",
     "ansi-styles": "^6.1.0",
     "bn.js": "5.2.0",
@@ -45,10 +38,6 @@
     "@types/js-yaml": "^4.0.5",
     "@types/pino": "^6.3.12",
     "@types/tar": "^6.1.1"
-<<<<<<< HEAD
-  }
-=======
   },
   "stableVersion": "0.18.0"
->>>>>>> 47493567
 }