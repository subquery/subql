--- conflicted
+++ resolved
@@ -32,13 +32,7 @@
     "@types/pino": "^6.3.12",
     "@types/semver": "^7.3.9",
     "@types/tar": "^6.1.1",
-<<<<<<< HEAD
     "@types/update-notifier": "^6",
     "ipfs-http-client": "56"
-  },
-  "stableVersion": "4.0.0"
-=======
-    "@types/update-notifier": "^6"
   }
->>>>>>> b0fb60e1
 }