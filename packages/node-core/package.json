{
  "name": "@subql/node-core",
  "version": "2.0.1-1",
  "description": "Common node features that are agnostic to blockchains",
  "homepage": "https://github.com/subquery/subql",
  "repository": "github:subquery/subql",
  "scripts": {
    "test": "echo \"Error: no test specified\" && exit 1",
    "build": "rm -rf dist && tsc -b",
    "format": "prettier --write \"src/**/*.ts\""
  },
  "author": "Ian He",
  "main": "dist/index.js",
  "license": "Apache-2.0",
  "files": [
    "src/global.d.ts",
    "/dist",
    "logger.js"
  ],
  "dependencies": {
    "@nestjs/common": "^8.2.6",
    "@nestjs/event-emitter": "^1.3.0",
    "@nestjs/schedule": "^1.0.2",
    "@polkadot/api": "10.1.4",
    "@subql/apollo-links": "^0.3.3-1",
    "@subql/common": "workspace:*",
    "@subql/testing": "workspace:*",
    "@subql/types": "workspace:*",
    "@subql/utils": "workspace:*",
<<<<<<< HEAD
    "@subql/x-merkle-mountain-range": "^2.0.0-0.1.3",
    "@willsoto/nestjs-prometheus": "^4.4.0",
=======
    "@subql/x-merkle-mountain-range": "^2.0.0-0.1.2",
    "@willsoto/nestjs-prometheus": "^5.1.1",
>>>>>>> 3103d5ab
    "async-lock": "^1.4.0",
    "async-mutex": "^0.4.0",
    "lodash": "^4.17.21",
    "lru-cache": "8.0.4",
    "prom-client": "^14.0.1",
    "sequelize": "6.28.0",
    "source-map": "^0.7.4",
    "vm2": "^3.9.9",
    "yargs": "^16.2.0"
  },
  "devDependencies": {
    "@types/async-lock": "^1"
  },
  "stableVersion": "2.0.1-0"
}<|MERGE_RESOLUTION|>--- conflicted
+++ resolved
@@ -27,13 +27,8 @@
     "@subql/testing": "workspace:*",
     "@subql/types": "workspace:*",
     "@subql/utils": "workspace:*",
-<<<<<<< HEAD
     "@subql/x-merkle-mountain-range": "^2.0.0-0.1.3",
-    "@willsoto/nestjs-prometheus": "^4.4.0",
-=======
-    "@subql/x-merkle-mountain-range": "^2.0.0-0.1.2",
     "@willsoto/nestjs-prometheus": "^5.1.1",
->>>>>>> 3103d5ab
     "async-lock": "^1.4.0",
     "async-mutex": "^0.4.0",
     "lodash": "^4.17.21",
