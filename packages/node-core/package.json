--- conflicted
+++ resolved
@@ -1,10 +1,6 @@
 {
   "name": "@subql/node-core",
-<<<<<<< HEAD
   "version": "2.2.2",
-=======
-  "version": "2.2.2-9",
->>>>>>> 1d6f0570
   "description": "Common node features that are agnostic to blockchains",
   "homepage": "https://github.com/subquery/subql",
   "repository": "github:subquery/subql",
@@ -48,10 +44,5 @@
   },
   "devDependencies": {
     "@types/async-lock": "^1"
-<<<<<<< HEAD
   }
-=======
-  },
-  "stableVersion": "2.2.2-8"
->>>>>>> 1d6f0570
 }