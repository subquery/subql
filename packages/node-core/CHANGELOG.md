# Changelog
All notable changes to this project will be documented in this file.

The format is based on [Keep a Changelog](https://keepachangelog.com/en/1.0.0/),
and this project adheres to [Semantic Versioning](https://semver.org/spec/v2.0.0.html).

## [Unreleased]

<<<<<<< HEAD
### Changed: 
- update modulos to match changes with node core
=======
### Fixed
- Fix modulo filter not applying correctly with multiple dataSources (#2331)
>>>>>>> 0c788778

## [8.0.0] - 2024-03-28
### Added
- Add service to support for dictionary v2 (#2257)
- Support for ordering with store `getBy*` methods (#2325)

### Removed
- `@subql/apollo-links` for resolving dictionary endpoints and matching `dictionary-resolver` flag (#2305)

### Fixed
- Various issues with store cache (#2325)
    - `getByFields` ignoring mutations from the current block
    - Order and offset issues when using store `getByFields`, `getByField` and `getOnByField`
    - Being able to mutate data in the store cache without calling methods
    - Matching cache data with `getByFields`, `getByField` and `getOneByField`

## [7.5.1] - 2024-03-26
### Fixed
- Fix unable to find index in `modelIndexedFields` due to a special case entity name (2327)
- Fix multi-chain has `block-range` issue due to migartion handle historical status incorrectly

## [7.5.0] - 2024-03-20
### Changed
- Optimise metadata query when dealing with a large number of dynamic datasources that regularly increase (#2302)

### Fixed
- Fields called `createdAt` or `updatedAt` having their type converted to timestamps

### Removed
- Unused `timestamps-field` flag (#2310)

## [7.4.3] - 2024-03-15
### Changed
- Update connection retry logic and add backoff to fetch blocks retries (#2301)

## [7.4.2] - 2024-03-14
### Fixed
- Graphql comments not being escaped (#2299)

## [7.4.1] - 2024-03-08
### Fixed
- Memory leak with workers and large number of (dynamic) datasources (#2292)
- Add missing `bytes` scalar type (#2293)

## [7.4.0] - 2024-03-05
### Fixed
- Fix missing incrememnt keys on `_metadata` table (#2283)
- Fixed unexpected `store` on testing suite Entity (#2285)

### Added
- Support for Full Text Search (#2280)

## [7.3.1] - 2024-02-29
### Removed
- `scale-batch-size` flag as it had no use (#2275)

### Fixed
- Drop subscription triggers and notifiy_functions (#2277)
- Fix poi issue due to Int hashCode failed (#2278)

## [7.3.0] - 2024-02-23
### Added
- Schema Migration support for Enums, Relations, Subscription (#2251)
- Check that the project start height is below the current chain height (#2259)

### Fixed
- Fixed non-atomic schema migration execution (#2244)
- Testing Suites should run with unfinalizedBlocks `false` (#2258)
- StoreService not being fully in sync with db (#2264)
- StoreService not being initialized early enough on startup (#2265)

### Changed
- Improve error handling when fetching blocks (#2256)
- Lock `@subql/apollo-links` to `1.3.2`

## [7.2.1] - 2024-02-07
### Added
- Update `ParentProject` to use `untilBlock` as and alias for `block` (#2235)

### Fixed
- Historical queries not using the correct block height (#2243)

## [7.2.0] - 2024-01-30
### Changed
- Update `@subql/apollo-links` and add specific logger for it

## [7.1.0] - 2024-01-25
### Added
- Support for CSV output with flag `--csv-out-dir` (#2224)
- Support for Schema Migration with `--allow-schema-migration` flag (#2179)

### Changed
- Improve modulo filter performance when there are other data sources (#2152)

### Fixed
- missing schema migration models (#2226)

## [7.0.8] - 2024-01-10
### Fixed
- Update with util package, improve project initialization query from x-sequelize (#2212)

## [7.0.7] - 2024-01-04
### Fixed
- Update with util package, fix `more than one row returned by a subquery used as an expression` error from x-sequelize (#2209)

## [7.0.6] - 2023-12-25
### Fixed
- Fix bypassBlock method `cleanedBatchBlocks` could throw Maximum call stack size exceeded error from lodash (#2206)

## [7.0.5] - 2023-12-20
### Fixed
- Fix issue with metadata cache setting lastProcessedHeight to undefined (#2200)

## [7.0.4] - 2023-12-14
### Changed
- Update @subql/common

## [7.0.3] - 2023-12-04
### Fixed
- Fixed resolved asset file with incorrect format and content in #2185

## [7.0.2] - 2023-11-29
### Changed
- dictionary registry path (#2187)

### Fixed
- bump `lru-cache` to `10.1.0` and remove default exports (#2189)

## [7.0.1] - 2023-11-28
### Fixed
- Fix ipfs deployment templates path failed to resolved, issue was introduced in #2182 (#2185)
- Update @subql/apollo-links to fix network dictionary timeout but not fallback to config dictionary issue

## [7.0.0] - 2023-11-27
### Added
- The ability to find the last indexed with a valid block hash using POI (#2176)

### Fixed
- Fix incorrect datasources map that could result in `Value at height 7408910 was undefined` (#2183)
- Fix template assets path not been resolved correctly and lead to `Failed to parse log data` (#2182)

## [6.4.2] - 2023-11-16
### Fixed
- Dictionaries timing out by updating `@subql/apollo-links` (#2169)
- Incorrect block queue with multiple ds (#2167)

## [6.4.1] - 2023-11-13
### Fixed
- Store not having access to blockHeight and causing workers to fail on startup (#2161)

## [6.4.0] - 2023-11-10
### Added
- Base yargs config for all SDKs (#2144)
- Support block skipping on unavailable blocks (#2151)

### Fixed
- When using store get methods the `save` function would be missing (#2153)
- Not indexing cleanly when all datasources have reached their end block

### Fixed
- Workers selecting apis for endpoints that aren't connected (#2154)

## [6.3.0] - 2023-11-06
### Added
- Add `dictionaryQuerySize` to nodeConfig, so the block range in dictionary can be configurable. (#2139)

### Fixed
- Fix `multi-chain` should disable historical by default, rather than exit
- Fix reindex targetHeight issue introduced in #2131 (#2138)
- `processedBlockCount` and `schemaMigrationCount` metadata fields incrementing exponentially (#2136)
- Fix regression introduced in [#2110](https://github.com/subquery/subql/pull/2110) that broke `unwrapProxy` if the input is an array

## [6.2.0] - 2023-10-31
### Fixed
- Improve reindex query to remove/update by batches. (#2131)
- Fix poi reindex beyond genesis height issue. (#2131)
- Fixed modulo block ahead of finalized block issue (#2132)
- Wrong link to docs for testing

### Added
- WorkerInMemoryCacheService from node (#2125)
- New `endBlock` option on datasources (#2064)

## [6.1.1] - 2023-10-25
### Fixed
- Not handling TaskFlushedErrors in block dispatchers (#2120)

## [6.1.0] - 2023-10-20
### Added
- Add in-memory cache to be used in sandbox #(2110)

### Fixed
- Fixed poi migration init check, and improve logging (#2112)

## [6.0.4] - 2023-10-18
### Fixed
- Store bulk methods failing with workers (#2107)

## [6.0.3] - 2023-10-17
### Fixed
- Dictionary validation error causing application exit (#2101)
- Auto queue flush getting the queue into a bad state (#2103)
- Fix getCache could not been cleared after reindex, and could have been re-used and lead to error, such as syncPoi

## [6.0.2] - 2023-10-12
### Fixed
- Issues with using object destructing for store interface and workers (#2094)

## [6.0.1] - 2023-10-12
### Fixed
- Store operations failing with workers when options are provided (#2092)
- skip managing connection pool for single endpoint (#2091)

## [6.0.0] - 2023-10-11
### Changed
- Support scoped debug logging (#2077)

### Added
- Debug logging for dictionary queries (#2077)

### Fixed
- Fixed Poi migration performance issue with `sqlIterator`
- Fixed AutoQueue timeout issue, align setting with nodeConfig. (#2081)
- Fixed Poi sync could block DB IO and drop connection issue (#2086)

## [5.0.3] - 2023-10-03
### Fixed
- Fix reindex service without poi feature (2062)

### Changed
- Version bump with `types-core` 0.1.1

## [5.0.2] - 2023-10-02
### Fixed
- Fix dictionary metadata validation (#2057)

## [5.0.1] - 2023-09-28
### Fixed
- Update apollo-links to 1.0.2, fix dictionary resolver failed to get token issue
- Use test runs as unit for tests instead of entity checks (#1957)
- Handle APIs in connection pool whose initialization failed (#1970)
- Fix generated operation hash with single entity, buffer did not get hashed issue.
- Infinite recursion in setValueModel with arrays (#1993)
- Fix health checks for Networks that produce batched blocks (#2005)
- Update `@willsoto/nestjs-prometheus` version to `5.4.0` (#2012)
- `scaleBatchSize` referring to itself instead of config (#2018)
- Set default startBlock of datasources to 1 (#2019)
- Use round-robin worker load balancing with memory constraint consideration (#2029)

### Changed
- Move more code from node to node-core. Including configure module, workers (#1797)
- Update api service generics to support multiple block types (#1968)
- UnfinalizedBlocksService: make private methods protected to allow custom fork detection (#2009)
- Update fetching blocks to use moving window rather than batches (#2000)

### Added
- Project upgrades feature and many other changes to support it (#1797)
- `skipTransactions` option to NodeConfig (#1968)
- `getByFields` to store (#1993)
- `getPoiBlocksBefore` method to PoiModel so we can get recent blocks with operations (#2009)

## [4.2.3] - 2023-08-17
### Fixed
- delay getPoiBlocksByRange when fully synced, fixes the high CPU usage issue (#1952)

## [4.2.2] - 2023-08-16
### Fixed
- Fix modulo filter wrongful block queueing (#1944)

## [4.2.1] - 2023-08-11
### Fixed
- Bump with `@subql/types` package, fix missing `unsafeApi`. (#1935)

## [4.2.0] - 2023-08-10
### Added
- Added primary network endpoint that is always used from connection pool unless it fails (#1927)

## [4.1.0] - 2023-08-04
### Fixed
- Fix poi operationHash and miss poi blocks (#1917)
- Sync @subql/apollo-links to 0.5.8, fix consuming cached token issue

### Changed
- moved `indexBlock` to base `TestingService` (#1913)
- Simplify connection pool logic (#1915)

## [4.0.1] - 2023-07-31
### Fixed
- Update license (#1891)
- Performance scoring fix (#1895)
- Fix mmrQuery should always read mmr leaf length from Db (#1900).

## [4.0.0] - 2023-07-17
### Changed
- **Breaking**: Inti DB schema manually during test run (#1870)

### Fixed
- Updated `@subql/apollo-links` to 0.5.3 for bug fixes. (#1886)
- Establish common connection pool state among workers using `ConnectionPoolStateManager` (#1829)

## [3.1.2] - 2023-07-11
### Fixed
- Fix `TestingService` to run tests in seperate application contexts (#1870)
- Cache race condition when flushing cache and getting data (#1873)
- Various improvements for POI feature: (#1869)
  - Benchmarking mmr processing
  - Improve performance when initialize mmr service, find the latest mmr height in Poi table by record it in `_metadata` table
  - Correct mmr query directly from Db rather than cache

## [3.1.1] - 2023-07-06
### Fixed
- Fixed Poi table missing mmr, due to incorrectly merged data from Db and cache. (#1871)

## [3.1.0] - 2023-07-04
### Added
- Configurable limit to the store cache size, this will cause indexing to wait for the cache to be flushed. This resolves an issue where OOM errors happen. (#1859)

## [3.0.0] - 2023-06-26
### Changed
- Added `pgMmrCacheService` to use independent Db connection, now mmr cache flush by itself. (#1828)
- Update meta exports to require `MmrQueryController` and move code from node core (#1823)
- Switch from node-fetch to cross-fetch. [See apollo issue for more](https://github.com/apollographql/apollo-client/issues/4857)

### Fixed
- Not being able to test with null/undefined values on entities (#1809)

### Fixed
- Fix reconnection issues in connection pool

## [2.6.0] - 2023-06-19
### Changed
- upgrade @subql/apollo-links (#1801)

## [2.5.1] - 2023-06-16
### Fixed
- Fixed meta service missing construct, align blockHeight update with store cache flush interval (#1804)

## [2.5.0] - 2023-06-15
### Added
- Implemented load balancing for multiple endpoints, with distribution based on endpoint performance (#1657)
- Introduced a suspension mechanism for rate-limited endpoints using exponential backoff to regulate usage (#1657)

## [2.4.5] - 2023-06-09
### Changed
- Use @subql/x-sequelize in order support cockroach (#1791)

### Fixed
- Base58 encoding check for POI (#1788)
- Fix project \_startHeight been blocked by poiSync (#1792)

## [2.4.4] - 2023-06-07
### Fixed
- Fixed various issue for mmr (#1787)

## [2.4.3] - 2023-06-02
### Fixed
- Fixed mmr missing node due to cache lock (#1784)

## [2.4.2] - 2023-06-01
### Changed
- Cache MMR leaf length and flush with rest of db, enable more mmr logging (#1782)

### Fixed
- Fix jump buffer height issue (#1781)
- Error if testing entitiy not found (#1766)

## [2.4.1] - 2023-05-31
### Fixed
- Sync flushing MMR potentially getting corrupt (#1777)

## [2.4.0] - 2023-05-30
### Added
- Add cache layer to postgres mmr db (#1762)
- Support for block hashes with base64 format for POI (#1761)

### Changed
- Update vm2 past problimatic version (#1770)
- Add optional root option to config (#1771)

## [2.3.1] - 2023-05-26
### Fixed
- Improve mmr error and expose ready status (#1752)
- Fix subcommand could escape issue, setup profiler at application init (#1755)

## [2.3.0] - 2023-05-24
### Fixed
- Fix datasource processors base filters not working (#1745)

### Added
- Support for base58 blockhashes with POI (#1750)
- Allow url in sandbox and set URL global (#1747)
- Log for unfound mappingHandlers and list available ones (#1742)

## [2.2.2] - 2023-05-19
### Fixed
- Fix project service init failing due to start height being 0 (#1735)
- No longer intialize store and indexer inside testing service (#1734)
- Fix poi read leaf height error under cockroach (#1733)
- Ensure min start height to be 1, even if set to 0 (#1737)
- Upgrade apollo link package (#1739)

### Changed
- allow dictionary when only --dictionaryResolver is enabled (#1730)
- Improve error messages (#1729)
- Deprecate project id from poi table, track deployment in metadata (#1696)

## [2.2.1] - 2023-05-17
### Fixed
- CockroachDB upsert performance issues (#1723)
- Exiting if dictionary-resolver fails (#1721)
- Typo in multi-chain logging message (#1722)

## [2.2.0] - 2023-05-16
### Added
- Worker threads support for unfinalized blocks (#1695)

### Fixed
- Logging historical enabled with cockroach db (#1715)
- Non-historical flushing order (#1711)
- Filtering arguments to include datasoruce (#1703)
- Not logging dictionary start height check (#1700)

### Changed
- Default matcher from insensitive to sensitive casing (#1706)

## [2.1.3] - 2023-05-12
### Fixed
- Fix app could fail to start, due to flush before metadata repo been set (#1688)

## [2.1.2] - 2023-05-11
### Fixed
- Fix metadata check, allow base indexer manager to parse abis with ethereum (#1682)

### Changed
- Move validate function to common (#1683)

### Added
- Inject the chain id into sandboxes (#1684)

## [2.1.1] - 2023-05-11
### Fixed
- Extract dictionary meta validation so it can be overridden (#1679)

## [2.1.0] - 2023-05-10
### Added
- Added interval for flushing the cache. (#1670)
- `bulkRemove` method on the store. (#1666)
- Ability to regenerate MMR (#1664)
- Ability to migrade MMR from file based db to postgres db and vice versa (#1618)

### Changed
- Move more chain agnostic code form node. (#1658) (#1659)
- Move any polkadot imports to utils package. (#1653)

### Fixed
- POI Cache issues (#1660)
- `store.getOneByField` with historical and index (#1667)
- Store cache threshold not including removed items (#1675)

## [2.0.2] - 2023-04-27
### Changed
- Deprecate `localMode` (#1648)

## [2.0.1] - 2023-04-27
### Fixed
- Fix ApiService abstract class, improve getting all DS (#1638)
- Fix assertion error and pk index type (#1641)
- Fix tests (#1640)

## [2.0.0] - 2023-04-20
### Changed
- Major release 2.0.0, align with other package versions
- Update metadata when dictionary skips large number of blocks (#1577)

### Added
- Added StoreCache service and various other improvements (#1561)
- Added TestingService (#1584)

### Fixed
- Enable Typescript strict setting and improve code quality (#1625)
- Fixed enum not being included in POI (#1561)
- Fixed when Poi block offset 0, it could get updated when app restart (#1459)
- Fixed index name too long issue (#1599)
- Fixed dictionary validation issues and improve error messages (#1561)

## [1.11.3] - 2023-04-17
### Fixed
- Improve log, update progress string (#1612)

## [1.11.2] - 2023-04-05
### Fixed
- Compute block size one property at a time to prevent RangeError
- Upgrade @subql/apollo-link version

## [1.11.1] - 2023-03-30
### Changed
- Change to support multiple endpoints (#1551)

### Fixed
- Fix previous release 1.11.0 failed

## [1.11.0] - 2023-03-29
### Added
- Add SmartBatchService and BlockSizeBuffer (#1506)
- Handle bigint in json.stringify (#1562)
- Generate sourcemap for projects (#1569)
- Update polkadot api to 10.1.4 (#1580)

### Fixed
- Fix enum under schema not being escaped (#1555)
- Remove blocking in process queueing (#1572)

### Changed
- Use `performance.now` instead of date for profiler. (#1549)
- Rename `--sponsored-dictionary` to `--dictionary-resolver` (#1559)

## [1.10.0] - 2023-03-06
### Fixed
- fix issue store getByField limit could potentially excess config limit (#1529)

### Changed
- Move enum under schema (#1527)
- Deprecate exclude constraint (#1543)

## [1.9.0] - 2023-02-21
### Added
- add blockTime to NodeConfig (#1501)

### Changed
- Support array type in dictionary queries (#1510)

## [1.8.0] - 2023-01-23
### Added
- Add validation of dictionary with start height (#1473)
- `Store` add count for entity (#1480)

### Fixed
- Fix custom metadata keys not being applied (#1496)

## [1.7.1] - 2022-12-22
### Fixed
- Fix trigger function name too long (#1469)

## [1.7.0] - 2022-12-19
### Fixed
- Workers: Fix SequelizeDatabaseError - tuple concurrently updated (#1458)
- Handle `bulkUpdate` when fields are undefined with historical indexing (#1463)

### Added
- Add start height to project metadata (#1456)

## [1.6.0] - 2022-12-06
### Added
- Support for `bypassBlocks` (#1435)

## [1.5.1] - 2022-11-30
### Fixed
- Fixed enum name (#1441)

## [1.5.0] - 2022-11-23
### Added
- Dictionary auth link integration (#1411)
- Support multi-chain indexing (#1375)

### Changed
- Move enum name generation method to node-core (#1427)

## [1.4.1] - 2022-11-15
### Fixed
- Hot fix for hot schema reload (#1404)

## [1.4.0] - 2022-11-15
### Added
- Support for hot schema reload. (#1401)
- Support for distinct query plugin. (#1274)

## [1.3.3] - 2022-11-09
### Added
- Added retry method for handle fetch errors (#1386)

## [1.3.2] - 2022-11-08
### Fixed
- Fix missing sequelize sync (#1389)

## [1.3.1] - 2022-11-08
### Fixed
- Remove sequelize alter table (#1387)

## [1.3.0] - 2022-11-07
### Fixed
- Improve dictionary query by filter with data sources start block. (#1371)

## [1.2.0] - 2022-10-28
### Added
- Support for unfinalized blocks. (#1308)

## [1.1.0] - 2022-10-27
### Changed
- Update to `@polkadot/api@9.4.2`/ (#1356)
- Backport dictionary service features from Algorand. (#1346)

## [1.0.1] - 2022-10-11
### Added
- Common code from sandbox and dictionary. (#1345)

## [1.0.0] - 2022-10-10
### Removed
- `Subqueries` database table. (#1340)

## [0.1.3] - 2022-10-06
### Changed
- Update IPFS endpoints. (#1337)

### Fixed
- Benchmark info not being logged. (#1138)

## [0.1.2] - 2022-09-27
### Changed
- Moved `yargs` file from `node-core` to `node`. (#1281)
- Update `sequelize`. (#1311)

## [0.1.1] - 2022-08-26
### Fixed
- Imports not being relative (#1268)

## [0.1.0] - 2022-08-26
### Changed
- Move blockchain agnostic code from `node` to `node-core` package. (#1222)

[Unreleased]: https://github.com/subquery/subql/compare/node-core/8.0.0...HEAD
[8.0.0]: https://github.com/subquery/subql/compare/node-core/7.5.1...node-core/8.0.0
[7.5.1]: https://github.com/subquery/subql/compare/node-core/7.5.0...node-core/7.5.1
[7.5.0]: https://github.com/subquery/subql/compare/node-core/7.4.3...node-core/7.5.0
[7.4.3]: https://github.com/subquery/subql/compare/node-core/7.4.2...node-core/7.4.3
[7.4.2]: https://github.com/subquery/subql/compare/node-core/7.4.1...node-core/7.4.2
[7.4.1]: https://github.com/subquery/subql/compare/node-core/7.4.0...node-core/7.4.1
[7.4.0]: https://github.com/subquery/subql/compare/node-core/7.3.1...node-core/7.4.0
[7.3.1]: https://github.com/subquery/subql/compare/node-core/7.3.0...node-core/7.3.1
[7.3.0]: https://github.com/subquery/subql/compare/node-core/7.2.1...node-core/7.3.0
[7.2.1]: https://github.com/subquery/subql/compare/node-core/7.2.0...node-core/7.2.1
[7.2.0]: https://github.com/subquery/subql/compare/node-core/7.1.0...node-core/7.2.0
[7.1.0]: https://github.com/subquery/subql/compare/node-core/7.0.8...node-core/7.1.0
[7.0.8]: https://github.com/subquery/subql/compare/node-core/7.0.7...node-core/7.0.8
[7.0.7]: https://github.com/subquery/subql/compare/node-core/7.0.6...node-core/7.0.7
[7.0.6]: https://github.com/subquery/subql/compare/node-core/7.0.5...node-core/7.0.6
[7.0.5]: https://github.com/subquery/subql/compare/node-core/7.0.4...node-core/7.0.5
[7.0.4]: https://github.com/subquery/subql/compare/node-core/7.0.3...node-core/7.0.4
[7.0.3]: https://github.com/subquery/subql/compare/node-core/7.0.2...node-core/7.0.3
[7.0.2]: https://github.com/subquery/subql/compare/node-core/7.0.1...node-core/7.0.2
[7.0.1]: https://github.com/subquery/subql/compare/node-core/7.0.0...node-core/7.0.1
[7.0.0]: https://github.com/subquery/subql/compare/node-core/6.4.2...node-core/7.0.0
[6.4.2]: https://github.com/subquery/subql/compare/node-core/6.4.1...node-core/6.4.2
[6.4.1]: https://github.com/subquery/subql/compare/node-core/6.4.0...node-core/6.4.1
[6.4.0]: https://github.com/subquery/subql/compare/node-core/6.3.0...node-core/6.4.0
[6.3.0]: https://github.com/subquery/subql/compare/node-core/6.2.0...node-core/6.3.0
[6.2.0]: https://github.com/subquery/subql/compare/node-core/6.1.1...node-core/6.2.0
[6.1.1]: https://github.com/subquery/subql/compare/node-core/6.1.0...node-core/6.1.1
[6.1.0]: https://github.com/subquery/subql/compare/node-core/6.0.4...node-core/6.1.0
[6.0.4]: https://github.com/subquery/subql/compare/node-core/6.0.3...node-core/6.0.4
[6.0.3]: https://github.com/subquery/subql/compare/node-core/6.0.2...node-core/6.0.3
[6.0.2]: https://github.com/subquery/subql/compare/node-core/6.0.1...node-core/6.0.2
[6.0.1]: https://github.com/subquery/subql/compare/node-core/6.0.0...node-core/6.0.1
[6.0.0]: https://github.com/subquery/subql/compare/node-core/5.0.3...node-core/6.0.0
[5.0.3]: https://github.com/subquery/subql/compare/node-core/5.0.2...node-core/5.0.3
[5.0.2]: https://github.com/subquery/subql/compare/node-core/5.0.1...node-core/5.0.2
[5.0.1]: https://github.com/subquery/subql/compare/node-core/4.2.3...node-core/5.0.1
[4.2.3]: https://github.com/subquery/subql/compare/node-core/4.2.2...node-core/4.2.3
[4.2.2]: https://github.com/subquery/subql/compare/node-core/4.2.1...node-core/4.2.2
[4.2.1]: https://github.com/subquery/subql/compare/node-core/4.2.0...node-core/4.2.1
[4.2.0]: https://github.com/subquery/subql/compare/node-core/4.1.0...node-core/4.2.0
[4.1.0]: https://github.com/subquery/subql/compare/node-core/4.0.1...node-core/4.1.0
[4.0.1]: https://github.com/subquery/subql/compare/node-core/4.0.0...node-core/4.0.1
[4.0.0]: https://github.com/subquery/subql/compare/node-core/3.1.2...node-core/4.0.0
[3.1.2]: https://github.com/subquery/subql/compare/node-core/3.1.1...node-core/3.1.2
[3.1.1]: https://github.com/subquery/subql/compare/node-core/3.1.0...node-core/3.1.1
[3.1.0]: https://github.com/subquery/subql/compare/node-core/3.0.0...node-core/3.1.0
[3.0.0]: https://github.com/subquery/subql/compare/node-core/2.6.0...node-core/3.0.0
[2.6.0]: https://github.com/subquery/subql/compare/node-core/2.5.1...node-core/2.6.0
[2.5.1]: https://github.com/subquery/subql/compare/node-core/2.5.0...node-core/2.5.1
[2.5.0]: https://github.com/subquery/subql/compare/node-core/2.4.5...node-core/2.5.0
[2.4.5]: https://github.com/subquery/subql/compare/node-core/2.4.4...node-core/2.4.5
[2.4.4]: https://github.com/subquery/subql/compare/node-core/2.4.3...node-core/2.4.4
[2.4.3]: https://github.com/subquery/subql/compare/node-core/2.4.2...node-corev2.4.3
[2.4.2]: https://github.com/subquery/subql/compare/node-core/2.4.1...node-core/2.4.2
[2.4.1]: https://github.com/subquery/subql/compare/node-core/2.4.0...node-core/2.4.1
[2.4.0]: https://github.com/subquery/subql/compare/node-core/2.3.1...node-core/2.4.0
[2.3.1]: https://github.com/subquery/subql/compare/node-core/2.3.0...node-core/2.3.1
[2.3.0]: https://github.com/subquery/subql/compare/node-core/2.2.2...node-core/2.3.0
[2.2.2]: https://github.com/subquery/subql/compare/node-core/2.2.1...node-core/2.2.2
[2.2.1]: https://github.com/subquery/subql/compare/node-core/2.2.0...node-core/2.2.1
[2.2.0]: https://github.com/subquery/subql/compare/node-core/2.1.2...node-core/2.2.0
[2.1.3]: https://github.com/subquery/subql/compare/node-core/2.1.2...node-core/2.1.3
[2.1.2]: https://github.com/subquery/subql/compare/node-core/2.1.1...node-core/2.1.2
[2.1.1]: https://github.com/subquery/subql/compare/node-core/2.1.0...node-core/2.1.1
[2.1.0]: https://github.com/subquery/subql/compare/node-core/2.0.2...node-core/2.1.0
[2.0.2]: https://github.com/subquery/subql/compare/node-core/2.0.1...node-core/2.0.2
[2.0.1]: https://github.com/subquery/subql/compare/node-core/2.0.0...node-core/2.0.1
[2.0.0]: https://github.com/subquery/subql/compare/node-core/1.11.3..node-core/2.0.0
[1.11.3]: https://github.com/subquery/subql/compare/node-core/1.11.2...node-core/1.11.3
[1.11.2]: https://github.com/subquery/subql/compare/node-core/1.11.1...node-core/1.11.2
[1.11.1]: https://github.com/subquery/subql/compare/node-core/1.11.0...node-core/1.11.1
[1.11.0]: https://github.com/subquery/subql/compare/node-core/1.10.0...node-core/1.11.0
[1.10.0]: https://github.com/subquery/subql/compare/node-core1.9.0/...node-core/1.10.0
[1.9.0]: https://github.com/subquery/subql/compare/node-core/1.8.0...node-core/1.9.0
[1.8.0]: https://github.com/subquery/subql/compare/node-core/1.7.1...node-core/1.8.0
[1.7.1]: https://github.com/subquery/subql/compare/node-core/1.7.0...node-core/1.7.1
[1.7.0]: https://github.com/subquery/subql/compare/node-core/1.6.0...node-core/1.7.0
[1.6.0]: https://github.com/subquery/subql/compare/node-core/1.5.1...node-core/1.6.0
[1.5.1]: https://github.com/subquery/subql/compare/node-core/1.5.0...node-core/1.5.1
[1.5.0]: https://github.com/subquery/subql/compare/node-core/1.4.1...node-core/1.5.0
[1.4.1]: https://github.com/subquery/subql/compare/node-core/1.4.0...node-core/1.4.1
[1.4.0]: https://github.com/subquery/subql/compare/node-core/1.3.3...node-core/1.4.0
[1.3.3]: https://github.com/subquery/subql/compare/node-core/1.3.2...node-core/1.3.3
[1.3.2]: https://github.com/subquery/subql/compare/node-core/1.3.1...node-core/1.3.2
[1.3.1]: https://github.com/subquery/subql/compare/node-core/1.3.0...node-core/1.3.1
[1.3.0]: https://github.com/subquery/subql/compare/node-core/1.2.0...node-core/1.3.0
[1.2.0]: https://github.com/subquery/subql/compare/node-core/1.1.0...node-core/1.2.0
[1.1.0]: https://github.com/subquery/subql/compare/node-core/1.0.1...node-core/1.1.0
[1.0.1]: https://github.com/subquery/subql/compare/node-core/1.0.0...node-core/1.0.1
[1.0.0]: https://github.com/subquery/subql/compare/node-core/0.1.3...node-core/1.0.0
[0.1.3]: https://github.com/subquery/subql/compare/node-core/0.1.2...node-core/0.1.3
[0.1.2]: https://github.com/subquery/subql/compare/node-core/0.1.1...node-core/0.1.2
[0.1.1]: https://github.com/subquery/subql/compare/node-core/0.1.0...node-core/0.1.1
[0.1.0]: https://github.com/subquery/subql/creleases/tag/0.1.0<|MERGE_RESOLUTION|>--- conflicted
+++ resolved
@@ -6,13 +6,8 @@
 
 ## [Unreleased]
 
-<<<<<<< HEAD
-### Changed: 
-- update modulos to match changes with node core
-=======
 ### Fixed
 - Fix modulo filter not applying correctly with multiple dataSources (#2331)
->>>>>>> 0c788778
 
 ## [8.0.0] - 2024-03-28
 ### Added
