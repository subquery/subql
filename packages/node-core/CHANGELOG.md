--- conflicted
+++ resolved
@@ -10,13 +10,10 @@
 
 ### Fixed
 - Fix handle bigint type in jsonb array, both get and set method will generate consistent result (#2495)
-<<<<<<< HEAD
 - Update with `@subql/utils`, fixed json and json array hashcode issue, improve poi consistency (#2495)
-=======
-
 ### Added
 - SubqueryProject base from extracing common code (#2496)
->>>>>>> fe7e4964
+
 
 ## [12.0.0] - 2024-07-22
 ### Changed
