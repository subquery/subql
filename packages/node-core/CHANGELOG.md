--- conflicted
+++ resolved
@@ -5,13 +5,10 @@
 and this project adheres to [Semantic Versioning](https://semver.org/spec/v2.0.0.html).
 
 ## [Unreleased]
-<<<<<<< HEAD
 ### Added
 - Flushing the cache every block when the project is fully synced to reduce delay between data indexed and being queryable (#2707)
-=======
 ### Fixed
 - Finalized block getter when height is 0 (#2706)
->>>>>>> 998d3e46
 
 ## [17.0.2] - 2025-02-26
 ### Added
