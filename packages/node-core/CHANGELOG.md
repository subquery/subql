# Changelog
All notable changes to this project will be documented in this file.

The format is based on [Keep a Changelog](https://keepachangelog.com/en/1.0.0/),
and this project adheres to [Semantic Versioning](https://semver.org/spec/v2.0.0.html).

## [Unreleased]
### Fixed
<<<<<<< HEAD
- Dictionary validation error causing application exit (#2101)
=======
- Auto queue flush getting the queue into a bad state (#2103)


### Fixed
- Fix getCache could not been cleared after reindex, and could have been re-used and lead to error, such as syncPoi
>>>>>>> 1ad5b12b

## [6.0.2] - 2023-10-12
### Fixed
- Issues with using object destructing for store interface and workers (#2094)

## [6.0.1] - 2023-10-12
### Fixed
- Store operations failing with workers when options are provided (#2092)
- skip managing connection pool for single endpoint (#2091)

## [6.0.0] - 2023-10-11
### Changed
- Support scoped debug logging (#2077)

### Added
- Debug logging for dictionary queries (#2077)

### Fixed
- Fixed Poi migration performance issue with `sqlIterator`
- Fixed AutoQueue timeout issue, align setting with nodeConfig. (#2081)
- Fixed Poi sync could block DB IO and drop connection issue (#2086)

## [5.0.3] - 2023-10-03
### Fixed
- Fix reindex service without poi feature (2062)

### Changed
- Version bump with `types-core` 0.1.1

## [5.0.2] - 2023-10-02
### Fixed
- Fix dictionary metadata validation (#2057)

## [5.0.1] - 2023-09-28
### Fixed
- Update apollo-links to 1.0.2, fix dictionary resolver failed to get token issue
- Use test runs as unit for tests instead of entity checks (#1957)
- Handle APIs in connection pool whose initialization failed (#1970)
- Fix generated operation hash with single entity, buffer did not get hashed issue.
- Infinite recursion in setValueModel with arrays (#1993)
- Fix health checks for Networks that produce batched blocks (#2005)
- Update `@willsoto/nestjs-prometheus` version to `5.4.0` (#2012)
- `scaleBatchSize` referring to itself instead of config (#2018)
- Set default startBlock of datasources to 1 (#2019)
- Use round-robin worker load balancing with memory constraint consideration (#2029)

### Changed
- Move more code from node to node-core. Including configure module, workers (#1797)
- Update api service generics to support multiple block types (#1968)
- UnfinalizedBlocksService: make private methods protected to allow custom fork detection (#2009)
- Update fetching blocks to use moving window rather than batches (#2000)

### Added
- Project upgrades feature and many other changes to support it (#1797)
- `skipTransactions` option to NodeConfig (#1968)
- `getByFields` to store (#1993)
- `getPoiBlocksBefore` method to PoiModel so we can get recent blocks with operations (#2009)

## [4.2.3] - 2023-08-17
### Fixed
- delay getPoiBlocksByRange when fully synced, fixes the high CPU usage issue (#1952)

## [4.2.2] - 2023-08-16
### Fixed
- Fix modulo filter wrongful block queueing (#1944)

## [4.2.1] - 2023-08-11
### Fixed
- Bump with `@subql/types` package, fix missing `unsafeApi`. (#1935)

## [4.2.0] - 2023-08-10
### Added
- Added primary network endpoint that is always used from connection pool unless it fails (#1927)

## [4.1.0] - 2023-08-04
### Fixed
- Fix poi operationHash and miss poi blocks (#1917)
- Sync @subql/apollo-links to 0.5.8, fix consuming cached token issue

### Changed
- moved `indexBlock` to base `TestingService` (#1913)
- Simplify connection pool logic (#1915)

## [4.0.1] - 2023-07-31
### Fixed
- Update license (#1891)
- Performance scoring fix (#1895)
- Fix mmrQuery should always read mmr leaf length from Db (#1900).

## [4.0.0] - 2023-07-17
### Changed
- **Breaking**: Inti DB schema manually during test run (#1870)

### Fixed
- Updated `@subql/apollo-links` to 0.5.3 for bug fixes. (#1886)
- Establish common connection pool state among workers using `ConnectionPoolStateManager` (#1829)

## [3.1.2] - 2023-07-11
### Fixed
- Fix `TestingService` to run tests in seperate application contexts (#1870)
- Cache race condition when flushing cache and getting data (#1873)
- Various improvements for POI feature: (#1869)
  - Benchmarking mmr processing
  - Improve performance when initialize mmr service, find the latest mmr height in Poi table by record it in `_metadata` table
  - Correct mmr query directly from Db rather than cache

## [3.1.1] - 2023-07-06
### Fixed
- Fixed Poi table missing mmr, due to incorrectly merged data from Db and cache. (#1871)

## [3.1.0] - 2023-07-04
### Added
- Configurable limit to the store cache size, this will cause indexing to wait for the cache to be flushed. This resolves an issue where OOM errors happen. (#1859)

## [3.0.0] - 2023-06-26
### Changed
- Added `pgMmrCacheService` to use independent Db connection, now mmr cache flush by itself. (#1828)
- Update meta exports to require `MmrQueryController` and move code from node core (#1823)
- Switch from node-fetch to cross-fetch. [See apollo issue for more](https://github.com/apollographql/apollo-client/issues/4857)

### Fixed
- Not being able to test with null/undefined values on entities (#1809)

### Fixed
- Fix reconnection issues in connection pool

## [2.6.0] - 2023-06-19
### Changed
- upgrade @subql/apollo-links (#1801)

## [2.5.1] - 2023-06-16
### Fixed
- Fixed meta service missing construct, align blockHeight update with store cache flush interval (#1804)

## [2.5.0] - 2023-06-15
### Added
- Implemented load balancing for multiple endpoints, with distribution based on endpoint performance (#1657)
- Introduced a suspension mechanism for rate-limited endpoints using exponential backoff to regulate usage (#1657)

## [2.4.5] - 2023-06-09
### Changed
- Use @subql/x-sequelize in order support cockroach (#1791)

### Fixed
- Base58 encoding check for POI (#1788)
- Fix project \_startHeight been blocked by poiSync (#1792)

## [2.4.4] - 2023-06-07
### Fixed
- Fixed various issue for mmr (#1787)

## [2.4.3] - 2023-06-02
### Fixed
- Fixed mmr missing node due to cache lock (#1784)

## [2.4.2] - 2023-06-01
### Changed
- Cache MMR leaf length and flush with rest of db, enable more mmr logging (#1782)

### Fixed
- Fix jump buffer height issue (#1781)
- Error if testing entitiy not found (#1766)

## [2.4.1] - 2023-05-31
### Fixed
- Sync flushing MMR potentially getting corrupt (#1777)

## [2.4.0] - 2023-05-30
### Added
- Add cache layer to postgres mmr db (#1762)
- Support for block hashes with base64 format for POI (#1761)

### Changed
- Update vm2 past problimatic version (#1770)
- Add optional root option to config (#1771)

## [2.3.1] - 2023-05-26
### Fixed
- Improve mmr error and expose ready status (#1752)
- Fix subcommand could escape issue, setup profiler at application init (#1755)

## [2.3.0] - 2023-05-24
### Fixed
- Fix datasource processors base filters not working (#1745)

### Added
- Support for base58 blockhashes with POI (#1750)
- Allow url in sandbox and set URL global (#1747)
- Log for unfound mappingHandlers and list available ones (#1742)

## [2.2.2] - 2023-05-19
### Fixed
- Fix project service init failing due to start height being 0 (#1735)
- No longer intialize store and indexer inside testing service (#1734)
- Fix poi read leaf height error under cockroach (#1733)
- Ensure min start height to be 1, even if set to 0 (#1737)
- Upgrade apollo link package (#1739)

### Changed
- allow dictionary when only --dictionaryResolver is enabled (#1730)
- Improve error messages (#1729)
- Deprecate project id from poi table, track deployment in metadata (#1696)

## [2.2.1] - 2023-05-17
### Fixed
- CockroachDB upsert performance issues (#1723)
- Exiting if dictionary-resolver fails (#1721)
- Typo in multi-chain logging message (#1722)

## [2.2.0] - 2023-05-16
### Added
- Worker threads support for unfinalized blocks (#1695)

### Fixed
- Logging historical enabled with cockroach db (#1715)
- Non-historical flushing order (#1711)
- Filtering arguments to include datasoruce (#1703)
- Not logging dictionary start height check (#1700)

### Changed
- Default matcher from insensitive to sensitive casing (#1706)

## [2.1.3] - 2023-05-12
### Fixed
- Fix app could fail to start, due to flush before metadata repo been set (#1688)

## [2.1.2] - 2023-05-11
### Fixed
- Fix metadata check, allow base indexer manager to parse abis with ethereum (#1682)

### Changed
- Move validate function to common (#1683)

### Added
- Inject the chain id into sandboxes (#1684)

## [2.1.1] - 2023-05-11
### Fixed
- Extract dictionary meta validation so it can be overridden (#1679)

## [2.1.0] - 2023-05-10
### Added
- Added interval for flushing the cache. (#1670)
- `bulkRemove` method on the store. (#1666)
- Ability to regenerate MMR (#1664)
- Ability to migrade MMR from file based db to postgres db and vice versa (#1618)

### Changed
- Move more chain agnostic code form node. (#1658) (#1659)
- Move any polkadot imports to utils package. (#1653)

### Fixed
- POI Cache issues (#1660)
- `store.getOneByField` with historical and index (#1667)
- Store cache threshold not including removed items (#1675)

## [2.0.2] - 2023-04-27
### Changed
- Deprecate `localMode` (#1648)

## [2.0.1] - 2023-04-27
### Fixed
- Fix ApiService abstract class, improve getting all DS (#1638)
- Fix assertion error and pk index type (#1641)
- Fix tests (#1640)

## [2.0.0] - 2023-04-20
### Changed
- Major release 2.0.0, align with other package versions
- Update metadata when dictionary skips large number of blocks (#1577)

### Added
- Added StoreCache service and various other improvements (#1561)
- Added TestingService (#1584)

### Fixed
- Enable Typescript strict setting and improve code quality (#1625)
- Fixed enum not being included in POI (#1561)
- Fixed when Poi block offset 0, it could get updated when app restart (#1459)
- Fixed index name too long issue (#1599)
- Fixed dictionary validation issues and improve error messages (#1561)

## [1.11.3] - 2023-04-17
### Fixed
- Improve log, update progress string (#1612)

## [1.11.2] - 2023-04-05
### Fixed
- Compute block size one property at a time to prevent RangeError
- Upgrade @subql/apollo-link version

## [1.11.1] - 2023-03-30
### Changed
- Change to support multiple endpoints (#1551)

### Fixed
- Fix previous release 1.11.0 failed

## [1.11.0] - 2023-03-29
### Added
- Add SmartBatchService and BlockSizeBuffer (#1506)
- Handle bigint in json.stringify (#1562)
- Generate sourcemap for projects (#1569)
- Update polkadot api to 10.1.4 (#1580)

### Fixed
- Fix enum under schema not being escaped (#1555)
- Remove blocking in process queueing (#1572)

### Changed
- Use `performance.now` instead of date for profiler. (#1549)
- Rename `--sponsored-dictionary` to `--dictionary-resolver` (#1559)

## [1.10.0] - 2023-03-06
### Fixed
- fix issue store getByField limit could potentially excess config limit (#1529)

### Changed
- Move enum under schema (#1527)
- Deprecate exclude constraint (#1543)

## [1.9.0] - 2023-02-21
### Added
- add blockTime to NodeConfig (#1501)

### Changed
- Support array type in dictionary queries (#1510)

## [1.8.0] - 2023-01-23
### Added
- Add validation of dictionary with start height (#1473)
- `Store` add count for entity (#1480)

### Fixed
- Fix custom metadata keys not being applied (#1496)

## [1.7.1] - 2022-12-22
### Fixed
- Fix trigger function name too long (#1469)

## [1.7.0] - 2022-12-19
### Fixed
- Workers: Fix SequelizeDatabaseError - tuple concurrently updated (#1458)
- Handle `bulkUpdate` when fields are undefined with historical indexing (#1463)

### Added
- Add start height to project metadata (#1456)

## [1.6.0] - 2022-12-06
### Added
- Support for `bypassBlocks` (#1435)

## [1.5.1] - 2022-11-30
### Fixed
- Fixed enum name (#1441)

## [1.5.0] - 2022-11-23
### Added
- Dictionary auth link integration (#1411)
- Support multi-chain indexing (#1375)

### Changed
- Move enum name generation method to node-core (#1427)

## [1.4.1] - 2022-11-15
### Fixed
- Hot fix for hot schema reload (#1404)

## [1.4.0] - 2022-11-15
### Added
- Support for hot schema reload. (#1401)
- Support for distinct query plugin. (#1274)

## [1.3.3] - 2022-11-09
### Added
- Added retry method for handle fetch errors (#1386)

## [1.3.2] - 2022-11-08
### Fixed
- Fix missing sequelize sync (#1389)

## [1.3.1] - 2022-11-08
### Fixed
- Remove sequelize alter table (#1387)

## [1.3.0] - 2022-11-07
### Fixed
- Improve dictionary query by filter with data sources start block. (#1371)

## [1.2.0] - 2022-10-28
### Added
- Support for unfinalized blocks. (#1308)

## [1.1.0] - 2022-10-27
### Changed
- Update to `@polkadot/api@9.4.2`/ (#1356)
- Backport dictionary service features from Algorand. (#1346)

## [1.0.1] - 2022-10-11
### Added
- Common code from sandbox and dictionary. (#1345)

## [1.0.0] - 2022-10-10
### Removed
- `Subqueries` database table. (#1340)

## [0.1.3] - 2022-10-06
### Changed
- Update IPFS endpoints. (#1337)

### Fixed
- Benchmark info not being logged. (#1138)

## [0.1.2] - 2022-09-27
### Changed
- Moved `yargs` file from `node-core` to `node`. (#1281)
- Update `sequelize`. (#1311)

## [0.1.1] - 2022-08-26
### Fixed
- Imports not being relative (#1268)

## [0.1.0] - 2022-08-26
### Changed
- Move blockchain agnostic code from `node` to `node-core` package. (#1222)

[Unreleased]: https://github.com/subquery/subql/compare/node-core/6.0.2...HEAD
[6.0.2]: https://github.com/subquery/subql/compare/node-core/6.0.1...node-core/6.0.2
[6.0.1]: https://github.com/subquery/subql/compare/node-core/6.0.0...node-core/6.0.1
[6.0.0]: https://github.com/subquery/subql/compare/node-core/5.0.3...node-core/6.0.0
[5.0.3]: https://github.com/subquery/subql/compare/node-core/5.0.2...node-core/5.0.3
[5.0.2]: https://github.com/subquery/subql/compare/node-core/5.0.1...node-core/5.0.2
[5.0.1]: https://github.com/subquery/subql/compare/node-core/4.2.3...node-core/5.0.1
[4.2.3]: https://github.com/subquery/subql/compare/node-core/4.2.2...node-core/4.2.3
[4.2.2]: https://github.com/subquery/subql/compare/node-core/4.2.1...node-core/4.2.2
[4.2.1]: https://github.com/subquery/subql/compare/node-core/4.2.0...node-core/4.2.1
[4.2.0]: https://github.com/subquery/subql/compare/node-core/4.1.0...node-core/4.2.0
[4.1.0]: https://github.com/subquery/subql/compare/node-core/4.0.1...node-core/4.1.0
[4.0.1]: https://github.com/subquery/subql/compare/node-core/4.0.0...node-core/4.0.1
[4.0.0]: https://github.com/subquery/subql/compare/node-core/3.1.2...node-core/4.0.0
[3.1.2]: https://github.com/subquery/subql/compare/node-core/3.1.1...node-core/3.1.2
[3.1.1]: https://github.com/subquery/subql/compare/node-core/3.1.0...node-core/3.1.1
[3.1.0]: https://github.com/subquery/subql/compare/node-core/3.0.0...node-core/3.1.0
[3.0.0]: https://github.com/subquery/subql/compare/node-core/2.6.0...node-core/3.0.0
[2.6.0]: https://github.com/subquery/subql/compare/node-core/2.5.1...node-core/2.6.0
[2.5.1]: https://github.com/subquery/subql/compare/node-core/2.5.0...node-core/2.5.1
[2.5.0]: https://github.com/subquery/subql/compare/node-core/2.4.5...node-core/2.5.0
[2.4.5]: https://github.com/subquery/subql/compare/node-core/2.4.4...node-core/2.4.5
[2.4.4]: https://github.com/subquery/subql/compare/node-core/2.4.3...node-core/2.4.4
[2.4.3]: https://github.com/subquery/subql/compare/node-core/2.4.2...node-corev2.4.3
[2.4.2]: https://github.com/subquery/subql/compare/node-core/2.4.1...node-core/2.4.2
[2.4.1]: https://github.com/subquery/subql/compare/node-core/2.4.0...node-core/2.4.1
[2.4.0]: https://github.com/subquery/subql/compare/node-core/2.3.1...node-core/2.4.0
[2.3.1]: https://github.com/subquery/subql/compare/node-core/2.3.0...node-core/2.3.1
[2.3.0]: https://github.com/subquery/subql/compare/node-core/2.2.2...node-core/2.3.0
[2.2.2]: https://github.com/subquery/subql/compare/node-core/2.2.1...node-core/2.2.2
[2.2.1]: https://github.com/subquery/subql/compare/node-core/2.2.0...node-core/2.2.1
[2.2.0]: https://github.com/subquery/subql/compare/node-core/2.1.2...node-core/2.2.0
[2.1.3]: https://github.com/subquery/subql/compare/node-core/2.1.2...node-core/2.1.3
[2.1.2]: https://github.com/subquery/subql/compare/node-core/2.1.1...node-core/2.1.2
[2.1.1]: https://github.com/subquery/subql/compare/node-core/2.1.0...node-core/2.1.1
[2.1.0]: https://github.com/subquery/subql/compare/node-core/2.0.2...node-core/2.1.0
[2.0.2]: https://github.com/subquery/subql/compare/node-core/2.0.1...node-core/2.0.2
[2.0.1]: https://github.com/subquery/subql/compare/node-core/2.0.0...node-core/2.0.1
[2.0.0]: https://github.com/subquery/subql/compare/node-core/1.11.3..node-core/2.0.0
[1.11.3]: https://github.com/subquery/subql/compare/node-core/1.11.2...node-core/1.11.3
[1.11.2]: https://github.com/subquery/subql/compare/node-core/1.11.1...node-core/1.11.2
[1.11.1]: https://github.com/subquery/subql/compare/node-core/1.11.0...node-core/1.11.1
[1.11.0]: https://github.com/subquery/subql/compare/node-core/1.10.0...node-core/1.11.0
[1.10.0]: https://github.com/subquery/subql/compare/node-core1.9.0/...node-core/1.10.0
[1.9.0]: https://github.com/subquery/subql/compare/node-core/1.8.0...node-core/1.9.0
[1.8.0]: https://github.com/subquery/subql/compare/node-core/1.7.1...node-core/1.8.0
[1.7.1]: https://github.com/subquery/subql/compare/node-core/1.7.0...node-core/1.7.1
[1.7.0]: https://github.com/subquery/subql/compare/node-core/1.6.0...node-core/1.7.0
[1.6.0]: https://github.com/subquery/subql/compare/node-core/1.5.1...node-core/1.6.0
[1.5.1]: https://github.com/subquery/subql/compare/node-core/1.5.0...node-core/1.5.1
[1.5.0]: https://github.com/subquery/subql/compare/node-core/1.4.1...node-core/1.5.0
[1.4.1]: https://github.com/subquery/subql/compare/node-core/1.4.0...node-core/1.4.1
[1.4.0]: https://github.com/subquery/subql/compare/node-core/1.3.3...node-core/1.4.0
[1.3.3]: https://github.com/subquery/subql/compare/node-core/1.3.2...node-core/1.3.3
[1.3.2]: https://github.com/subquery/subql/compare/node-core/1.3.1...node-core/1.3.2
[1.3.1]: https://github.com/subquery/subql/compare/node-core/1.3.0...node-core/1.3.1
[1.3.0]: https://github.com/subquery/subql/compare/node-core/1.2.0...node-core/1.3.0
[1.2.0]: https://github.com/subquery/subql/compare/node-core/1.1.0...node-core/1.2.0
[1.1.0]: https://github.com/subquery/subql/compare/node-core/1.0.1...node-core/1.1.0
[1.0.1]: https://github.com/subquery/subql/compare/node-core/1.0.0...node-core/1.0.1
[1.0.0]: https://github.com/subquery/subql/compare/node-core/0.1.3...node-core/1.0.0
[0.1.3]: https://github.com/subquery/subql/compare/node-core/0.1.2...node-core/0.1.3
[0.1.2]: https://github.com/subquery/subql/compare/node-core/0.1.1...node-core/0.1.2
[0.1.1]: https://github.com/subquery/subql/compare/node-core/0.1.0...node-core/0.1.1
[0.1.0]: https://github.com/subquery/subql/creleases/tag/0.1.0<|MERGE_RESOLUTION|>--- conflicted
+++ resolved
@@ -6,15 +6,9 @@
 
 ## [Unreleased]
 ### Fixed
-<<<<<<< HEAD
 - Dictionary validation error causing application exit (#2101)
-=======
 - Auto queue flush getting the queue into a bad state (#2103)
-
-
-### Fixed
 - Fix getCache could not been cleared after reindex, and could have been re-used and lead to error, such as syncPoi
->>>>>>> 1ad5b12b
 
 ## [6.0.2] - 2023-10-12
 ### Fixed
