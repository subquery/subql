# Changelog
All notable changes to this project will be documented in this file.

The format is based on [Keep a Changelog](https://keepachangelog.com/en/1.0.0/),
and this project adheres to [Semantic Versioning](https://semver.org/spec/v2.0.0.html).

## [Unreleased]

<<<<<<< HEAD
### Changed
- Breaking change: Require indexing environment timezone set to UTC, avoid inconsistent result from cache and database (#2495)
### Fixed
- Fix handle bigint type in jsonb array, both get and set method will generate consistent result (#2495)
=======
## [12.0.0] - 2024-07-22
### Changed
- Provide a better error message when user increases project start height beyond indexed height (#2492)
- Define new core modules to reduce duplicate code in nodes (#2491)

### Fixed
- "targetHeight" being updated out of sync with indexing, leading to it possibly being behind "lastProcessedHeight" (#2491)
>>>>>>> 1cfae76b

## [11.0.0] - 2024-07-11
### Changed
- Create interval for flushing the cache, this is to support chains that only produce blocks with new transactions (#2485)
- Improved types for strict TS setting (#2484)

### Fixed
- Improve indexer could stall due to rpc finalized height could be smaller than previous result (#2487)

## [10.10.2] - 2024-07-10
### Fixed
- Fix issue admin api can not get `dbSize` due to it not been set in \_metadata table

## [10.10.1] - 2024-07-09
### Added
- Enable ts strict setting

### Fixed
- Incrementing the schemaMigration count on every start (#2476)

## [10.10.0] - 2024-07-01
### Changed
- Bump version with `@subql/common`

## [10.9.0] - 2024-06-21
### Fixed
- Store service index check failing with snake_case fields (#2461)

### Changed
- Error message for finding available port

## [10.6.0] - 2024-06-18
### Fixed
- Testing framework logging the same date if they were within 1s (#2453)

### Fixed
- Handle edge case when last processed height is same as chain target height, app will wait for new block rather than exit.

### Changed
- Skip using the dictionary if processing data within batch size of latest height (#2454)

## [10.5.1] - 2024-06-12
### Changed
- Update `@subql/utils`

## [10.5.0] - 2024-06-12
### Added
- Admin api add query `/db_size` to check database size and upsert in metadata

### Fixed
- `exitWithError` logging error messages rather than the error (#2435)

### Changed
- Logging around switching dictionary (#2435)

## [10.4.1] - 2024-06-06
### Fixed
- Fix various issue in monitor service, file naming issue and export admin service from node-core

## [10.4.0] - 2024-06-05
### Added
- Add monitor service to record block indexing actions in order to improve POI accuracy, and provide debug info for Admin api

### Fixed
- Update index block failed message  (#2414)

## [10.3.2] - 2024-05-27
### Changed
- Visibility of sandboxService in indexer manager to protected (#2416)

## [10.3.1] - 2024-05-22
### Fixed
- CacheModel.clear behaviour if height was 0 (#2402)

## [10.3.0] - 2024-05-20
### Changed
- Update cache to always flush with a block height and clear after transaction commit (#2386)
- Export `SANDBOX_DEFAULT_BUILTINS` to share with other sandboxes (#2404)

## [10.2.0] - 2024-05-08
### Changed
- Bump with @subql/utils, update polkadot dependencies to v11

### Fixed
- Fix `reindex` command failed due to `projectUpgradeService` not been initialized
- Fix project upgrade to an earlier height, deployments in metadata not been updated, and app restart will lead to reindex.

## [10.1.2] - 2024-05-03
### Fixed
- Fix `filterBlockTimestamp` when filter could be undefined

## [10.1.1] - 2024-05-02
### Fixed
- Add back missing dependencies `pg`, also rollback `Uint8Array` change for sandbox as it could break other sdk.

## [10.1.0] - 2024-05-02
### Fixed
- Fixed issue Buffer within sandbox could not concat Buffer and Uint8Array, also injected `atob`

### Added
- Expose option to add workerData to workers (#2372)

### Changed
- Simplify logger function (#2374)

## [10.0.0] - 2024-04-24
### Added
- Various pieces of code from node and generalised them (#2357)

### Changed
- Tidy up block dispatcher constructor args (#2357)

## [9.0.0] - 2024-04-12
### Added
- `WorkerUnfinalizedBlocksService` class from node that is now chain agnostic (#2346)

### Fixed
- Issue with using metadata if incorrect network endpoint was provided (#2350)
- Undefined dictionary response resulting in infinite loop (#2353)
- Fix at end of modulo block filter it could skip other dataSources, and jump to the latest height

### Changed
- Simplify ApiService and remove need for getChainId function (#2450)
- Logging for dictionary and simplify code (#2353)

## [8.0.1] - 2024-04-05
### Fixed
- Fix modulo filter not applying correctly with multiple dataSources (#2331)

## [8.0.0] - 2024-03-28
### Added
- Add service to support for dictionary v2 (#2257)
- Support for ordering with store `getBy*` methods (#2325)

### Removed
- `@subql/apollo-links` for resolving dictionary endpoints and matching `dictionary-resolver` flag (#2305)

### Fixed
- Various issues with store cache (#2325)
  - `getByFields` ignoring mutations from the current block
  - Order and offset issues when using store `getByFields`, `getByField` and `getOnByField`
  - Being able to mutate data in the store cache without calling methods
  - Matching cache data with `getByFields`, `getByField` and `getOneByField`

## [7.5.1] - 2024-03-26
### Fixed
- Fix unable to find index in `modelIndexedFields` due to a special case entity name (2327)
- Fix multi-chain has `block-range` issue due to migartion handle historical status incorrectly

## [7.5.0] - 2024-03-20
### Changed
- Optimise metadata query when dealing with a large number of dynamic datasources that regularly increase (#2302)

### Fixed
- Fields called `createdAt` or `updatedAt` having their type converted to timestamps

### Removed
- Unused `timestamps-field` flag (#2310)

## [7.4.3] - 2024-03-15
### Changed
- Update connection retry logic and add backoff to fetch blocks retries (#2301)

## [7.4.2] - 2024-03-14
### Fixed
- Graphql comments not being escaped (#2299)

## [7.4.1] - 2024-03-08
### Fixed
- Memory leak with workers and large number of (dynamic) datasources (#2292)
- Add missing `bytes` scalar type (#2293)

## [7.4.0] - 2024-03-05
### Fixed
- Fix missing incrememnt keys on `_metadata` table (#2283)
- Fixed unexpected `store` on testing suite Entity (#2285)

### Added
- Support for Full Text Search (#2280)

## [7.3.1] - 2024-02-29
### Removed
- `scale-batch-size` flag as it had no use (#2275)

### Fixed
- Drop subscription triggers and notifiy_functions (#2277)
- Fix poi issue due to Int hashCode failed (#2278)

## [7.3.0] - 2024-02-23
### Added
- Schema Migration support for Enums, Relations, Subscription (#2251)
- Check that the project start height is below the current chain height (#2259)

### Fixed
- Fixed non-atomic schema migration execution (#2244)
- Testing Suites should run with unfinalizedBlocks `false` (#2258)
- StoreService not being fully in sync with db (#2264)
- StoreService not being initialized early enough on startup (#2265)

### Changed
- Improve error handling when fetching blocks (#2256)
- Lock `@subql/apollo-links` to `1.3.2`

## [7.2.1] - 2024-02-07
### Added
- Update `ParentProject` to use `untilBlock` as and alias for `block` (#2235)

### Fixed
- Historical queries not using the correct block height (#2243)

## [7.2.0] - 2024-01-30
### Changed
- Update `@subql/apollo-links` and add specific logger for it

## [7.1.0] - 2024-01-25
### Added
- Support for CSV output with flag `--csv-out-dir` (#2224)
- Support for Schema Migration with `--allow-schema-migration` flag (#2179)

### Changed
- Improve modulo filter performance when there are other data sources (#2152)

### Fixed
- missing schema migration models (#2226)

## [7.0.8] - 2024-01-10
### Fixed
- Update with util package, improve project initialization query from x-sequelize (#2212)

## [7.0.7] - 2024-01-04
### Fixed
- Update with util package, fix `more than one row returned by a subquery used as an expression` error from x-sequelize (#2209)

## [7.0.6] - 2023-12-25
### Fixed
- Fix bypassBlock method `cleanedBatchBlocks` could throw Maximum call stack size exceeded error from lodash (#2206)

## [7.0.5] - 2023-12-20
### Fixed
- Fix issue with metadata cache setting lastProcessedHeight to undefined (#2200)

## [7.0.4] - 2023-12-14
### Changed
- Update @subql/common

## [7.0.3] - 2023-12-04
### Fixed
- Fixed resolved asset file with incorrect format and content in #2185

## [7.0.2] - 2023-11-29
### Changed
- dictionary registry path (#2187)

### Fixed
- bump `lru-cache` to `10.1.0` and remove default exports (#2189)

## [7.0.1] - 2023-11-28
### Fixed
- Fix ipfs deployment templates path failed to resolved, issue was introduced in #2182 (#2185)
- Update @subql/apollo-links to fix network dictionary timeout but not fallback to config dictionary issue

## [7.0.0] - 2023-11-27
### Added
- The ability to find the last indexed with a valid block hash using POI (#2176)

### Fixed
- Fix incorrect datasources map that could result in `Value at height 7408910 was undefined` (#2183)
- Fix template assets path not been resolved correctly and lead to `Failed to parse log data` (#2182)

## [6.4.2] - 2023-11-16
### Fixed
- Dictionaries timing out by updating `@subql/apollo-links` (#2169)
- Incorrect block queue with multiple ds (#2167)

## [6.4.1] - 2023-11-13
### Fixed
- Store not having access to blockHeight and causing workers to fail on startup (#2161)

## [6.4.0] - 2023-11-10
### Added
- Base yargs config for all SDKs (#2144)
- Support block skipping on unavailable blocks (#2151)

### Fixed
- When using store get methods the `save` function would be missing (#2153)
- Not indexing cleanly when all datasources have reached their end block

### Fixed
- Workers selecting apis for endpoints that aren't connected (#2154)

## [6.3.0] - 2023-11-06
### Added
- Add `dictionaryQuerySize` to nodeConfig, so the block range in dictionary can be configurable. (#2139)

### Fixed
- Fix `multi-chain` should disable historical by default, rather than exit
- Fix reindex targetHeight issue introduced in #2131 (#2138)
- `processedBlockCount` and `schemaMigrationCount` metadata fields incrementing exponentially (#2136)
- Fix regression introduced in [#2110](https://github.com/subquery/subql/pull/2110) that broke `unwrapProxy` if the input is an array

## [6.2.0] - 2023-10-31
### Fixed
- Improve reindex query to remove/update by batches. (#2131)
- Fix poi reindex beyond genesis height issue. (#2131)
- Fixed modulo block ahead of finalized block issue (#2132)
- Wrong link to docs for testing

### Added
- WorkerInMemoryCacheService from node (#2125)
- New `endBlock` option on datasources (#2064)

## [6.1.1] - 2023-10-25
### Fixed
- Not handling TaskFlushedErrors in block dispatchers (#2120)

## [6.1.0] - 2023-10-20
### Added
- Add in-memory cache to be used in sandbox #(2110)

### Fixed
- Fixed poi migration init check, and improve logging (#2112)

## [6.0.4] - 2023-10-18
### Fixed
- Store bulk methods failing with workers (#2107)

## [6.0.3] - 2023-10-17
### Fixed
- Dictionary validation error causing application exit (#2101)
- Auto queue flush getting the queue into a bad state (#2103)
- Fix getCache could not been cleared after reindex, and could have been re-used and lead to error, such as syncPoi

## [6.0.2] - 2023-10-12
### Fixed
- Issues with using object destructing for store interface and workers (#2094)

## [6.0.1] - 2023-10-12
### Fixed
- Store operations failing with workers when options are provided (#2092)
- skip managing connection pool for single endpoint (#2091)

## [6.0.0] - 2023-10-11
### Changed
- Support scoped debug logging (#2077)

### Added
- Debug logging for dictionary queries (#2077)

### Fixed
- Fixed Poi migration performance issue with `sqlIterator`
- Fixed AutoQueue timeout issue, align setting with nodeConfig. (#2081)
- Fixed Poi sync could block DB IO and drop connection issue (#2086)

## [5.0.3] - 2023-10-03
### Fixed
- Fix reindex service without poi feature (2062)

### Changed
- Version bump with `types-core` 0.1.1

## [5.0.2] - 2023-10-02
### Fixed
- Fix dictionary metadata validation (#2057)

## [5.0.1] - 2023-09-28
### Fixed
- Update apollo-links to 1.0.2, fix dictionary resolver failed to get token issue
- Use test runs as unit for tests instead of entity checks (#1957)
- Handle APIs in connection pool whose initialization failed (#1970)
- Fix generated operation hash with single entity, buffer did not get hashed issue.
- Infinite recursion in setValueModel with arrays (#1993)
- Fix health checks for Networks that produce batched blocks (#2005)
- Update `@willsoto/nestjs-prometheus` version to `5.4.0` (#2012)
- `scaleBatchSize` referring to itself instead of config (#2018)
- Set default startBlock of datasources to 1 (#2019)
- Use round-robin worker load balancing with memory constraint consideration (#2029)

### Changed
- Move more code from node to node-core. Including configure module, workers (#1797)
- Update api service generics to support multiple block types (#1968)
- UnfinalizedBlocksService: make private methods protected to allow custom fork detection (#2009)
- Update fetching blocks to use moving window rather than batches (#2000)

### Added
- Project upgrades feature and many other changes to support it (#1797)
- `skipTransactions` option to NodeConfig (#1968)
- `getByFields` to store (#1993)
- `getPoiBlocksBefore` method to PoiModel so we can get recent blocks with operations (#2009)

## [4.2.3] - 2023-08-17
### Fixed
- delay getPoiBlocksByRange when fully synced, fixes the high CPU usage issue (#1952)

## [4.2.2] - 2023-08-16
### Fixed
- Fix modulo filter wrongful block queueing (#1944)

## [4.2.1] - 2023-08-11
### Fixed
- Bump with `@subql/types` package, fix missing `unsafeApi`. (#1935)

## [4.2.0] - 2023-08-10
### Added
- Added primary network endpoint that is always used from connection pool unless it fails (#1927)

## [4.1.0] - 2023-08-04
### Fixed
- Fix poi operationHash and miss poi blocks (#1917)
- Sync @subql/apollo-links to 0.5.8, fix consuming cached token issue

### Changed
- moved `indexBlock` to base `TestingService` (#1913)
- Simplify connection pool logic (#1915)

## [4.0.1] - 2023-07-31
### Fixed
- Update license (#1891)
- Performance scoring fix (#1895)
- Fix mmrQuery should always read mmr leaf length from Db (#1900).

## [4.0.0] - 2023-07-17
### Changed
- **Breaking**: Inti DB schema manually during test run (#1870)

### Fixed
- Updated `@subql/apollo-links` to 0.5.3 for bug fixes. (#1886)
- Establish common connection pool state among workers using `ConnectionPoolStateManager` (#1829)

## [3.1.2] - 2023-07-11
### Fixed
- Fix `TestingService` to run tests in seperate application contexts (#1870)
- Cache race condition when flushing cache and getting data (#1873)
- Various improvements for POI feature: (#1869)
  - Benchmarking mmr processing
  - Improve performance when initialize mmr service, find the latest mmr height in Poi table by record it in `_metadata` table
  - Correct mmr query directly from Db rather than cache

## [3.1.1] - 2023-07-06
### Fixed
- Fixed Poi table missing mmr, due to incorrectly merged data from Db and cache. (#1871)

## [3.1.0] - 2023-07-04
### Added
- Configurable limit to the store cache size, this will cause indexing to wait for the cache to be flushed. This resolves an issue where OOM errors happen. (#1859)

## [3.0.0] - 2023-06-26
### Changed
- Added `pgMmrCacheService` to use independent Db connection, now mmr cache flush by itself. (#1828)
- Update meta exports to require `MmrQueryController` and move code from node core (#1823)
- Switch from node-fetch to cross-fetch. [See apollo issue for more](https://github.com/apollographql/apollo-client/issues/4857)

### Fixed
- Not being able to test with null/undefined values on entities (#1809)

### Fixed
- Fix reconnection issues in connection pool

## [2.6.0] - 2023-06-19
### Changed
- upgrade @subql/apollo-links (#1801)

## [2.5.1] - 2023-06-16
### Fixed
- Fixed meta service missing construct, align blockHeight update with store cache flush interval (#1804)

## [2.5.0] - 2023-06-15
### Added
- Implemented load balancing for multiple endpoints, with distribution based on endpoint performance (#1657)
- Introduced a suspension mechanism for rate-limited endpoints using exponential backoff to regulate usage (#1657)

## [2.4.5] - 2023-06-09
### Changed
- Use @subql/x-sequelize in order support cockroach (#1791)

### Fixed
- Base58 encoding check for POI (#1788)
- Fix project \_startHeight been blocked by poiSync (#1792)

## [2.4.4] - 2023-06-07
### Fixed
- Fixed various issue for mmr (#1787)

## [2.4.3] - 2023-06-02
### Fixed
- Fixed mmr missing node due to cache lock (#1784)

## [2.4.2] - 2023-06-01
### Changed
- Cache MMR leaf length and flush with rest of db, enable more mmr logging (#1782)

### Fixed
- Fix jump buffer height issue (#1781)
- Error if testing entitiy not found (#1766)

## [2.4.1] - 2023-05-31
### Fixed
- Sync flushing MMR potentially getting corrupt (#1777)

## [2.4.0] - 2023-05-30
### Added
- Add cache layer to postgres mmr db (#1762)
- Support for block hashes with base64 format for POI (#1761)

### Changed
- Update vm2 past problimatic version (#1770)
- Add optional root option to config (#1771)

## [2.3.1] - 2023-05-26
### Fixed
- Improve mmr error and expose ready status (#1752)
- Fix subcommand could escape issue, setup profiler at application init (#1755)

## [2.3.0] - 2023-05-24
### Fixed
- Fix datasource processors base filters not working (#1745)

### Added
- Support for base58 blockhashes with POI (#1750)
- Allow url in sandbox and set URL global (#1747)
- Log for unfound mappingHandlers and list available ones (#1742)

## [2.2.2] - 2023-05-19
### Fixed
- Fix project service init failing due to start height being 0 (#1735)
- No longer intialize store and indexer inside testing service (#1734)
- Fix poi read leaf height error under cockroach (#1733)
- Ensure min start height to be 1, even if set to 0 (#1737)
- Upgrade apollo link package (#1739)

### Changed
- allow dictionary when only --dictionaryResolver is enabled (#1730)
- Improve error messages (#1729)
- Deprecate project id from poi table, track deployment in metadata (#1696)

## [2.2.1] - 2023-05-17
### Fixed
- CockroachDB upsert performance issues (#1723)
- Exiting if dictionary-resolver fails (#1721)
- Typo in multi-chain logging message (#1722)

## [2.2.0] - 2023-05-16
### Added
- Worker threads support for unfinalized blocks (#1695)

### Fixed
- Logging historical enabled with cockroach db (#1715)
- Non-historical flushing order (#1711)
- Filtering arguments to include datasoruce (#1703)
- Not logging dictionary start height check (#1700)

### Changed
- Default matcher from insensitive to sensitive casing (#1706)

## [2.1.3] - 2023-05-12
### Fixed
- Fix app could fail to start, due to flush before metadata repo been set (#1688)

## [2.1.2] - 2023-05-11
### Fixed
- Fix metadata check, allow base indexer manager to parse abis with ethereum (#1682)

### Changed
- Move validate function to common (#1683)

### Added
- Inject the chain id into sandboxes (#1684)

## [2.1.1] - 2023-05-11
### Fixed
- Extract dictionary meta validation so it can be overridden (#1679)

## [2.1.0] - 2023-05-10
### Added
- Added interval for flushing the cache. (#1670)
- `bulkRemove` method on the store. (#1666)
- Ability to regenerate MMR (#1664)
- Ability to migrade MMR from file based db to postgres db and vice versa (#1618)

### Changed
- Move more chain agnostic code form node. (#1658) (#1659)
- Move any polkadot imports to utils package. (#1653)

### Fixed
- POI Cache issues (#1660)
- `store.getOneByField` with historical and index (#1667)
- Store cache threshold not including removed items (#1675)

## [2.0.2] - 2023-04-27
### Changed
- Deprecate `localMode` (#1648)

## [2.0.1] - 2023-04-27
### Fixed
- Fix ApiService abstract class, improve getting all DS (#1638)
- Fix assertion error and pk index type (#1641)
- Fix tests (#1640)

## [2.0.0] - 2023-04-20
### Changed
- Major release 2.0.0, align with other package versions
- Update metadata when dictionary skips large number of blocks (#1577)

### Added
- Added StoreCache service and various other improvements (#1561)
- Added TestingService (#1584)

### Fixed
- Enable Typescript strict setting and improve code quality (#1625)
- Fixed enum not being included in POI (#1561)
- Fixed when Poi block offset 0, it could get updated when app restart (#1459)
- Fixed index name too long issue (#1599)
- Fixed dictionary validation issues and improve error messages (#1561)

## [1.11.3] - 2023-04-17
### Fixed
- Improve log, update progress string (#1612)

## [1.11.2] - 2023-04-05
### Fixed
- Compute block size one property at a time to prevent RangeError
- Upgrade @subql/apollo-link version

## [1.11.1] - 2023-03-30
### Changed
- Change to support multiple endpoints (#1551)

### Fixed
- Fix previous release 1.11.0 failed

## [1.11.0] - 2023-03-29
### Added
- Add SmartBatchService and BlockSizeBuffer (#1506)
- Handle bigint in json.stringify (#1562)
- Generate sourcemap for projects (#1569)
- Update polkadot api to 10.1.4 (#1580)

### Fixed
- Fix enum under schema not being escaped (#1555)
- Remove blocking in process queueing (#1572)

### Changed
- Use `performance.now` instead of date for profiler. (#1549)
- Rename `--sponsored-dictionary` to `--dictionary-resolver` (#1559)

## [1.10.0] - 2023-03-06
### Fixed
- fix issue store getByField limit could potentially excess config limit (#1529)

### Changed
- Move enum under schema (#1527)
- Deprecate exclude constraint (#1543)

## [1.9.0] - 2023-02-21
### Added
- add blockTime to NodeConfig (#1501)

### Changed
- Support array type in dictionary queries (#1510)

## [1.8.0] - 2023-01-23
### Added
- Add validation of dictionary with start height (#1473)
- `Store` add count for entity (#1480)

### Fixed
- Fix custom metadata keys not being applied (#1496)

## [1.7.1] - 2022-12-22
### Fixed
- Fix trigger function name too long (#1469)

## [1.7.0] - 2022-12-19
### Fixed
- Workers: Fix SequelizeDatabaseError - tuple concurrently updated (#1458)
- Handle `bulkUpdate` when fields are undefined with historical indexing (#1463)

### Added
- Add start height to project metadata (#1456)

## [1.6.0] - 2022-12-06
### Added
- Support for `bypassBlocks` (#1435)

## [1.5.1] - 2022-11-30
### Fixed
- Fixed enum name (#1441)

## [1.5.0] - 2022-11-23
### Added
- Dictionary auth link integration (#1411)
- Support multi-chain indexing (#1375)

### Changed
- Move enum name generation method to node-core (#1427)

## [1.4.1] - 2022-11-15
### Fixed
- Hot fix for hot schema reload (#1404)

## [1.4.0] - 2022-11-15
### Added
- Support for hot schema reload. (#1401)
- Support for distinct query plugin. (#1274)

## [1.3.3] - 2022-11-09
### Added
- Added retry method for handle fetch errors (#1386)

## [1.3.2] - 2022-11-08
### Fixed
- Fix missing sequelize sync (#1389)

## [1.3.1] - 2022-11-08
### Fixed
- Remove sequelize alter table (#1387)

## [1.3.0] - 2022-11-07
### Fixed
- Improve dictionary query by filter with data sources start block. (#1371)

## [1.2.0] - 2022-10-28
### Added
- Support for unfinalized blocks. (#1308)

## [1.1.0] - 2022-10-27
### Changed
- Update to `@polkadot/api@9.4.2`/ (#1356)
- Backport dictionary service features from Algorand. (#1346)

## [1.0.1] - 2022-10-11
### Added
- Common code from sandbox and dictionary. (#1345)

## [1.0.0] - 2022-10-10
### Removed
- `Subqueries` database table. (#1340)

## [0.1.3] - 2022-10-06
### Changed
- Update IPFS endpoints. (#1337)

### Fixed
- Benchmark info not being logged. (#1138)

## [0.1.2] - 2022-09-27
### Changed
- Moved `yargs` file from `node-core` to `node`. (#1281)
- Update `sequelize`. (#1311)

## [0.1.1] - 2022-08-26
### Fixed
- Imports not being relative (#1268)

## [0.1.0] - 2022-08-26
### Changed
- Move blockchain agnostic code from `node` to `node-core` package. (#1222)

[Unreleased]: https://github.com/subquery/subql/compare/node-core/12.0.0...HEAD
[12.0.0]: https://github.com/subquery/subql/compare/node-core/11.0.0...node-core/12.0.0
[11.0.0]: https://github.com/subquery/subql/compare/node-core/10.10.2...node-core/11.0.0
[10.10.2]: https://github.com/subquery/subql/compare/node-core/10.10.1...node-core/10.10.2
[10.10.1]: https://github.com/subquery/subql/compare/node-core/10.10.0...node-core/10.10.1
[10.10.0]: https://github.com/subquery/subql/compare/node-core/10.9.0...node-core/10.10.0
[10.9.0]: https://github.com/subquery/subql/compare/node-core/10.6.0...node-core/10.9.0
[10.6.0]: https://github.com/subquery/subql/compare/node-core/10.5.1...node-core/10.6.0
[10.5.1]: https://github.com/subquery/subql/compare/node-core/10.5.0...node-core/10.5.1
[10.5.0]: https://github.com/subquery/subql/compare/node-core/10.4.1...node-core/10.5.0
[10.4.1]: https://github.com/subquery/subql/compare/node-core/10.4.0...node-core/10.4.1
[10.4.0]: https://github.com/subquery/subql/compare/node-core/10.3.2...node-core/10.4.0
[10.3.2]: https://github.com/subquery/subql/compare/node-core/10.3.1...node-core/10.3.2
[10.3.1]: https://github.com/subquery/subql/compare/node-core/10.3.0...node-core/10.3.1
[10.3.0]: https://github.com/subquery/subql/compare/node-core/10.2.0...node-core/10.3.0
[10.2.0]: https://github.com/subquery/subql/compare/node-core/10.1.2...node-core/10.2.0
[10.1.2]: https://github.com/subquery/subql/compare/node-core/10.1.1...node-core/10.1.2
[10.1.1]: https://github.com/subquery/subql/compare/node-core/10.1.0...node-core/10.1.1
[10.1.0]: https://github.com/subquery/subql/compare/node-core/10.0.0...node-core/10.1.0
[10.0.0]: https://github.com/subquery/subql/compare/node-core/9.0.0...node-core/10.0.0
[9.0.0]: https://github.com/subquery/subql/compare/node-core/8.0.1...node-core/9.0.0
[8.0.1]: https://github.com/subquery/subql/compare/node-core/8.0.0...node-core/8.0.1
[8.0.0]: https://github.com/subquery/subql/compare/node-core/7.5.1...node-core/8.0.0
[7.5.1]: https://github.com/subquery/subql/compare/node-core/7.5.0...node-core/7.5.1
[7.5.0]: https://github.com/subquery/subql/compare/node-core/7.4.3...node-core/7.5.0
[7.4.3]: https://github.com/subquery/subql/compare/node-core/7.4.2...node-core/7.4.3
[7.4.2]: https://github.com/subquery/subql/compare/node-core/7.4.1...node-core/7.4.2
[7.4.1]: https://github.com/subquery/subql/compare/node-core/7.4.0...node-core/7.4.1
[7.4.0]: https://github.com/subquery/subql/compare/node-core/7.3.1...node-core/7.4.0
[7.3.1]: https://github.com/subquery/subql/compare/node-core/7.3.0...node-core/7.3.1
[7.3.0]: https://github.com/subquery/subql/compare/node-core/7.2.1...node-core/7.3.0
[7.2.1]: https://github.com/subquery/subql/compare/node-core/7.2.0...node-core/7.2.1
[7.2.0]: https://github.com/subquery/subql/compare/node-core/7.1.0...node-core/7.2.0
[7.1.0]: https://github.com/subquery/subql/compare/node-core/7.0.8...node-core/7.1.0
[7.0.8]: https://github.com/subquery/subql/compare/node-core/7.0.7...node-core/7.0.8
[7.0.7]: https://github.com/subquery/subql/compare/node-core/7.0.6...node-core/7.0.7
[7.0.6]: https://github.com/subquery/subql/compare/node-core/7.0.5...node-core/7.0.6
[7.0.5]: https://github.com/subquery/subql/compare/node-core/7.0.4...node-core/7.0.5
[7.0.4]: https://github.com/subquery/subql/compare/node-core/7.0.3...node-core/7.0.4
[7.0.3]: https://github.com/subquery/subql/compare/node-core/7.0.2...node-core/7.0.3
[7.0.2]: https://github.com/subquery/subql/compare/node-core/7.0.1...node-core/7.0.2
[7.0.1]: https://github.com/subquery/subql/compare/node-core/7.0.0...node-core/7.0.1
[7.0.0]: https://github.com/subquery/subql/compare/node-core/6.4.2...node-core/7.0.0
[6.4.2]: https://github.com/subquery/subql/compare/node-core/6.4.1...node-core/6.4.2
[6.4.1]: https://github.com/subquery/subql/compare/node-core/6.4.0...node-core/6.4.1
[6.4.0]: https://github.com/subquery/subql/compare/node-core/6.3.0...node-core/6.4.0
[6.3.0]: https://github.com/subquery/subql/compare/node-core/6.2.0...node-core/6.3.0
[6.2.0]: https://github.com/subquery/subql/compare/node-core/6.1.1...node-core/6.2.0
[6.1.1]: https://github.com/subquery/subql/compare/node-core/6.1.0...node-core/6.1.1
[6.1.0]: https://github.com/subquery/subql/compare/node-core/6.0.4...node-core/6.1.0
[6.0.4]: https://github.com/subquery/subql/compare/node-core/6.0.3...node-core/6.0.4
[6.0.3]: https://github.com/subquery/subql/compare/node-core/6.0.2...node-core/6.0.3
[6.0.2]: https://github.com/subquery/subql/compare/node-core/6.0.1...node-core/6.0.2
[6.0.1]: https://github.com/subquery/subql/compare/node-core/6.0.0...node-core/6.0.1
[6.0.0]: https://github.com/subquery/subql/compare/node-core/5.0.3...node-core/6.0.0
[5.0.3]: https://github.com/subquery/subql/compare/node-core/5.0.2...node-core/5.0.3
[5.0.2]: https://github.com/subquery/subql/compare/node-core/5.0.1...node-core/5.0.2
[5.0.1]: https://github.com/subquery/subql/compare/node-core/4.2.3...node-core/5.0.1
[4.2.3]: https://github.com/subquery/subql/compare/node-core/4.2.2...node-core/4.2.3
[4.2.2]: https://github.com/subquery/subql/compare/node-core/4.2.1...node-core/4.2.2
[4.2.1]: https://github.com/subquery/subql/compare/node-core/4.2.0...node-core/4.2.1
[4.2.0]: https://github.com/subquery/subql/compare/node-core/4.1.0...node-core/4.2.0
[4.1.0]: https://github.com/subquery/subql/compare/node-core/4.0.1...node-core/4.1.0
[4.0.1]: https://github.com/subquery/subql/compare/node-core/4.0.0...node-core/4.0.1
[4.0.0]: https://github.com/subquery/subql/compare/node-core/3.1.2...node-core/4.0.0
[3.1.2]: https://github.com/subquery/subql/compare/node-core/3.1.1...node-core/3.1.2
[3.1.1]: https://github.com/subquery/subql/compare/node-core/3.1.0...node-core/3.1.1
[3.1.0]: https://github.com/subquery/subql/compare/node-core/3.0.0...node-core/3.1.0
[3.0.0]: https://github.com/subquery/subql/compare/node-core/2.6.0...node-core/3.0.0
[2.6.0]: https://github.com/subquery/subql/compare/node-core/2.5.1...node-core/2.6.0
[2.5.1]: https://github.com/subquery/subql/compare/node-core/2.5.0...node-core/2.5.1
[2.5.0]: https://github.com/subquery/subql/compare/node-core/2.4.5...node-core/2.5.0
[2.4.5]: https://github.com/subquery/subql/compare/node-core/2.4.4...node-core/2.4.5
[2.4.4]: https://github.com/subquery/subql/compare/node-core/2.4.3...node-core/2.4.4
[2.4.3]: https://github.com/subquery/subql/compare/node-core/2.4.2...node-corev2.4.3
[2.4.2]: https://github.com/subquery/subql/compare/node-core/2.4.1...node-core/2.4.2
[2.4.1]: https://github.com/subquery/subql/compare/node-core/2.4.0...node-core/2.4.1
[2.4.0]: https://github.com/subquery/subql/compare/node-core/2.3.1...node-core/2.4.0
[2.3.1]: https://github.com/subquery/subql/compare/node-core/2.3.0...node-core/2.3.1
[2.3.0]: https://github.com/subquery/subql/compare/node-core/2.2.2...node-core/2.3.0
[2.2.2]: https://github.com/subquery/subql/compare/node-core/2.2.1...node-core/2.2.2
[2.2.1]: https://github.com/subquery/subql/compare/node-core/2.2.0...node-core/2.2.1
[2.2.0]: https://github.com/subquery/subql/compare/node-core/2.1.2...node-core/2.2.0
[2.1.3]: https://github.com/subquery/subql/compare/node-core/2.1.2...node-core/2.1.3
[2.1.2]: https://github.com/subquery/subql/compare/node-core/2.1.1...node-core/2.1.2
[2.1.1]: https://github.com/subquery/subql/compare/node-core/2.1.0...node-core/2.1.1
[2.1.0]: https://github.com/subquery/subql/compare/node-core/2.0.2...node-core/2.1.0
[2.0.2]: https://github.com/subquery/subql/compare/node-core/2.0.1...node-core/2.0.2
[2.0.1]: https://github.com/subquery/subql/compare/node-core/2.0.0...node-core/2.0.1
[2.0.0]: https://github.com/subquery/subql/compare/node-core/1.11.3..node-core/2.0.0
[1.11.3]: https://github.com/subquery/subql/compare/node-core/1.11.2...node-core/1.11.3
[1.11.2]: https://github.com/subquery/subql/compare/node-core/1.11.1...node-core/1.11.2
[1.11.1]: https://github.com/subquery/subql/compare/node-core/1.11.0...node-core/1.11.1
[1.11.0]: https://github.com/subquery/subql/compare/node-core/1.10.0...node-core/1.11.0
[1.10.0]: https://github.com/subquery/subql/compare/node-core1.9.0/...node-core/1.10.0
[1.9.0]: https://github.com/subquery/subql/compare/node-core/1.8.0...node-core/1.9.0
[1.8.0]: https://github.com/subquery/subql/compare/node-core/1.7.1...node-core/1.8.0
[1.7.1]: https://github.com/subquery/subql/compare/node-core/1.7.0...node-core/1.7.1
[1.7.0]: https://github.com/subquery/subql/compare/node-core/1.6.0...node-core/1.7.0
[1.6.0]: https://github.com/subquery/subql/compare/node-core/1.5.1...node-core/1.6.0
[1.5.1]: https://github.com/subquery/subql/compare/node-core/1.5.0...node-core/1.5.1
[1.5.0]: https://github.com/subquery/subql/compare/node-core/1.4.1...node-core/1.5.0
[1.4.1]: https://github.com/subquery/subql/compare/node-core/1.4.0...node-core/1.4.1
[1.4.0]: https://github.com/subquery/subql/compare/node-core/1.3.3...node-core/1.4.0
[1.3.3]: https://github.com/subquery/subql/compare/node-core/1.3.2...node-core/1.3.3
[1.3.2]: https://github.com/subquery/subql/compare/node-core/1.3.1...node-core/1.3.2
[1.3.1]: https://github.com/subquery/subql/compare/node-core/1.3.0...node-core/1.3.1
[1.3.0]: https://github.com/subquery/subql/compare/node-core/1.2.0...node-core/1.3.0
[1.2.0]: https://github.com/subquery/subql/compare/node-core/1.1.0...node-core/1.2.0
[1.1.0]: https://github.com/subquery/subql/compare/node-core/1.0.1...node-core/1.1.0
[1.0.1]: https://github.com/subquery/subql/compare/node-core/1.0.0...node-core/1.0.1
[1.0.0]: https://github.com/subquery/subql/compare/node-core/0.1.3...node-core/1.0.0
[0.1.3]: https://github.com/subquery/subql/compare/node-core/0.1.2...node-core/0.1.3
[0.1.2]: https://github.com/subquery/subql/compare/node-core/0.1.1...node-core/0.1.2
[0.1.1]: https://github.com/subquery/subql/compare/node-core/0.1.0...node-core/0.1.1
[0.1.0]: https://github.com/subquery/subql/creleases/tag/0.1.0<|MERGE_RESOLUTION|>--- conflicted
+++ resolved
@@ -6,12 +6,12 @@
 
 ## [Unreleased]
 
-<<<<<<< HEAD
 ### Changed
 - Breaking change: Require indexing environment timezone set to UTC, avoid inconsistent result from cache and database (#2495)
 ### Fixed
 - Fix handle bigint type in jsonb array, both get and set method will generate consistent result (#2495)
-=======
+
+
 ## [12.0.0] - 2024-07-22
 ### Changed
 - Provide a better error message when user increases project start height beyond indexed height (#2492)
@@ -19,7 +19,6 @@
 
 ### Fixed
 - "targetHeight" being updated out of sync with indexing, leading to it possibly being behind "lastProcessedHeight" (#2491)
->>>>>>> 1cfae76b
 
 ## [11.0.0] - 2024-07-11
 ### Changed
