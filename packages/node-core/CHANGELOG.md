--- conflicted
+++ resolved
@@ -6,14 +6,12 @@
 
 ## [Unreleased]
 
-<<<<<<< HEAD
 ### Fixed
 - When configuring multiple endpoints, poor network conditions may lead to block crawling delays. (#2572)
-=======
+
 ## [14.1.7] - 2024-10-30
 ### Changed
 - Bump `@subql/common` dependency
->>>>>>> 93ba4380
 
 ## [14.1.6] - 2024-10-21
 ### Fixed
