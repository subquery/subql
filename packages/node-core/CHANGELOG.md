--- conflicted
+++ resolved
@@ -6,10 +6,9 @@
 
 ## [Unreleased]
 
-<<<<<<< HEAD
 ### Added
 - Add service to support for dictionary v2 (#2257)
-=======
+
 ## [7.4.0] - 2024-03-05
 ### Fixed
 - Fix missing incrememnt keys on `_metadata` table (#2283)
@@ -17,7 +16,6 @@
 
 ### Added
 - Support for Full Text Search (#2280)
->>>>>>> 94f78336
 
 ## [7.3.1] - 2024-02-29
 ### Removed
