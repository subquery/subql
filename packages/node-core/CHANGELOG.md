--- conflicted
+++ resolved
@@ -6,14 +6,14 @@
 
 ## [Unreleased]
 
-<<<<<<< HEAD
+
 ### Fixed
 - Fix bypassBlock method `cleanedBatchBlocks` could throw Maximum call stack size exceeded error from lodash 
-=======
+
 ## [7.0.5] - 2023-12-20
 ### Fixed
 - Fix issue with metadata cache setting lastProcessedHeight to undefined (#2200)
->>>>>>> 63a3b9ed
+
 
 ## [7.0.4] - 2023-12-14
 ### Changed
