# Changelog
All notable changes to this project will be documented in this file.

The format is based on [Keep a Changelog](https://keepachangelog.com/en/1.0.0/),
and this project adheres to [Semantic Versioning](https://semver.org/spec/v2.0.0.html).

## [Unreleased]
<<<<<<< HEAD
- Updated send_notification PG function to include `_block height` and entity `_id` (#2626)
=======
### Added
- Add `TextEncoder` in sandbox, some network package util method is depended on it
- Added the `--monitor-object-max-depth` flag to mitigate OOM issues when encountering large chunks.(#2644)
- Configuration options for PG pool connections (#2646)

### Fixed
- Fixed the inconsistency between the `monitor-file-size` flag and the expected behavior.(#2644)


### Fixed
- Improved block range validation in POI endpoint with custom class-validator decorator
>>>>>>> d745434d

## [16.1.0] - 2024-12-11
### Changed
- If any tests fail with the `test` subcommand the exit code will now be 1 instead of 0 (#2624)

## [16.0.0] - 2024-12-04
### Removed
- SmartBatchService as it didn't function as intended (#2611)

### Changed
- Implement new RampQueue to dynamically scale block fetching concurrency, this helps indexing larger blocks (#2611)
- Memoize promises to get finalized and best blocks (#2611)

### Fixed
- Fixed the issue where flags that require special handling were being overwritten.(#2612)

### Changed
- Various internal improvements to exporters (CSV exporter) (#2617)

## [15.0.3] - 2024-11-26
### Fixed
- Workers crashing because of lazy monitor write (#2607)

## [15.0.2] - 2024-11-26
### Fixed
- Fix import path (#2605)

## [15.0.1] - 2024-11-25
### Changed
- Update polkadot/api library to 14 version

## [15.0.0] - 2024-11-22
### Added
- lazy loading for monitor service (#2583)
- Add an `--enable-cache` flag, allowing you to choose between DB or cache for IO operations.

### Fixed
- When using a GET query to retrieve an entity, it will include a "store" field.
- Support for historical indexing by timestamp as well as block height (#2584)
- Subscriptions not emitting deleted mutation type with historical (#2600)

### Removed
- Support for cockroach DB (#2584)

### Fixed
- When configuring multiple endpoints, poor network conditions may lead to block crawling delays. (#2572)
- Prevent the use of latestFinalizedHeight when unFinalizedBlock is enabled and the chain has no finalized blocks. (#2594)

## [14.1.7] - 2024-10-30
### Changed
- Bump `@subql/common` dependency

## [14.1.6] - 2024-10-21
### Fixed
- Issues with setting a large block range for bypass blocks (#2566)
- Test runner not setting lastProcessedHeight leading to data not being flushed (#2569)
- Unable to rewind unfinalized blocks on startup (#2570)
- Store `getByFields` returning removed cache data (#2571)

### Changed
- Throw error when store getByField(s) options.limit exceeds queryLimit option (#2567)

## [14.1.5] - 2024-09-25
### Changed
- Bump common, Added manifest support for query-subgraph.

## [14.1.4] - 2024-09-09
### Changed
- Reuse the same temp dir when project is from IPFS (#2551)

### Fixed
- GraphQL field support for consecutive uppercase letters.

## [14.1.3] - 2024-08-30
### Fixed
- Fixed Corn filter (#2547)

## [14.1.2] - 2024-08-14
### Added
- Update polkadot/api library

## [14.1.1] - 2024-08-12
### Fixed
- revert yargs version as it was returning a promise
- DS Processor types not being able to distinguish input and filter types (#2522)

## [14.1.0] - 2024-08-05
### Changed
- Update dependencies (#2518)

## [14.0.0] - 2024-08-01
### Added
- A more useful error message when failing to require modules from the VM (#2512)
- Support for endpoint configs (#2511)

### Fixed
- Handle when block timestamp can be undefined (#2513)

## [13.0.2] - 2024-07-31
### Fixed
- Fixed project upgrade missing reload network chainTypes when `onProjectChange` (#2505)

## [13.0.1] - 2024-07-29
### Fixed
- Fixed get and set data not been deepCloned and data is not mutable
- Improved get bigInt type from json type

## [13.0.0] - 2024-07-25
### Changed
- Breaking change: Require indexing environment timezone set to UTC, avoid inconsistent result from cache and database (#2495)

### Fixed
- Fix handle bigint type in jsonb array, both get and set method will generate consistent result (#2495)
- Update with `@subql/utils`, fixed json and json array hashcode issue, improve poi consistency (#2497)

### Added
- SubqueryProject base from extracting common code (#2496)

## [12.0.0] - 2024-07-22
### Changed
- Provide a better error message when user increases project start height beyond indexed height (#2492)
- Define new core modules to reduce duplicate code in nodes (#2491)

### Fixed
- "targetHeight" being updated out of sync with indexing, leading to it possibly being behind "lastProcessedHeight" (#2491)

## [11.0.0] - 2024-07-11
### Changed
- Create interval for flushing the cache, this is to support chains that only produce blocks with new transactions (#2485)
- Improved types for strict TS setting (#2484)

### Fixed
- Improve indexer could stall due to rpc finalized height could be smaller than previous result (#2487)

## [10.10.2] - 2024-07-10
### Fixed
- Fix issue admin api can not get `dbSize` due to it not been set in _metadata table

## [10.10.1] - 2024-07-09
### Added
- Enable ts strict setting

### Fixed
- Incrementing the schemaMigration count on every start (#2476)

## [10.10.0] - 2024-07-01
### Changed
- Bump version with `@subql/common`

## [10.9.0] - 2024-06-21
### Fixed
- Store service index check failing with snake_case fields (#2461)

### Changed
- Error message for finding available port

## [10.6.0] - 2024-06-18
### Fixed
- Testing framework logging the same date if they were within 1s (#2453)

### Fixed
- Handle edge case when last processed height is same as chain target height, app will wait for new block rather than exit.

### Changed
- Skip using the dictionary if processing data within batch size of latest height (#2454)

## [10.5.1] - 2024-06-12
### Changed
- Update `@subql/utils`

## [10.5.0] - 2024-06-12
### Added
- Admin api add query `/db_size` to check database size and upsert in metadata

### Fixed
- `exitWithError` logging error messages rather than the error (#2435)

### Changed
- Logging around switching dictionary (#2435)

## [10.4.1] - 2024-06-06
### Fixed
- Fix various issue in monitor service, file naming issue and export admin service from node-core

## [10.4.0] - 2024-06-05
### Added
- Add monitor service to record block indexing actions in order to improve POI accuracy, and provide debug info for Admin api

### Fixed
- Update index block failed message  (#2414)

## [10.3.2] - 2024-05-27
### Changed
- Visibility of sandboxService in indexer manager to protected (#2416)

## [10.3.1] - 2024-05-22
### Fixed
- CacheModel.clear behaviour if height was 0 (#2402)

## [10.3.0] - 2024-05-20
### Changed
- Update cache to always flush with a block height and clear after transaction commit (#2386)
- Export `SANDBOX_DEFAULT_BUILTINS` to share with other sandboxes (#2404)

## [10.2.0] - 2024-05-08
### Changed
- Bump with @subql/utils, update polkadot dependencies to v11

### Fixed
- Fix `reindex` command failed due to `projectUpgradeService` not been initialized
- Fix project upgrade to an earlier height, deployments in metadata not been updated, and app restart will lead to reindex.

## [10.1.2] - 2024-05-03
### Fixed
- Fix `filterBlockTimestamp` when filter could be undefined

## [10.1.1] - 2024-05-02
### Fixed
- Add back missing dependencies `pg`, also rollback `Uint8Array` change for sandbox as it could break other sdk.

## [10.1.0] - 2024-05-02
### Fixed
- Fixed issue Buffer within sandbox could not concat Buffer and Uint8Array, also injected `atob`

### Added
- Expose option to add workerData to workers (#2372)

### Changed
- Simplify logger function (#2374)

## [10.0.0] - 2024-04-24
### Added
- Various pieces of code from node and generalised them (#2357)

### Changed
- Tidy up block dispatcher constructor args (#2357)

## [9.0.0] - 2024-04-12
### Added
- `WorkerUnfinalizedBlocksService` class from node that is now chain agnostic (#2346)

### Fixed
- Issue with using metadata if incorrect network endpoint was provided (#2350)
- Undefined dictionary response resulting in infinite loop (#2353)
- Fix at end of modulo block filter it could skip other dataSources, and jump to the latest height

### Changed
- Simplify ApiService and remove need for getChainId function (#2450)
- Logging for dictionary and simplify code (#2353)

## [8.0.1] - 2024-04-05
### Fixed
- Fix modulo filter not applying correctly with multiple dataSources (#2331)

## [8.0.0] - 2024-03-28
### Added
- Add service to support for dictionary v2 (#2257)
- Support for ordering with store `getBy*` methods (#2325)

### Removed
- `@subql/apollo-links` for resolving dictionary endpoints and matching `dictionary-resolver` flag (#2305)

### Fixed
- Various issues with store cache (#2325)
  - `getByFields` ignoring mutations from the current block
  - Order and offset issues when using store `getByFields`, `getByField` and `getOnByField`
  - Being able to mutate data in the store cache without calling methods
  - Matching cache data with `getByFields`, `getByField` and `getOneByField`

## [7.5.1] - 2024-03-26
### Fixed
- Fix unable to find index in `modelIndexedFields` due to a special case entity name (2327)
- Fix multi-chain has `block-range` issue due to migartion handle historical status incorrectly

## [7.5.0] - 2024-03-20
### Changed
- Optimise metadata query when dealing with a large number of dynamic datasources that regularly increase (#2302)

### Fixed
- Fields called `createdAt` or `updatedAt` having their type converted to timestamps

### Removed
- Unused `timestamps-field` flag (#2310)

## [7.4.3] - 2024-03-15
### Changed
- Update connection retry logic and add backoff to fetch blocks retries (#2301)

## [7.4.2] - 2024-03-14
### Fixed
- Graphql comments not being escaped (#2299)

## [7.4.1] - 2024-03-08
### Fixed
- Memory leak with workers and large number of (dynamic) datasources (#2292)
- Add missing `bytes` scalar type (#2293)

## [7.4.0] - 2024-03-05
### Fixed
- Fix missing incrememnt keys on `_metadata` table (#2283)
- Fixed unexpected `store` on testing suite Entity (#2285)

### Added
- Support for Full Text Search (#2280)

## [7.3.1] - 2024-02-29
### Removed
- `scale-batch-size` flag as it had no use (#2275)

### Fixed
- Drop subscription triggers and notifiy_functions (#2277)
- Fix poi issue due to Int hashCode failed (#2278)

## [7.3.0] - 2024-02-23
### Added
- Schema Migration support for Enums, Relations, Subscription (#2251)
- Check that the project start height is below the current chain height (#2259)

### Fixed
- Fixed non-atomic schema migration execution (#2244)
- Testing Suites should run with unfinalizedBlocks `false` (#2258)
- StoreService not being fully in sync with db (#2264)
- StoreService not being initialized early enough on startup (#2265)

### Changed
- Improve error handling when fetching blocks (#2256)
- Lock `@subql/apollo-links` to `1.3.2`

## [7.2.1] - 2024-02-07
### Added
- Update `ParentProject` to use `untilBlock` as and alias for `block` (#2235)

### Fixed
- Historical queries not using the correct block height (#2243)

## [7.2.0] - 2024-01-30
### Changed
- Update `@subql/apollo-links` and add specific logger for it

## [7.1.0] - 2024-01-25
### Added
- Support for CSV output with flag `--csv-out-dir` (#2224)
- Support for Schema Migration with `--allow-schema-migration` flag (#2179)

### Changed
- Improve modulo filter performance when there are other data sources (#2152)

### Fixed
- missing schema migration models (#2226)

## [7.0.8] - 2024-01-10
### Fixed
- Update with util package, improve project initialization query from x-sequelize (#2212)

## [7.0.7] - 2024-01-04
### Fixed
- Update with util package, fix `more than one row returned by a subquery used as an expression` error from x-sequelize (#2209)

## [7.0.6] - 2023-12-25
### Fixed
- Fix bypassBlock method `cleanedBatchBlocks` could throw Maximum call stack size exceeded error from lodash (#2206)

## [7.0.5] - 2023-12-20
### Fixed
- Fix issue with metadata cache setting lastProcessedHeight to undefined (#2200)

## [7.0.4] - 2023-12-14
### Changed
- Update @subql/common

## [7.0.3] - 2023-12-04
### Fixed
- Fixed resolved asset file with incorrect format and content in #2185

## [7.0.2] - 2023-11-29
### Changed
- dictionary registry path (#2187)

### Fixed
- bump `lru-cache` to `10.1.0` and remove default exports (#2189)

## [7.0.1] - 2023-11-28
### Fixed
- Fix ipfs deployment templates path failed to resolved, issue was introduced in #2182 (#2185)
- Update @subql/apollo-links to fix network dictionary timeout but not fallback to config dictionary issue

## [7.0.0] - 2023-11-27
### Added
- The ability to find the last indexed with a valid block hash using POI (#2176)

### Fixed
- Fix incorrect datasources map that could result in `Value at height 7408910 was undefined` (#2183)
- Fix template assets path not been resolved correctly and lead to `Failed to parse log data` (#2182)

## [6.4.2] - 2023-11-16
### Fixed
- Dictionaries timing out by updating `@subql/apollo-links` (#2169)
- Incorrect block queue with multiple ds (#2167)

## [6.4.1] - 2023-11-13
### Fixed
- Store not having access to blockHeight and causing workers to fail on startup (#2161)

## [6.4.0] - 2023-11-10
### Added
- Base yargs config for all SDKs (#2144)
- Support block skipping on unavailable blocks (#2151)

### Fixed
- When using store get methods the `save` function would be missing (#2153)
- Not indexing cleanly when all datasources have reached their end block

### Fixed
- Workers selecting apis for endpoints that aren't connected (#2154)

## [6.3.0] - 2023-11-06
### Added
- Add `dictionaryQuerySize` to nodeConfig, so the block range in dictionary can be configurable. (#2139)

### Fixed
- Fix `multi-chain` should disable historical by default, rather than exit
- Fix reindex targetHeight issue introduced in #2131 (#2138)
- `processedBlockCount` and `schemaMigrationCount` metadata fields incrementing exponentially (#2136)
- Fix regression introduced in [#2110](https://github.com/subquery/subql/pull/2110) that broke `unwrapProxy` if the input is an array

## [6.2.0] - 2023-10-31
### Fixed
- Improve reindex query to remove/update by batches. (#2131)
- Fix poi reindex beyond genesis height issue. (#2131)
- Fixed modulo block ahead of finalized block issue (#2132)
- Wrong link to docs for testing

### Added
- WorkerInMemoryCacheService from node (#2125)
- New `endBlock` option on datasources (#2064)

## [6.1.1] - 2023-10-25
### Fixed
- Not handling TaskFlushedErrors in block dispatchers (#2120)

## [6.1.0] - 2023-10-20
### Added
- Add in-memory cache to be used in sandbox #(2110)

### Fixed
- Fixed poi migration init check, and improve logging (#2112)

## [6.0.4] - 2023-10-18
### Fixed
- Store bulk methods failing with workers (#2107)

## [6.0.3] - 2023-10-17
### Fixed
- Dictionary validation error causing application exit (#2101)
- Auto queue flush getting the queue into a bad state (#2103)
- Fix getCache could not been cleared after reindex, and could have been re-used and lead to error, such as syncPoi

## [6.0.2] - 2023-10-12
### Fixed
- Issues with using object destructing for store interface and workers (#2094)

## [6.0.1] - 2023-10-12
### Fixed
- Store operations failing with workers when options are provided (#2092)
- skip managing connection pool for single endpoint (#2091)

## [6.0.0] - 2023-10-11
### Changed
- Support scoped debug logging (#2077)

### Added
- Debug logging for dictionary queries (#2077)

### Fixed
- Fixed Poi migration performance issue with `sqlIterator`
- Fixed AutoQueue timeout issue, align setting with nodeConfig. (#2081)
- Fixed Poi sync could block DB IO and drop connection issue (#2086)

## [5.0.3] - 2023-10-03
### Fixed
- Fix reindex service without poi feature (2062)

### Changed
- Version bump with `types-core` 0.1.1

## [5.0.2] - 2023-10-02
### Fixed
- Fix dictionary metadata validation (#2057)

## [5.0.1] - 2023-09-28
### Fixed
- Update apollo-links to 1.0.2, fix dictionary resolver failed to get token issue
- Use test runs as unit for tests instead of entity checks (#1957)
- Handle APIs in connection pool whose initialization failed (#1970)
- Fix generated operation hash with single entity, buffer did not get hashed issue.
- Infinite recursion in setValueModel with arrays (#1993)
- Fix health checks for Networks that produce batched blocks (#2005)
- Update `@willsoto/nestjs-prometheus` version to `5.4.0` (#2012)
- `scaleBatchSize` referring to itself instead of config (#2018)
- Set default startBlock of datasources to 1 (#2019)
- Use round-robin worker load balancing with memory constraint consideration (#2029)

### Changed
- Move more code from node to node-core. Including configure module, workers (#1797)
- Update api service generics to support multiple block types (#1968)
- UnfinalizedBlocksService: make private methods protected to allow custom fork detection (#2009)
- Update fetching blocks to use moving window rather than batches (#2000)

### Added
- Project upgrades feature and many other changes to support it (#1797)
- `skipTransactions` option to NodeConfig (#1968)
- `getByFields` to store (#1993)
- `getPoiBlocksBefore` method to PoiModel so we can get recent blocks with operations (#2009)

## [4.2.3] - 2023-08-17
### Fixed
- delay getPoiBlocksByRange when fully synced, fixes the high CPU usage issue (#1952)

## [4.2.2] - 2023-08-16
### Fixed
- Fix modulo filter wrongful block queueing (#1944)

## [4.2.1] - 2023-08-11
### Fixed
- Bump with `@subql/types` package, fix missing `unsafeApi`. (#1935)

## [4.2.0] - 2023-08-10
### Added
- Added primary network endpoint that is always used from connection pool unless it fails (#1927)

## [4.1.0] - 2023-08-04
### Fixed
- Fix poi operationHash and miss poi blocks (#1917)
- Sync @subql/apollo-links to 0.5.8, fix consuming cached token issue

### Changed
- moved `indexBlock` to base `TestingService` (#1913)
- Simplify connection pool logic (#1915)

## [4.0.1] - 2023-07-31
### Fixed
- Update license (#1891)
- Performance scoring fix (#1895)
- Fix mmrQuery should always read mmr leaf length from Db (#1900).

## [4.0.0] - 2023-07-17
### Changed
- **Breaking**: Inti DB schema manually during test run (#1870)

### Fixed
- Updated `@subql/apollo-links` to 0.5.3 for bug fixes. (#1886)
- Establish common connection pool state among workers using `ConnectionPoolStateManager` (#1829)

## [3.1.2] - 2023-07-11
### Fixed
- Fix `TestingService` to run tests in seperate application contexts (#1870)
- Cache race condition when flushing cache and getting data (#1873)
- Various improvements for POI feature: (#1869)
  - Benchmarking mmr processing
  - Improve performance when initialize mmr service, find the latest mmr height in Poi table by record it in `_metadata` table
  - Correct mmr query directly from Db rather than cache

## [3.1.1] - 2023-07-06
### Fixed
- Fixed Poi table missing mmr, due to incorrectly merged data from Db and cache. (#1871)

## [3.1.0] - 2023-07-04
### Added
- Configurable limit to the store cache size, this will cause indexing to wait for the cache to be flushed. This resolves an issue where OOM errors happen. (#1859)

## [3.0.0] - 2023-06-26
### Changed
- Added `pgMmrCacheService` to use independent Db connection, now mmr cache flush by itself. (#1828)
- Update meta exports to require `MmrQueryController` and move code from node core (#1823)
- Switch from node-fetch to cross-fetch. [See apollo issue for more](https://github.com/apollographql/apollo-client/issues/4857)

### Fixed
- Not being able to test with null/undefined values on entities (#1809)

### Fixed
- Fix reconnection issues in connection pool

## [2.6.0] - 2023-06-19
### Changed
- upgrade @subql/apollo-links (#1801)

## [2.5.1] - 2023-06-16
### Fixed
- Fixed meta service missing construct, align blockHeight update with store cache flush interval (#1804)

## [2.5.0] - 2023-06-15
### Added
- Implemented load balancing for multiple endpoints, with distribution based on endpoint performance (#1657)
- Introduced a suspension mechanism for rate-limited endpoints using exponential backoff to regulate usage (#1657)

## [2.4.5] - 2023-06-09
### Changed
- Use @subql/x-sequelize in order support cockroach (#1791)

### Fixed
- Base58 encoding check for POI (#1788)
- Fix project _startHeight been blocked by poiSync (#1792)

## [2.4.4] - 2023-06-07
### Fixed
- Fixed various issue for mmr (#1787)

## [2.4.3] - 2023-06-02
### Fixed
- Fixed mmr missing node due to cache lock (#1784)

## [2.4.2] - 2023-06-01
### Changed
- Cache MMR leaf length and flush with rest of db, enable more mmr logging (#1782)

### Fixed
- Fix jump buffer height issue (#1781)
- Error if testing entitiy not found (#1766)

## [2.4.1] - 2023-05-31
### Fixed
- Sync flushing MMR potentially getting corrupt (#1777)

## [2.4.0] - 2023-05-30
### Added
- Add cache layer to postgres mmr db (#1762)
- Support for block hashes with base64 format for POI (#1761)

### Changed
- Update vm2 past problimatic version (#1770)
- Add optional root option to config (#1771)

## [2.3.1] - 2023-05-26
### Fixed
- Improve mmr error and expose ready status (#1752)
- Fix subcommand could escape issue, setup profiler at application init (#1755)

## [2.3.0] - 2023-05-24
### Fixed
- Fix datasource processors base filters not working (#1745)

### Added
- Support for base58 blockhashes with POI (#1750)
- Allow url in sandbox and set URL global (#1747)
- Log for unfound mappingHandlers and list available ones (#1742)

## [2.2.2] - 2023-05-19
### Fixed
- Fix project service init failing due to start height being 0 (#1735)
- No longer intialize store and indexer inside testing service (#1734)
- Fix poi read leaf height error under cockroach (#1733)
- Ensure min start height to be 1, even if set to 0 (#1737)
- Upgrade apollo link package (#1739)

### Changed
- allow dictionary when only --dictionaryResolver is enabled (#1730)
- Improve error messages (#1729)
- Deprecate project id from poi table, track deployment in metadata (#1696)

## [2.2.1] - 2023-05-17
### Fixed
- CockroachDB upsert performance issues (#1723)
- Exiting if dictionary-resolver fails (#1721)
- Typo in multi-chain logging message (#1722)

## [2.2.0] - 2023-05-16
### Added
- Worker threads support for unfinalized blocks (#1695)

### Fixed
- Logging historical enabled with cockroach db (#1715)
- Non-historical flushing order (#1711)
- Filtering arguments to include datasoruce (#1703)
- Not logging dictionary start height check (#1700)

### Changed
- Default matcher from insensitive to sensitive casing (#1706)

## [2.1.3] - 2023-05-12
### Fixed
- Fix app could fail to start, due to flush before metadata repo been set (#1688)

## [2.1.2] - 2023-05-11
### Fixed
- Fix metadata check, allow base indexer manager to parse abis with ethereum (#1682)

### Changed
- Move validate function to common (#1683)

### Added
- Inject the chain id into sandboxes (#1684)

## [2.1.1] - 2023-05-11
### Fixed
- Extract dictionary meta validation so it can be overridden (#1679)

## [2.1.0] - 2023-05-10
### Added
- Added interval for flushing the cache. (#1670)
- `bulkRemove` method on the store. (#1666)
- Ability to regenerate MMR (#1664)
- Ability to migrade MMR from file based db to postgres db and vice versa (#1618)

### Changed
- Move more chain agnostic code form node. (#1658) (#1659)
- Move any polkadot imports to utils package. (#1653)

### Fixed
- POI Cache issues (#1660)
- `store.getOneByField` with historical and index (#1667)
- Store cache threshold not including removed items (#1675)

## [2.0.2] - 2023-04-27
### Changed
- Deprecate `localMode` (#1648)

## [2.0.1] - 2023-04-27
### Fixed
- Fix ApiService abstract class, improve getting all DS (#1638)
- Fix assertion error and pk index type (#1641)
- Fix tests (#1640)

## [2.0.0] - 2023-04-20
### Changed
- Major release 2.0.0, align with other package versions
- Update metadata when dictionary skips large number of blocks (#1577)

### Added
- Added StoreCache service and various other improvements (#1561)
- Added TestingService (#1584)

### Fixed
- Enable Typescript strict setting and improve code quality (#1625)
- Fixed enum not being included in POI (#1561)
- Fixed when Poi block offset 0, it could get updated when app restart (#1459)
- Fixed index name too long issue (#1599)
- Fixed dictionary validation issues and improve error messages (#1561)

## [1.11.3] - 2023-04-17
### Fixed
- Improve log, update progress string (#1612)

## [1.11.2] - 2023-04-05
### Fixed
- Compute block size one property at a time to prevent RangeError
- Upgrade @subql/apollo-link version

## [1.11.1] - 2023-03-30
### Changed
- Change to support multiple endpoints (#1551)

### Fixed
- Fix previous release 1.11.0 failed

## [1.11.0] - 2023-03-29
### Added
- Add SmartBatchService and BlockSizeBuffer (#1506)
- Handle bigint in json.stringify (#1562)
- Generate sourcemap for projects (#1569)
- Update polkadot api to 10.1.4 (#1580)

### Fixed
- Fix enum under schema not being escaped (#1555)
- Remove blocking in process queueing (#1572)

### Changed
- Use `performance.now` instead of date for profiler. (#1549)
- Rename `--sponsored-dictionary` to `--dictionary-resolver` (#1559)

## [1.10.0] - 2023-03-06
### Fixed
- fix issue store getByField limit could potentially excess config limit (#1529)

### Changed
- Move enum under schema (#1527)
- Deprecate exclude constraint (#1543)

## [1.9.0] - 2023-02-21
### Added
- add blockTime to NodeConfig (#1501)

### Changed
- Support array type in dictionary queries (#1510)

## [1.8.0] - 2023-01-23
### Added
- Add validation of dictionary with start height (#1473)
- `Store` add count for entity (#1480)

### Fixed
- Fix custom metadata keys not being applied (#1496)

## [1.7.1] - 2022-12-22
### Fixed
- Fix trigger function name too long (#1469)

## [1.7.0] - 2022-12-19
### Fixed
- Workers: Fix SequelizeDatabaseError - tuple concurrently updated (#1458)
- Handle `bulkUpdate` when fields are undefined with historical indexing (#1463)

### Added
- Add start height to project metadata (#1456)

## [1.6.0] - 2022-12-06
### Added
- Support for `bypassBlocks` (#1435)

## [1.5.1] - 2022-11-30
### Fixed
- Fixed enum name (#1441)

## [1.5.0] - 2022-11-23
### Added
- Dictionary auth link integration (#1411)
- Support multi-chain indexing (#1375)

### Changed
- Move enum name generation method to node-core (#1427)

## [1.4.1] - 2022-11-15
### Fixed
- Hot fix for hot schema reload (#1404)

## [1.4.0] - 2022-11-15
### Added
- Support for hot schema reload. (#1401)
- Support for distinct query plugin. (#1274)

## [1.3.3] - 2022-11-09
### Added
- Added retry method for handle fetch errors (#1386)

## [1.3.2] - 2022-11-08
### Fixed
- Fix missing sequelize sync (#1389)

## [1.3.1] - 2022-11-08
### Fixed
- Remove sequelize alter table (#1387)

## [1.3.0] - 2022-11-07
### Fixed
- Improve dictionary query by filter with data sources start block. (#1371)

## [1.2.0] - 2022-10-28
### Added
- Support for unfinalized blocks. (#1308)

## [1.1.0] - 2022-10-27
### Changed
- Update to `@polkadot/api@9.4.2`/ (#1356)
- Backport dictionary service features from Algorand. (#1346)

## [1.0.1] - 2022-10-11
### Added
- Common code from sandbox and dictionary. (#1345)

## [1.0.0] - 2022-10-10
### Removed
- `Subqueries` database table. (#1340)

## [0.1.3] - 2022-10-06
### Changed
- Update IPFS endpoints. (#1337)

### Fixed
- Benchmark info not being logged. (#1138)

## [0.1.2] - 2022-09-27
### Changed
- Moved `yargs` file from `node-core` to `node`. (#1281)
- Update `sequelize`. (#1311)

## [0.1.1] - 2022-08-26
### Fixed
- Imports not being relative (#1268)

## [0.1.0] - 2022-08-26
### Changed
- Move blockchain agnostic code from `node` to `node-core` package. (#1222)

[Unreleased]: https://github.com/subquery/subql/compare/node-core/16.1.0...HEAD
[16.1.0]: https://github.com/subquery/subql/compare/node-core/16.0.0...node-core/16.1.0
[16.0.0]: https://github.com/subquery/subql/compare/node-core/15.0.3...node-core/16.0.0
[15.0.3]: https://github.com/subquery/subql/compare/node-core/15.0.2...node-core/15.0.3
[15.0.2]: https://github.com/subquery/subql/compare/node-core/15.0.1...node-core/15.0.2
[15.0.1]: https://github.com/subquery/subql/compare/node-core/15.0.0...node-core/15.0.1
[15.0.0]: https://github.com/subquery/subql/compare/node-core/14.1.7...node-core/15.0.0
[14.1.7]: https://github.com/subquery/subql/compare/node-core/14.1.6...node-core/14.1.7
[14.1.6]: https://github.com/subquery/subql/compare/node-core/14.1.5...node-core/14.1.6
[14.1.5]: https://github.com/subquery/subql/compare/node-core/14.1.4...node-core/14.1.5
[14.1.4]: https://github.com/subquery/subql/compare/node-core/14.1.3...node-core/14.1.4
[14.1.3]: https://github.com/subquery/subql/compare/node-core/14.1.2...node-core/14.1.3
[14.1.2]: https://github.com/subquery/subql/compare/node-core/14.1.1...node-core/14.1.2
[14.1.1]: https://github.com/subquery/subql/compare/node-core/14.1.0...node-core/14.1.1
[14.1.0]: https://github.com/subquery/subql/compare/node-core/14.0.0...node-core/14.1.0
[14.0.0]: https://github.com/subquery/subql/compare/node-core/13.0.2...node-core/14.0.0
[13.0.2]: https://github.com/subquery/subql/compare/node-core/13.0.1...node-core/13.0.2
[13.0.1]: https://github.com/subquery/subql/compare/node-core/13.0.0...node-core/13.0.1
[13.0.0]: https://github.com/subquery/subql/compare/node-core/12.0.0...node-core/13.0.0
[12.0.0]: https://github.com/subquery/subql/compare/node-core/11.0.0...node-core/12.0.0
[11.0.0]: https://github.com/subquery/subql/compare/node-core/10.10.2...node-core/11.0.0
[10.10.2]: https://github.com/subquery/subql/compare/node-core/10.10.1...node-core/10.10.2
[10.10.1]: https://github.com/subquery/subql/compare/node-core/10.10.0...node-core/10.10.1
[10.10.0]: https://github.com/subquery/subql/compare/node-core/10.9.0...node-core/10.10.0
[10.9.0]: https://github.com/subquery/subql/compare/node-core/10.6.0...node-core/10.9.0
[10.6.0]: https://github.com/subquery/subql/compare/node-core/10.5.1...node-core/10.6.0
[10.5.1]: https://github.com/subquery/subql/compare/node-core/10.5.0...node-core/10.5.1
[10.5.0]: https://github.com/subquery/subql/compare/node-core/10.4.1...node-core/10.5.0
[10.4.1]: https://github.com/subquery/subql/compare/node-core/10.4.0...node-core/10.4.1
[10.4.0]: https://github.com/subquery/subql/compare/node-core/10.3.2...node-core/10.4.0
[10.3.2]: https://github.com/subquery/subql/compare/node-core/10.3.1...node-core/10.3.2
[10.3.1]: https://github.com/subquery/subql/compare/node-core/10.3.0...node-core/10.3.1
[10.3.0]: https://github.com/subquery/subql/compare/node-core/10.2.0...node-core/10.3.0
[10.2.0]: https://github.com/subquery/subql/compare/node-core/10.1.2...node-core/10.2.0
[10.1.2]: https://github.com/subquery/subql/compare/node-core/10.1.1...node-core/10.1.2
[10.1.1]: https://github.com/subquery/subql/compare/node-core/10.1.0...node-core/10.1.1
[10.1.0]: https://github.com/subquery/subql/compare/node-core/10.0.0...node-core/10.1.0
[10.0.0]: https://github.com/subquery/subql/compare/node-core/9.0.0...node-core/10.0.0
[9.0.0]: https://github.com/subquery/subql/compare/node-core/8.0.1...node-core/9.0.0
[8.0.1]: https://github.com/subquery/subql/compare/node-core/8.0.0...node-core/8.0.1
[8.0.0]: https://github.com/subquery/subql/compare/node-core/7.5.1...node-core/8.0.0
[7.5.1]: https://github.com/subquery/subql/compare/node-core/7.5.0...node-core/7.5.1
[7.5.0]: https://github.com/subquery/subql/compare/node-core/7.4.3...node-core/7.5.0
[7.4.3]: https://github.com/subquery/subql/compare/node-core/7.4.2...node-core/7.4.3
[7.4.2]: https://github.com/subquery/subql/compare/node-core/7.4.1...node-core/7.4.2
[7.4.1]: https://github.com/subquery/subql/compare/node-core/7.4.0...node-core/7.4.1
[7.4.0]: https://github.com/subquery/subql/compare/node-core/7.3.1...node-core/7.4.0
[7.3.1]: https://github.com/subquery/subql/compare/node-core/7.3.0...node-core/7.3.1
[7.3.0]: https://github.com/subquery/subql/compare/node-core/7.2.1...node-core/7.3.0
[7.2.1]: https://github.com/subquery/subql/compare/node-core/7.2.0...node-core/7.2.1
[7.2.0]: https://github.com/subquery/subql/compare/node-core/7.1.0...node-core/7.2.0
[7.1.0]: https://github.com/subquery/subql/compare/node-core/7.0.8...node-core/7.1.0
[7.0.8]: https://github.com/subquery/subql/compare/node-core/7.0.7...node-core/7.0.8
[7.0.7]: https://github.com/subquery/subql/compare/node-core/7.0.6...node-core/7.0.7
[7.0.6]: https://github.com/subquery/subql/compare/node-core/7.0.5...node-core/7.0.6
[7.0.5]: https://github.com/subquery/subql/compare/node-core/7.0.4...node-core/7.0.5
[7.0.4]: https://github.com/subquery/subql/compare/node-core/7.0.3...node-core/7.0.4
[7.0.3]: https://github.com/subquery/subql/compare/node-core/7.0.2...node-core/7.0.3
[7.0.2]: https://github.com/subquery/subql/compare/node-core/7.0.1...node-core/7.0.2
[7.0.1]: https://github.com/subquery/subql/compare/node-core/7.0.0...node-core/7.0.1
[7.0.0]: https://github.com/subquery/subql/compare/node-core/6.4.2...node-core/7.0.0
[6.4.2]: https://github.com/subquery/subql/compare/node-core/6.4.1...node-core/6.4.2
[6.4.1]: https://github.com/subquery/subql/compare/node-core/6.4.0...node-core/6.4.1
[6.4.0]: https://github.com/subquery/subql/compare/node-core/6.3.0...node-core/6.4.0
[6.3.0]: https://github.com/subquery/subql/compare/node-core/6.2.0...node-core/6.3.0
[6.2.0]: https://github.com/subquery/subql/compare/node-core/6.1.1...node-core/6.2.0
[6.1.1]: https://github.com/subquery/subql/compare/node-core/6.1.0...node-core/6.1.1
[6.1.0]: https://github.com/subquery/subql/compare/node-core/6.0.4...node-core/6.1.0
[6.0.4]: https://github.com/subquery/subql/compare/node-core/6.0.3...node-core/6.0.4
[6.0.3]: https://github.com/subquery/subql/compare/node-core/6.0.2...node-core/6.0.3
[6.0.2]: https://github.com/subquery/subql/compare/node-core/6.0.1...node-core/6.0.2
[6.0.1]: https://github.com/subquery/subql/compare/node-core/6.0.0...node-core/6.0.1
[6.0.0]: https://github.com/subquery/subql/compare/node-core/5.0.3...node-core/6.0.0
[5.0.3]: https://github.com/subquery/subql/compare/node-core/5.0.2...node-core/5.0.3
[5.0.2]: https://github.com/subquery/subql/compare/node-core/5.0.1...node-core/5.0.2
[5.0.1]: https://github.com/subquery/subql/compare/node-core/4.2.3...node-core/5.0.1
[4.2.3]: https://github.com/subquery/subql/compare/node-core/4.2.2...node-core/4.2.3
[4.2.2]: https://github.com/subquery/subql/compare/node-core/4.2.1...node-core/4.2.2
[4.2.1]: https://github.com/subquery/subql/compare/node-core/4.2.0...node-core/4.2.1
[4.2.0]: https://github.com/subquery/subql/compare/node-core/4.1.0...node-core/4.2.0
[4.1.0]: https://github.com/subquery/subql/compare/node-core/4.0.1...node-core/4.1.0
[4.0.1]: https://github.com/subquery/subql/compare/node-core/4.0.0...node-core/4.0.1
[4.0.0]: https://github.com/subquery/subql/compare/node-core/3.1.2...node-core/4.0.0
[3.1.2]: https://github.com/subquery/subql/compare/node-core/3.1.1...node-core/3.1.2
[3.1.1]: https://github.com/subquery/subql/compare/node-core/3.1.0...node-core/3.1.1
[3.1.0]: https://github.com/subquery/subql/compare/node-core/3.0.0...node-core/3.1.0
[3.0.0]: https://github.com/subquery/subql/compare/node-core/2.6.0...node-core/3.0.0
[2.6.0]: https://github.com/subquery/subql/compare/node-core/2.5.1...node-core/2.6.0
[2.5.1]: https://github.com/subquery/subql/compare/node-core/2.5.0...node-core/2.5.1
[2.5.0]: https://github.com/subquery/subql/compare/node-core/2.4.5...node-core/2.5.0
[2.4.5]: https://github.com/subquery/subql/compare/node-core/2.4.4...node-core/2.4.5
[2.4.4]: https://github.com/subquery/subql/compare/node-core/2.4.3...node-core/2.4.4
[2.4.3]: https://github.com/subquery/subql/compare/node-core/2.4.2...node-corev2.4.3
[2.4.2]: https://github.com/subquery/subql/compare/node-core/2.4.1...node-core/2.4.2
[2.4.1]: https://github.com/subquery/subql/compare/node-core/2.4.0...node-core/2.4.1
[2.4.0]: https://github.com/subquery/subql/compare/node-core/2.3.1...node-core/2.4.0
[2.3.1]: https://github.com/subquery/subql/compare/node-core/2.3.0...node-core/2.3.1
[2.3.0]: https://github.com/subquery/subql/compare/node-core/2.2.2...node-core/2.3.0
[2.2.2]: https://github.com/subquery/subql/compare/node-core/2.2.1...node-core/2.2.2
[2.2.1]: https://github.com/subquery/subql/compare/node-core/2.2.0...node-core/2.2.1
[2.2.0]: https://github.com/subquery/subql/compare/node-core/2.1.2...node-core/2.2.0
[2.1.3]: https://github.com/subquery/subql/compare/node-core/2.1.2...node-core/2.1.3
[2.1.2]: https://github.com/subquery/subql/compare/node-core/2.1.1...node-core/2.1.2
[2.1.1]: https://github.com/subquery/subql/compare/node-core/2.1.0...node-core/2.1.1
[2.1.0]: https://github.com/subquery/subql/compare/node-core/2.0.2...node-core/2.1.0
[2.0.2]: https://github.com/subquery/subql/compare/node-core/2.0.1...node-core/2.0.2
[2.0.1]: https://github.com/subquery/subql/compare/node-core/2.0.0...node-core/2.0.1
[2.0.0]: https://github.com/subquery/subql/compare/node-core/1.11.3..node-core/2.0.0
[1.11.3]: https://github.com/subquery/subql/compare/node-core/1.11.2...node-core/1.11.3
[1.11.2]: https://github.com/subquery/subql/compare/node-core/1.11.1...node-core/1.11.2
[1.11.1]: https://github.com/subquery/subql/compare/node-core/1.11.0...node-core/1.11.1
[1.11.0]: https://github.com/subquery/subql/compare/node-core/1.10.0...node-core/1.11.0
[1.10.0]: https://github.com/subquery/subql/compare/node-core1.9.0/...node-core/1.10.0
[1.9.0]: https://github.com/subquery/subql/compare/node-core/1.8.0...node-core/1.9.0
[1.8.0]: https://github.com/subquery/subql/compare/node-core/1.7.1...node-core/1.8.0
[1.7.1]: https://github.com/subquery/subql/compare/node-core/1.7.0...node-core/1.7.1
[1.7.0]: https://github.com/subquery/subql/compare/node-core/1.6.0...node-core/1.7.0
[1.6.0]: https://github.com/subquery/subql/compare/node-core/1.5.1...node-core/1.6.0
[1.5.1]: https://github.com/subquery/subql/compare/node-core/1.5.0...node-core/1.5.1
[1.5.0]: https://github.com/subquery/subql/compare/node-core/1.4.1...node-core/1.5.0
[1.4.1]: https://github.com/subquery/subql/compare/node-core/1.4.0...node-core/1.4.1
[1.4.0]: https://github.com/subquery/subql/compare/node-core/1.3.3...node-core/1.4.0
[1.3.3]: https://github.com/subquery/subql/compare/node-core/1.3.2...node-core/1.3.3
[1.3.2]: https://github.com/subquery/subql/compare/node-core/1.3.1...node-core/1.3.2
[1.3.1]: https://github.com/subquery/subql/compare/node-core/1.3.0...node-core/1.3.1
[1.3.0]: https://github.com/subquery/subql/compare/node-core/1.2.0...node-core/1.3.0
[1.2.0]: https://github.com/subquery/subql/compare/node-core/1.1.0...node-core/1.2.0
[1.1.0]: https://github.com/subquery/subql/compare/node-core/1.0.1...node-core/1.1.0
[1.0.1]: https://github.com/subquery/subql/compare/node-core/1.0.0...node-core/1.0.1
[1.0.0]: https://github.com/subquery/subql/compare/node-core/0.1.3...node-core/1.0.0
[0.1.3]: https://github.com/subquery/subql/compare/node-core/0.1.2...node-core/0.1.3
[0.1.2]: https://github.com/subquery/subql/compare/node-core/0.1.1...node-core/0.1.2
[0.1.1]: https://github.com/subquery/subql/compare/node-core/0.1.0...node-core/0.1.1
[0.1.0]: https://github.com/subquery/subql/creleases/tag/0.1.0<|MERGE_RESOLUTION|>--- conflicted
+++ resolved
@@ -5,9 +5,9 @@
 and this project adheres to [Semantic Versioning](https://semver.org/spec/v2.0.0.html).
 
 ## [Unreleased]
-<<<<<<< HEAD
+### Changed
 - Updated send_notification PG function to include `_block height` and entity `_id` (#2626)
-=======
+
 ### Added
 - Add `TextEncoder` in sandbox, some network package util method is depended on it
 - Added the `--monitor-object-max-depth` flag to mitigate OOM issues when encountering large chunks.(#2644)
@@ -15,11 +15,7 @@
 
 ### Fixed
 - Fixed the inconsistency between the `monitor-file-size` flag and the expected behavior.(#2644)
-
-
-### Fixed
 - Improved block range validation in POI endpoint with custom class-validator decorator
->>>>>>> d745434d
 
 ## [16.1.0] - 2024-12-11
 ### Changed
