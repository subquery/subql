// Copyright 2020-2022 OnFinality Limited authors & contributors
// SPDX-License-Identifier: Apache-2.0

import {NetworkMetadataPayload} from './events';
import {ApiConnectionError, ApiErrorType, ConnectionPoolService, ISubqueryProject} from './indexer';
import {getLogger} from './logger';

const logger = getLogger('api');

const MAX_RECONNECT_ATTEMPTS = 5;

export interface IApi<A = any, SA = any, B = any> {
  fetchBlocks(heights: number[], ...args: any): Promise<B[]>;
  safeApi(height: number): SA;
  unsafeApi: A;
<<<<<<< HEAD
  networkMeta: NetworkMetadataPayload;
}

export interface IApiConnectionSpecific<A = any, SA = any, B = any> extends IApi<A, SA, B> {
  handleError(error: Error): ApiConnectionError;
  apiConnect(): Promise<void>;
  apiDisconnect(): Promise<void>;
}

export abstract class ApiService<A = any, SA = any, B = any> implements IApi<A, SA, B> {
  constructor(
    protected connectionPoolService: ConnectionPoolService<IApi<A, SA, B> & IApiConnectionSpecific<A, SA, B>>
  ) {}
=======
  handleError?(error: Error): ApiConnectionError;
  apiConnect?(): Promise<void>;
  apiDisconnect?(): Promise<void>;
  networkMeta: NetworkMetadataPayload;
}

export abstract class ApiService<A = any, SA = any, B = any> implements IApi<A, SA, B> {
  constructor(protected connectionPoolService: ConnectionPoolService<IApi<A, SA, B>>) {}
>>>>>>> e55ee4e5
  abstract networkMeta: NetworkMetadataPayload;

  async fetchBlocks(heights: number[], numAttempts = MAX_RECONNECT_ATTEMPTS): Promise<B[]> {
    let reconnectAttempts = 0;
    while (reconnectAttempts < numAttempts) {
      try {
        // Get the latest fetch function from the provider
        const apiInstance = this.connectionPoolService.api;
        return await apiInstance.fetchBlocks(heights);
      } catch (e: any) {
        logger.error(e, `Failed to fetch blocks ${heights[0]}...${heights[heights.length - 1]}`);

        reconnectAttempts++;
      }
    }
    throw new Error(`Maximum number of retries (${numAttempts}) reached.`);
  }

  get api(): A {
    return this.unsafeApi;
  }

  safeApi(height: number): SA {
    const apiInstance = this.connectionPoolService.api;
    return apiInstance.safeApi(height);
  }

  get unsafeApi(): A {
    const apiInstance = this.connectionPoolService.api;
    return apiInstance.unsafeApi;
  }

  handleError(error: Error): ApiConnectionError {
    return new ApiConnectionError(error.name, error.message, ApiErrorType.Default);
  }
}<|MERGE_RESOLUTION|>--- conflicted
+++ resolved
@@ -13,11 +13,10 @@
   fetchBlocks(heights: number[], ...args: any): Promise<B[]>;
   safeApi(height: number): SA;
   unsafeApi: A;
-<<<<<<< HEAD
   networkMeta: NetworkMetadataPayload;
 }
 
-export interface IApiConnectionSpecific<A = any, SA = any, B = any> extends IApi<A, SA, B> {
+export interface IApiConnectionSpecific<A = any, SA = any, B = any> {
   handleError(error: Error): ApiConnectionError;
   apiConnect(): Promise<void>;
   apiDisconnect(): Promise<void>;
@@ -27,16 +26,6 @@
   constructor(
     protected connectionPoolService: ConnectionPoolService<IApi<A, SA, B> & IApiConnectionSpecific<A, SA, B>>
   ) {}
-=======
-  handleError?(error: Error): ApiConnectionError;
-  apiConnect?(): Promise<void>;
-  apiDisconnect?(): Promise<void>;
-  networkMeta: NetworkMetadataPayload;
-}
-
-export abstract class ApiService<A = any, SA = any, B = any> implements IApi<A, SA, B> {
-  constructor(protected connectionPoolService: ConnectionPoolService<IApi<A, SA, B>>) {}
->>>>>>> e55ee4e5
   abstract networkMeta: NetworkMetadataPayload;
 
   async fetchBlocks(heights: number[], numAttempts = MAX_RECONNECT_ATTEMPTS): Promise<B[]> {
