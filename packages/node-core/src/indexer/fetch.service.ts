// Copyright 2020-2024 SubQuery Pte Ltd authors & contributors
// SPDX-License-Identifier: GPL-3.0

import assert from 'assert';
import {OnApplicationShutdown} from '@nestjs/common';
import {EventEmitter2} from '@nestjs/event-emitter';
import {Interval, SchedulerRegistry} from '@nestjs/schedule';
import {BaseDataSource, IProjectNetworkConfig, IBlock} from '@subql/types-core';
import {range, uniq, without} from 'lodash';
import {NodeConfig} from '../configure';
import {IndexerEvent} from '../events';
import {getLogger} from '../logger';
import {checkMemoryUsage, cleanedBatchBlocks, delay, transformBypassBlocks, waitForBatchSize} from '../utils';
import {IBlockDispatcher} from './blockDispatcher';
import {IDictionary, mergeNumAndBlocksToNums} from './dictionary';
import {DictionaryService} from './dictionary/dictionary.service';
import {getBlockHeight, mergeNumAndBlocks} from './dictionary/utils';
import {DynamicDsService} from './dynamic-ds.service';
import {IProjectService} from './types';

const logger = getLogger('FetchService');
const CHECK_MEMORY_INTERVAL = 60000;

export abstract class BaseFetchService<
  DS extends BaseDataSource,
  B extends IBlockDispatcher<FB>,
  D extends IDictionary<DS, FB>,
  FB
> implements OnApplicationShutdown
{
  private _latestBestHeight?: number;
  private _latestFinalizedHeight?: number;
  private isShutdown = false;
  private batchSizeScale = 1;
  private bypassBlocks: number[] = [];

  // If the chain doesn't have a distinction between the 2 it should return the same value for finalized and best
  protected abstract getFinalizedHeight(): Promise<number>;
  protected abstract getBestHeight(): Promise<number>;

  // Genesis hash is required for dictionary validation
  protected abstract getGenesisHash(): string;

  // The rough interval at which new blocks are produced
  protected abstract getChainInterval(): Promise<number>;
  protected abstract getModulos(): number[];

  protected abstract initBlockDispatcher(): Promise<void>;

  // Gets called just before the loop is started
  // Used by substrate to init runtime service and get runtime version data from the dictionary
  protected abstract preLoopHook(data: {startHeight: number}): Promise<void>;

  constructor(
    private nodeConfig: NodeConfig,
    protected projectService: IProjectService<DS>,
    protected networkConfig: IProjectNetworkConfig,
    protected blockDispatcher: B,
    protected dictionaryService: DictionaryService<DS, FB, D>,
    private dynamicDsService: DynamicDsService<DS>,
    private eventEmitter: EventEmitter2,
    private schedulerRegistry: SchedulerRegistry
  ) {}

  private get latestBestHeight(): number {
    assert(this._latestBestHeight, new Error('Latest Best Height is not available'));
    return this._latestBestHeight;
  }

  private get latestFinalizedHeight(): number {
    assert(this._latestFinalizedHeight, new Error('Latest Finalized Height is not available'));
    return this._latestFinalizedHeight;
  }

  onApplicationShutdown(): void {
    try {
      this.schedulerRegistry.deleteInterval('getFinalizedBlockHead');
      this.schedulerRegistry.deleteInterval('getBestBlockHead');
    } catch (e) {
      //ignore if interval not exist
    }
    this.isShutdown = true;
  }

  private get useDictionary(): boolean {
    return this.dictionaryService.useDictionary(
      this.blockDispatcher.latestBufferedHeight || this.projectService.getStartBlockFromDataSources()
    );
  }

  private updateBypassBlocksFromDatasources(): void {
    const datasources = this.projectService.getDataSourcesMap().getAll();

    const heights = Array.from(datasources.keys());

    for (let i = 0; i < heights.length - 1; i++) {
      const currentHeight = heights[i];
      const nextHeight = heights[i + 1];

      const currentDS = datasources.get(currentHeight);
      // If the value for the current height is an empty array, then it's a gap
      if (currentDS && currentDS.length === 0) {
        this.bypassBlocks.push(...range(currentHeight, nextHeight));
      }
    }
  }

  async init(startHeight: number): Promise<void> {
    this.bypassBlocks = [];

    if (this.networkConfig?.bypassBlocks !== undefined) {
      this.bypassBlocks = transformBypassBlocks(this.networkConfig.bypassBlocks).filter((blk) => blk >= startHeight);
    }

    this.updateBypassBlocksFromDatasources();
    const interval = await this.getChainInterval();

    await Promise.all([this.getFinalizedBlockHead(), this.getBestBlockHead()]);

    if (startHeight > this.latestHeight()) {
      throw new Error(
        `The startBlock of dataSources in your project manifest (${startHeight}) is higher than the current chain height (${this.latestHeight()}). Please adjust your startBlock to be less that the current chain height.`
      );
    }

    this.schedulerRegistry.addInterval(
      'getFinalizedBlockHead',
      setInterval(() => void this.getFinalizedBlockHead(), interval)
    );
    this.schedulerRegistry.addInterval(
      'getBestBlockHead',
      setInterval(() => void this.getBestBlockHead(), interval)
    );

    if (this.networkConfig.dictionary || this.nodeConfig.dictionaryResolver) {
      //  We pass in genesis hash in order validate dictionary metadata, genesisHash should always exist in apiService.
      //  Call metadata here, other network should align with this
      //  For substrate, we might use the specVersion metadata in future if we have same error handling as in node-core
      await this.dictionaryService.initDictionaries();
      // Update all dictionaries execute before find one usable dictionary
      this.updateDictionary();
      // Find one usable dictionary at start
    }

    await this.preLoopHook({startHeight});
    await this.initBlockDispatcher();

    void this.startLoop(startHeight);
  }

  private updateDictionary(): void {
    return this.dictionaryService.buildDictionaryEntryMap(this.projectService.getDataSourcesMap());
  }

  @Interval(CHECK_MEMORY_INTERVAL)
  checkBatchScale(): void {
    if (this.nodeConfig.scaleBatchSize) {
      const scale = checkMemoryUsage(this.batchSizeScale, this.nodeConfig);

      if (this.batchSizeScale !== scale) {
        this.batchSizeScale = scale;
      }
    }
  }

  async getFinalizedBlockHead(): Promise<void> {
    try {
      const currentFinalizedHeight = await this.getFinalizedHeight();
      if (this._latestFinalizedHeight !== currentFinalizedHeight) {
        this._latestFinalizedHeight = currentFinalizedHeight;
        if (!this.nodeConfig.unfinalizedBlocks) {
          this.eventEmitter.emit(IndexerEvent.BlockTarget, {
            height: this.latestFinalizedHeight,
          });
        }
      }
    } catch (e: any) {
      logger.error(e, `Having a problem when getting finalized block`);
    }
  }

  async getBestBlockHead(): Promise<void> {
    try {
      const currentBestHeight = await this.getBestHeight();
      if (this._latestBestHeight !== currentBestHeight) {
        this._latestBestHeight = currentBestHeight;
        this.eventEmitter.emit(IndexerEvent.BlockBest, {
          height: this.latestBestHeight,
        });

        if (this.nodeConfig.unfinalizedBlocks) {
          this.eventEmitter.emit(IndexerEvent.BlockTarget, {
            height: this.latestBestHeight,
          });
        }
      }
    } catch (e: any) {
      logger.error(e, `Having a problem when getting best block`);
    }
  }

  private async startLoop(initBlockHeight: number): Promise<void> {
    await this.fillNextBlockBuffer(initBlockHeight);
  }

  getModuloBlocks(startHeight: number, endHeight: number): number[] {
    const modulos = this.getModulos();
    const moduloBlocks: number[] = [];
    for (let i = startHeight; i < endHeight; i++) {
      if (modulos.find((m) => i % m === 0)) {
        moduloBlocks.push(i);
      }
    }
    return moduloBlocks;
  }

  /**
   *
   * @param startBlockHeight
   * @param endBlockHeight is either FinalizedHeight or BestHeight, ensure ModuloBlocks not greater than this number
   */
  getEnqueuedModuloBlocks(startBlockHeight: number, endBlockHeight: number): (IBlock<FB> | number)[] {
    return this.getModuloBlocks(
      startBlockHeight,
      Math.min(this.nodeConfig.batchSize * Math.max(...this.getModulos()) + startBlockHeight, endBlockHeight)
    ).slice(0, this.nodeConfig.batchSize);
  }

<<<<<<< HEAD
  // eslint-disable-next-line complexity
=======
  private latestHeight(): number {
    return this.nodeConfig.unfinalizedBlocks ? this.latestBestHeight : this.latestFinalizedHeight;
  }

>>>>>>> a2e22f56
  async fillNextBlockBuffer(initBlockHeight: number): Promise<void> {
    let startBlockHeight: number;
    let scaledBatchSize: number;
    const handlers = [...this.projectService.getAllDataSources().map((ds) => ds.mapping.handlers)];

    const getStartBlockHeight = (): number => {
      return this.blockDispatcher.latestBufferedHeight
        ? this.blockDispatcher.latestBufferedHeight + 1
        : initBlockHeight;
    };

    while (!this.isShutdown) {
      startBlockHeight = getStartBlockHeight();

      scaledBatchSize = this.blockDispatcher.smartBatchSize;

      if (scaledBatchSize === 0) {
        await waitForBatchSize(this.blockDispatcher.minimumHeapLimit);
        continue;
      }

      const latestHeight = this.latestHeight();

      if (this.blockDispatcher.freeSize < scaledBatchSize || startBlockHeight > latestHeight) {
        await delay(1);
        continue;
      }

      if (
        this.useDictionary &&
        // TODO, do we still need to check useDictionary method here, this will
        this.dictionaryService.useDictionary(startBlockHeight) &&
        startBlockHeight < this.latestFinalizedHeight
      ) {
        try {
          const dictionary = await this.dictionaryService.scopedDictionaryEntries(
            startBlockHeight,
            scaledBatchSize,
            this.latestFinalizedHeight
          );

          if (startBlockHeight !== getStartBlockHeight()) {
            logger.debug(`Queue was reset for new DS, discarding dictionary query result`);
            continue;
          }
          if (dictionary) {
            const {batchBlocks} = dictionary;
            // the last block returned from batch should have max height in this batch
            const moduloBlocks = this.getModuloBlocks(
              startBlockHeight,
              // If the results fill the batch size then use the last block in the reesults
              // If batchBlocks.length >= scaledBatchSize we can confident say that batchBlocks length is greater than 0, then getBlockHeight should return a valid value
              batchBlocks.length >= scaledBatchSize
                ? getBlockHeight(batchBlocks[batchBlocks.length - 1])
                : dictionary.queryEndBlock
            );
            const mergedBlocks = mergeNumAndBlocks(moduloBlocks, batchBlocks);
            if (mergedBlocks.length === 0) {
              // There we're no blocks in this query range, we can set a new height we're up to
              await this.enqueueBlocks([], dictionary.lastBufferedHeight);
            } else {
              const maxBlockSize = Math.min(mergedBlocks.length, this.blockDispatcher.freeSize);
              const enqueueBlocks = mergedBlocks.slice(0, maxBlockSize);
              await this.enqueueBlocks(enqueueBlocks, latestHeight);
            }
            continue; // skip nextBlockRange() way
          }
          // else use this.nextBlockRange()
        } catch (e: any) {
          logger.debug(`Fetch dictionary stopped: ${e.message}`);
          this.eventEmitter.emit(IndexerEvent.SkipDictionary);
        }
      } else {
        const endHeight = this.nextEndBlockHeight(startBlockHeight, scaledBatchSize);

        const enqueuingBlocks =
          handlers.length && this.getModulos().length === handlers.length
            ? this.getEnqueuedModuloBlocks(startBlockHeight, latestHeight)
            : range(startBlockHeight, endHeight + 1);

        await this.enqueueBlocks(enqueuingBlocks, latestHeight);
      }
    }
  }

  private async enqueueBlocks(enqueuingBlocks: (IBlock<FB> | number)[], latestHeight: number): Promise<void> {
    const cleanedBatchBlocks = this.filteredBlockBatch(enqueuingBlocks);
    await this.blockDispatcher.enqueueBlocks(
      cleanedBatchBlocks,
      this.getLatestBufferHeight(cleanedBatchBlocks, enqueuingBlocks, latestHeight)
    );
  }

  /**
   *
   * @param cleanedBatchBlocks
   * @param rawBatchBlocks
   * @param latestHeight
   * @private
   */
  private getLatestBufferHeight(
    cleanedBatchBlocks: (IBlock<FB> | number)[],
    rawBatchBlocks: (IBlock<FB> | number)[],
    latestHeight: number
  ): number {
    // When both BatchBlocks are empty, mean no blocks to enqueue and full synced,
    // we are safe to update latestBufferHeight to this number
    if (cleanedBatchBlocks.length === 0 && rawBatchBlocks.length === 0) {
      return latestHeight;
    }
    return Math.max(...mergeNumAndBlocksToNums(cleanedBatchBlocks, rawBatchBlocks));
  }

  private filteredBlockBatch(currentBatchBlocks: (number | IBlock<FB>)[]): (number | IBlock<FB>)[] {
    if (!this.bypassBlocks.length || !currentBatchBlocks) {
      return currentBatchBlocks;
    }

    const cleanedBatch = cleanedBatchBlocks(this.bypassBlocks, currentBatchBlocks);

    const pollutedBlocks = this.bypassBlocks.filter(
      (b) => b < Math.max(...mergeNumAndBlocksToNums(currentBatchBlocks, []))
    );
    if (pollutedBlocks.length) {
      logger.info(`Bypassing blocks: ${pollutedBlocks}`);
    }
    this.bypassBlocks = without(this.bypassBlocks, ...pollutedBlocks);
    return cleanedBatch;
  }

  private nextEndBlockHeight(startBlockHeight: number, scaledBatchSize: number): number {
    let endBlockHeight = startBlockHeight + scaledBatchSize - 1;

    if (endBlockHeight > this.latestFinalizedHeight) {
      if (this.nodeConfig.unfinalizedBlocks) {
        if (endBlockHeight >= this.latestBestHeight) {
          endBlockHeight = this.latestBestHeight;
        }
      } else {
        endBlockHeight = this.latestFinalizedHeight;
      }
    }
    return endBlockHeight;
  }

  resetForNewDs(blockHeight: number): void {
    this.dynamicDsService.deleteTempDsRecords(blockHeight);
    this.updateDictionary();
    this.blockDispatcher.flushQueue(blockHeight);
  }

  getLatestFinalizedHeight(): number {
    return this.latestFinalizedHeight;
  }

  resetForIncorrectBestBlock(blockHeight: number): void {
    this.updateDictionary();
    this.blockDispatcher.flushQueue(blockHeight);
  }
}<|MERGE_RESOLUTION|>--- conflicted
+++ resolved
@@ -226,14 +226,11 @@
     ).slice(0, this.nodeConfig.batchSize);
   }
 
-<<<<<<< HEAD
-  // eslint-disable-next-line complexity
-=======
   private latestHeight(): number {
     return this.nodeConfig.unfinalizedBlocks ? this.latestBestHeight : this.latestFinalizedHeight;
   }
 
->>>>>>> a2e22f56
+  // eslint-disable-next-line complexity
   async fillNextBlockBuffer(initBlockHeight: number): Promise<void> {
     let startBlockHeight: number;
     let scaledBatchSize: number;
