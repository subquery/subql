--- conflicted
+++ resolved
@@ -47,11 +47,7 @@
     protected readonly nodeConfig: NodeConfig,
     protected readonly storeService: StoreService,
     @Inject('ISubqueryProject') protected project: ISubqueryProject<any, DS>,
-<<<<<<< HEAD
-    protected readonly apiService: ApiService<A, SA, B>,
-=======
     protected readonly apiService: IApi<A, SA, B>,
->>>>>>> e55ee4e5
     protected readonly indexerManager: IIndexerManager<B, DS>
   ) {
     const projectPath = this.project.root;
