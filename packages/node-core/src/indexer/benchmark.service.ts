// Copyright 2020-2022 OnFinality Limited authors & contributors
// SPDX-License-Identifier: Apache-2.0

import {Injectable} from '@nestjs/common';
import {OnEvent} from '@nestjs/event-emitter';
import {Interval} from '@nestjs/schedule';
import dayjs from 'dayjs';
import duration from 'dayjs/plugin/duration';
import {NodeConfig} from '../configure';
import {IndexerEvent, ProcessBlockPayload, ProcessedBlockCountPayload, TargetBlockPayload} from '../events';
import {getLogger} from '../logger';
import {delay} from '../utils/promise';

const SAMPLING_TIME_VARIANCE = 15;
const logger = getLogger('benchmark');
dayjs.extend(duration);

@Injectable()
export class BenchmarkService {
  private currentProcessingHeight?: number;
  private currentProcessingTimestamp?: number;
  private targetHeight?: number;
  private lastRegisteredHeight?: number;
  private lastRegisteredTimestamp?: number;
  private blockPerSecond?: number;

  private currentProcessedBlockAmount?: number;
  private lastProcessedBlockAmount?: number;

  constructor(private nodeConfig: NodeConfig) {}

  @Interval(SAMPLING_TIME_VARIANCE * 1000)
  async benchmark(): Promise<void> {
    try {
      if (!this.currentProcessingHeight || !this.currentProcessingTimestamp) {
        await delay(10);
      } else {
        if (this.lastRegisteredHeight && this.lastRegisteredTimestamp) {
          const heightDiff = this.currentProcessingHeight - this.lastRegisteredHeight;
          const timeDiff = this.currentProcessingTimestamp - this.lastRegisteredTimestamp;
          this.blockPerSecond = heightDiff === 0 || timeDiff === 0 ? 0 : heightDiff / (timeDiff / 1000);

          if (!this.targetHeight) {
            logger.debug('Target height is not defined, not logging benchmark');
          } else {
            const blockDuration = dayjs.duration(
              (this.targetHeight - this.currentProcessingHeight) / this.blockPerSecond,
              'seconds'
            );
            const hoursMinsStr = blockDuration.format('HH [hours] mm [mins]');
            const days = Math.floor(blockDuration.asDays());
            const durationStr = `${days} days ${hoursMinsStr}`;

            if (this.nodeConfig.profiler && this.currentProcessedBlockAmount && this.lastProcessedBlockAmount) {
              logger.info(
                `Processed ${
                  this.currentProcessedBlockAmount - this.lastProcessedBlockAmount
                } blocks in the last ${SAMPLING_TIME_VARIANCE}secs `
              );
            }

            logger.info(
              this.targetHeight === this.lastRegisteredHeight && this.blockPerSecond === 0
                ? 'Fully synced, waiting for new blocks'
                : `${this.blockPerSecond.toFixed(
                    2
                  )} blocks/s. Target height: ${this.targetHeight.toLocaleString()}. Current height: ${this.currentProcessingHeight.toLocaleString()}. Estimated time remaining: ${
                    this.blockPerSecond === 0 ? 'unknown' : durationStr
                  }`
            );
          }
<<<<<<< HEAD

          logger.info(
            this.targetHeight === this.lastRegisteredHeight && this.blockPerSecond === 0
              ? 'Fully synced, waiting for new blocks'
              : `${this.blockPerSecond.toFixed(
                  2
                )} blocks/s. Target height: ${this.targetHeight.toLocaleString()}. Current height: ${this.currentProcessingHeight.toLocaleString()}. Estimated time remaining: ${
                  this.blockPerSecond === 0 ? 'unknown' : durationStr
                }`
          );
=======
>>>>>>> 3103d5ab
        }
        this.lastRegisteredHeight = this.currentProcessingHeight;
        this.lastRegisteredTimestamp = this.currentProcessingTimestamp;
        this.lastProcessedBlockAmount = this.currentProcessedBlockAmount;
      }
    } catch (e: any) {
      logger.warn(e, 'Failed to measure benchmark');
    }
  }

  @OnEvent(IndexerEvent.BlockProcessing)
  handleProcessingBlock(blockPayload: ProcessBlockPayload): void {
    this.currentProcessingHeight = blockPayload.height;
    this.currentProcessingTimestamp = blockPayload.timestamp;
  }

  @OnEvent(IndexerEvent.BlockProcessedCount)
  handleProcessedBlock(blockPayload: ProcessedBlockCountPayload): void {
    this.currentProcessedBlockAmount = blockPayload.processedBlockCount;
    this.currentProcessingTimestamp = blockPayload.timestamp;
  }

  @OnEvent(IndexerEvent.BlockTarget)
  handleTargetBlock(blockPayload: TargetBlockPayload): void {
    this.targetHeight = blockPayload.height;
  }
}<|MERGE_RESOLUTION|>--- conflicted
+++ resolved
@@ -69,19 +69,6 @@
                   }`
             );
           }
-<<<<<<< HEAD
-
-          logger.info(
-            this.targetHeight === this.lastRegisteredHeight && this.blockPerSecond === 0
-              ? 'Fully synced, waiting for new blocks'
-              : `${this.blockPerSecond.toFixed(
-                  2
-                )} blocks/s. Target height: ${this.targetHeight.toLocaleString()}. Current height: ${this.currentProcessingHeight.toLocaleString()}. Estimated time remaining: ${
-                  this.blockPerSecond === 0 ? 'unknown' : durationStr
-                }`
-          );
-=======
->>>>>>> 3103d5ab
         }
         this.lastRegisteredHeight = this.currentProcessingHeight;
         this.lastRegisteredTimestamp = this.currentProcessingTimestamp;
