--- conflicted
+++ resolved
@@ -198,12 +198,7 @@
   }
 
   // First creation of POI
-<<<<<<< HEAD
   private async createPOI(height: number, blockHash: string, operationHash: Uint8Array): Promise<void> {
-=======
-  @mainThreadOnly()
-  private createPOI(height: number, blockHash: string, operationHash: Uint8Array): void {
->>>>>>> f570ac02
     if (!this.nodeConfig.proofOfIndex) {
       return;
     }
