--- conflicted
+++ resolved
@@ -5,33 +5,15 @@
 
 import {EventEmitter2} from '@nestjs/event-emitter';
 import {hexToU8a, u8aEq} from '@subql/utils';
-<<<<<<< HEAD
-import {
-  DynamicDsService,
-  IProjectService,
-  ISubqueryProject,
-  PoiBlock,
-  PoiService,
-  StoreCacheService,
-  SmartBatchService,
-  StoreService,
-} from '..';
 import {IProjectUpgradeService, NodeConfig} from '../../configure';
 import {IndexerEvent, PoiEvent} from '../../events';
 import {getLogger} from '../../logger';
 import {IQueue, mainThreadOnly} from '../../utils';
-=======
-import {NodeConfig} from '../../configure';
-import {IProjectUpgradeService} from '../../configure/ProjectUpgrade.service';
-import {IndexerEvent, PoiEvent} from '../../events';
-import {getLogger} from '../../logger';
-import {IQueue} from '../../utils';
 import {DynamicDsService} from '../dynamic-ds.service';
 import {PoiBlock, PoiService} from '../poi';
 import {SmartBatchService} from '../smartBatch.service';
 import {StoreService} from '../store.service';
 import {StoreCacheService} from '../storeCache';
->>>>>>> 2204b0bd
 import {CachePoiModel} from '../storeCache/cachePoi';
 import {IProjectService, ISubqueryProject} from '../types';
 
