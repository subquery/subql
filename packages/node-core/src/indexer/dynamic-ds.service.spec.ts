--- conflicted
+++ resolved
@@ -15,13 +15,8 @@
   }
 
   // Make it public
-<<<<<<< HEAD
   getTemplate(templateName: string, startBlock?: number | undefined, endBlock?: number | undefined): BaseDataSource {
     return super.getTemplate(templateName, startBlock, endBlock);
-=======
-  getTemplate(templateName: string, startBlock?: number): BaseDataSource {
-    return super.getTemplate(templateName, startBlock);
->>>>>>> 9ec301d5
   }
 }
 
