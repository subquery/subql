--- conflicted
+++ resolved
@@ -5,14 +5,8 @@
 import path from 'path';
 import {Store} from '@subql/types';
 import {levelFilter} from '@subql/utils';
-<<<<<<< HEAD
-import {build} from 'esbuild';
-import {merge} from 'lodash';
-import ts, {transpileModule} from 'typescript';
-=======
 import {last, merge} from 'lodash';
 import {SourceMapConsumer, NullableMappedPosition} from 'source-map';
->>>>>>> 31bce971
 import {NodeVM, NodeVMOptions, VMScript} from 'vm2';
 import {NodeConfig} from '../configure/NodeConfig';
 import {getLogger} from '../logger';
