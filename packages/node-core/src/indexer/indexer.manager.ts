// Copyright 2020-2022 OnFinality Limited authors & contributors
// SPDX-License-Identifier: Apache-2.0

import {BaseCustomDataSource, BaseDataSource} from '@subql/common';
import {ApiService} from '../api.service';
import {NodeConfig} from '../configure';
import {getLogger} from '../logger';
import {profilerWrap} from '../profiler';
import {ProcessBlockResponse} from './blockDispatcher';
import {BaseDsProcessorService} from './ds-processor.service';
import {DynamicDsService} from './dynamic-ds.service';
import {IndexerSandbox} from './sandbox';
import {IIndexerManager} from './types';
import {IUnfinalizedBlocksService} from './unfinalizedBlocks.service';

const logger = getLogger('indexer');

export type HandlerKinds = string[];
export type FilterTypeMap = Record<string, (data: any, filter: any) => boolean>;
export type ProcessorTypeMap<FM extends FilterTypeMap> = {[K in keyof FM]: (data: any) => boolean};
export type HandlerInputTypeMap<FM extends FilterTypeMap> = {[K in keyof FM]: any};

export interface CustomHandler<K extends string = string, F = Record<string, unknown>> {
  handler: string;
  kind: K;
  filter?: F;
}

export abstract class BaseIndexerManager<
  AS extends ApiService,
  SA, // Api Type
  B, // Block Type
  DS extends BaseDataSource,
  CDS extends DS & BaseCustomDataSource, // Custom datasource
  FilterMap extends FilterTypeMap,
  ProcessorMap extends ProcessorTypeMap<FilterMap>,
  HandlerInputMap extends HandlerInputTypeMap<FilterMap>
> implements IIndexerManager<B, DS>
{
  abstract start(): Promise<void>;
  abstract indexBlock(block: B, datasources: DS[], ...args: any[]): Promise<ProcessBlockResponse>;
  abstract getBlockHeight(block: B): number;
  abstract getBlockHash(block: B): string;

  protected abstract isRuntimeDs(ds: DS): ds is DS;
  protected abstract isCustomDs(ds: DS): ds is CDS;

  // Uses asSecondLayerHandlerProcessor_1_0_0 in substrate to transfrom from v0.0.0 -> v1.0.0
  protected abstract updateCustomProcessor: (processor: any) => any;

  protected abstract indexBlockData(
    block: B,
    dataSources: DS[],
    getVM: (d: DS) => Promise<IndexerSandbox>
  ): Promise<void>;

  protected abstract baseCustomHandlerFilter(kind: keyof FilterMap, data: any, baseFilter: any): boolean;

  constructor(
    protected readonly apiService: AS,
    protected readonly nodeConfig: NodeConfig,
<<<<<<< HEAD
    private sandboxService: {getDsProcessor: (ds: DS, api: SA) => IndexerSandbox},
    private dsProcessorService: IDSProcessorService<CDS>,
=======
    private sandboxService: {getDsProcessor: (ds: DS, api: A) => IndexerSandbox},
    private dsProcessorService: BaseDsProcessorService<DS, CDS>,
>>>>>>> 76fa0079
    private dynamicDsService: DynamicDsService<DS>,
    private unfinalizedBlocksService: IUnfinalizedBlocksService<B>,
    private filterMap: FilterMap,
    private processorMap: ProcessorMap
  ) {
    logger.info('indexer manager start');
  }

  protected async internalIndexBlock(
    block: B,
    dataSources: DS[],
    getApi: () => Promise<SA>
  ): Promise<ProcessBlockResponse> {
    let dynamicDsCreated = false;
    const blockHeight = this.getBlockHeight(block);

    const filteredDataSources = this.filterDataSources(blockHeight, dataSources);

    this.assertDataSources(filteredDataSources, blockHeight);

<<<<<<< HEAD
    let apiAt: SA;
    const reindexBlockHeight = await this.processUnfinalizedBlocks(block);
=======
    let apiAt: A;
    const reindexBlockHeight = (await this.processUnfinalizedBlocks(block)) ?? null;
>>>>>>> 76fa0079

    // Only index block if we're not going to reindex
    if (!reindexBlockHeight) {
      await this.indexBlockData(block, filteredDataSources, async (ds: DS) => {
        // Injected runtimeVersion from fetch service might be outdated
        apiAt = apiAt ?? (await getApi());

        const vm = this.sandboxService.getDsProcessor(ds, apiAt);

        // Inject function to create ds into vm
        vm.freeze(async (templateName: string, args?: Record<string, unknown>) => {
          const newDs = await this.dynamicDsService.createDynamicDatasource({
            templateName,
            args,
            startBlock: blockHeight,
          });
          // Push the newly created dynamic ds to be processed this block on any future extrinsics/events
          filteredDataSources.push(newDs);
          dynamicDsCreated = true;
        }, 'createDynamicDatasource');

        return vm;
      });
    }

    return {
      dynamicDsCreated,
      blockHash: this.getBlockHash(block),
      reindexBlockHeight,
    };
  }

  protected async processUnfinalizedBlocks(block: B): Promise<number | undefined> {
    if (this.nodeConfig.unfinalizedBlocks) {
      return this.unfinalizedBlocksService.processUnfinalizedBlocks(block);
    }
  }

  private filterDataSources(nextProcessingHeight: number, dataSources: DS[]): DS[] {
    let filteredDs: DS[];

    filteredDs = dataSources.filter((ds) => ds.startBlock !== undefined && ds.startBlock <= nextProcessingHeight);

    if (filteredDs.length === 0) {
      logger.error(`Did not find any matching datasouces`);
      process.exit(1);
    }
    // perform filter for custom ds
    filteredDs = filteredDs.filter((ds) => {
      if (this.isCustomDs(ds)) {
        return this.dsProcessorService.getDsProcessor(ds).dsFilterProcessor(ds, this.apiService.api);
      } else {
        return true;
      }
    });

    if (!filteredDs.length) {
      logger.error(`Did not find any datasources with associated processor`);
      process.exit(1);
    }
    return filteredDs;
  }

  private assertDataSources(ds: DS[], blockHeight: number) {
    if (!ds.length) {
      logger.error(
        `Your start block is greater than the current indexed block height in your database. Either change your startBlock (project.yaml) to <= ${blockHeight}
         or delete your database and start again from the currently specified startBlock`
      );
      process.exit(1);
    }
  }

  protected async indexData<K extends keyof FilterMap>(
    kind: K,
    data: HandlerInputMap[K],
    ds: DS,
    getVM: (ds: DS) => Promise<IndexerSandbox>
  ): Promise<void> {
    let vm: IndexerSandbox;
    if (this.isRuntimeDs(ds)) {
      const handlers = ds.mapping.handlers.filter(
        (h) => h.kind === kind && this.filterMap[kind](data as any, h.filter)
      );

      for (const handler of handlers) {
        vm = vm! ?? (await getVM(ds));
        this.nodeConfig.profiler
          ? await profilerWrap(vm.securedExec.bind(vm), 'handlerPerformance', handler.handler)(handler.handler, [data])
          : await vm.securedExec(handler.handler, [data]);
      }
    } else if (this.isCustomDs(ds)) {
      const handlers = this.filterCustomDsHandlers<K>(ds, data, this.processorMap[kind], (data, baseFilter) => {
        // TODO why doesnt this use this.filterMap?
        return this.baseCustomHandlerFilter(kind, data, baseFilter);
      });

      for (const handler of handlers) {
        vm = vm! ?? (await getVM(ds));
        await this.transformAndExecuteCustomDs(ds, vm, handler, data);
      }
    }
  }

  private filterCustomDsHandlers<K extends keyof FilterMap>(
    ds: CDS, //SubstrateCustomDataSource<string, SubstrateNetworkFilter>,
    data: HandlerInputMap[K],
    baseHandlerCheck: ProcessorMap[K],
    baseFilter: (data: HandlerInputMap[K], baseFilter: any) => boolean
  ): CustomHandler[] {
    const plugin = this.dsProcessorService.getDsProcessor(ds);

    return ds.mapping.handlers
      .filter((handler) => {
        const processor = plugin.handlerProcessors[handler.kind];
        if (baseHandlerCheck(processor)) {
          processor.baseFilter;
          return baseFilter(data, processor.baseFilter);
        }
        return false;
      })
      .filter((handler) => {
        const processor = this.updateCustomProcessor(plugin.handlerProcessors[handler.kind]);

        try {
          return processor.filterProcessor({
            filter: handler.filter,
            input: data,
            ds,
          });
        } catch (e: any) {
          logger.error(e, 'Failed to run ds processer filter.');
          throw e;
        }
      });
  }

  private async transformAndExecuteCustomDs<K extends keyof FilterMap>(
    ds: CDS, //SubstrateCustomDataSource<string, SubstrateNetworkFilter>,
    vm: IndexerSandbox,
    handler: CustomHandler,
    data: HandlerInputMap[K]
  ): Promise<void> {
    const plugin = this.dsProcessorService.getDsProcessor(ds);
    const assets = await this.dsProcessorService.getAssets(ds);

    const processor = this.updateCustomProcessor(plugin.handlerProcessors[handler.kind]);

    const transformedData = await processor
      .transformer({
        input: data,
        ds,
        filter: handler.filter,
        api: this.apiService.api,
        assets,
      })
      .catch((e: any) => {
        logger.error(e, 'Failed to transform data with ds processor.');
        throw e;
      });

    // We can not run this in parallel. the transformed data items may be dependent on one another.
    // An example of this is with Acala EVM packing multiple EVM logs into a single Substrate event
    for (const _data of transformedData) {
      await vm.securedExec(handler.handler, [_data]);
    }
  }
}<|MERGE_RESOLUTION|>--- conflicted
+++ resolved
@@ -28,7 +28,7 @@
 
 export abstract class BaseIndexerManager<
   AS extends ApiService,
-  SA, // Api Type
+  A, // Api Type
   B, // Block Type
   DS extends BaseDataSource,
   CDS extends DS & BaseCustomDataSource, // Custom datasource
@@ -59,13 +59,8 @@
   constructor(
     protected readonly apiService: AS,
     protected readonly nodeConfig: NodeConfig,
-<<<<<<< HEAD
-    private sandboxService: {getDsProcessor: (ds: DS, api: SA) => IndexerSandbox},
-    private dsProcessorService: IDSProcessorService<CDS>,
-=======
     private sandboxService: {getDsProcessor: (ds: DS, api: A) => IndexerSandbox},
     private dsProcessorService: BaseDsProcessorService<DS, CDS>,
->>>>>>> 76fa0079
     private dynamicDsService: DynamicDsService<DS>,
     private unfinalizedBlocksService: IUnfinalizedBlocksService<B>,
     private filterMap: FilterMap,
@@ -77,7 +72,7 @@
   protected async internalIndexBlock(
     block: B,
     dataSources: DS[],
-    getApi: () => Promise<SA>
+    getApi: () => Promise<A>
   ): Promise<ProcessBlockResponse> {
     let dynamicDsCreated = false;
     const blockHeight = this.getBlockHeight(block);
@@ -86,13 +81,8 @@
 
     this.assertDataSources(filteredDataSources, blockHeight);
 
-<<<<<<< HEAD
-    let apiAt: SA;
-    const reindexBlockHeight = await this.processUnfinalizedBlocks(block);
-=======
     let apiAt: A;
     const reindexBlockHeight = (await this.processUnfinalizedBlocks(block)) ?? null;
->>>>>>> 76fa0079
 
     // Only index block if we're not going to reindex
     if (!reindexBlockHeight) {
