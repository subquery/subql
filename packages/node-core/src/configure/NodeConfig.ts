--- conflicted
+++ resolved
@@ -55,11 +55,8 @@
   readonly storeCacheAsync: boolean;
   readonly scaleBatchSize?: boolean;
   readonly storeFlushInterval: number;
-<<<<<<< HEAD
   readonly isTest?: boolean;
-=======
   readonly root?: string;
->>>>>>> 7c904692
 }
 
 export type MinConfig = Partial<Omit<IConfig, 'subquery'>> & Pick<IConfig, 'subquery'>;
