--- conflicted
+++ resolved
@@ -6,13 +6,10 @@
 
 ## [Unreleased]
 
-<<<<<<< HEAD
 ### Added
 - Add generic network module types (#2462)
 
-=======
 ## [0.8.0] - 2024-06-21
->>>>>>> 9af0971d
 ### Changed
 - Reader interface not returning undefined
 
