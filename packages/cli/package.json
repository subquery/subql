--- conflicted
+++ resolved
@@ -1,11 +1,7 @@
 {
   "name": "@subql/cli",
   "description": "cli for subquery",
-<<<<<<< HEAD
   "version": "4.0.2",
-=======
-  "version": "4.0.2-0",
->>>>>>> affe88dc
   "author": "Ian He",
   "bin": {
     "subql": "./bin/run"
