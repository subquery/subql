--- conflicted
+++ resolved
@@ -13,12 +13,7 @@
     "@subql/common-algorand": "^3.4.0",
     "@subql/common-concordium": "^3.6.0",
     "@subql/common-cosmos": "^4.3.0",
-<<<<<<< HEAD
-    "@subql/common-ethereum": "^3.6.0",
-=======
     "@subql/common-ethereum": "^3.8.3",
-    "@subql/common-flare": "^3.6.0",
->>>>>>> b88f7551
     "@subql/common-near": "^3.5.0",
     "@subql/common-stellar": "^3.5.0",
     "@subql/common-substrate": "workspace:*",
