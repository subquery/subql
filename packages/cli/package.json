--- conflicted
+++ resolved
@@ -1,11 +1,7 @@
 {
   "name": "@subql/cli",
   "description": "cli for subquery",
-<<<<<<< HEAD
   "version": "5.1.1",
-=======
-  "version": "5.1.1-1",
->>>>>>> 905bcfa1
   "author": "Ian He",
   "bin": {
     "subql": "./bin/run"
@@ -90,6 +86,5 @@
   "types": "lib/index.d.ts",
   "resolutions": {
     "node-fetch": "2.6.7"
-  },
-  "stableVersion": "5.1.1-0"
+  }
 }