--- conflicted
+++ resolved
@@ -6,11 +6,8 @@
 
 ## [Unreleased]
 ### Added
-<<<<<<< HEAD
 - Support building and publishing Concordium projects (#2078)
-=======
 - ts-manifest compatibility with `codegen:generate` command (#2111)
->>>>>>> f95d987d
 
 ## [4.1.0] - 2023-10-25
 ### Changed
