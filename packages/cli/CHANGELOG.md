--- conflicted
+++ resolved
@@ -6,13 +6,11 @@
 
 ## [Unreleased]
 
-<<<<<<< HEAD
 ## Added
 - Enable ts strict mode
-=======
+
 ### Fixed
 - The IPFS CID for multi-chain requires the directory CID.
->>>>>>> fa632229
 
 ## [4.15.0] - 2024-06-21
 ### Changed
