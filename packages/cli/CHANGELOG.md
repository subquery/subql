# Changelog
All notable changes to this project will be documented in this file.

The format is based on [Keep a Changelog](https://keepachangelog.com/en/1.0.0/),
and this project adheres to [Semantic Versioning](https://semver.org/spec/v2.0.0.html).

## [Unreleased]

<<<<<<< HEAD
### Fixed
- Project names containing uppercase letters cannot be deployed.

=======
## [5.5.1] - 2025-02-04
### Changed
- Update copyright header to 2025

### Fixed
- Various typos
- Codegen producing invalid typescript with dbType directive (#2662)

## [5.5.0] - 2025-01-28
>>>>>>> 995085dd
### Added
- Add some constants for Starknet

### Changed
- Added internal note relating to some tests

### Fixed
- Codegen: getByFields being invalid code (#2649)

## [5.4.0] - 2024-12-11
### Changed
- Updated codegen to support id types other than string (#2622)

### Fixed
- Missing chalk dependency (#2622)

## [5.3.3] - 2024-12-04
### Changed
- No actual changes, just a re-release

## [5.3.2] - 2024-11-25
### Changed
- Update polkadot/api library to 14 version

## [5.3.1] - 2024-11-22
### Fixed
- Multi-chain project initialization error

## [5.3.0] - 2024-10-21
### Changed
- Improve codegen error messages (#2567)
- Update codegen to match changes to store interface making options.limit required on getByField(s) methods (#2567)

## [5.2.8] - 2024-09-25
### Changed
- Bump common, Added manifest support for query-subgraph.

## [5.2.7] - 2024-09-16
### Fixed
- deployment command minor issues (#2542)

### Removed
- deprecated cli-ux dependency, switched to using inquirer and ora (#2542)

## [5.2.6] - 2024-09-09
### Changed
- Bump webpack from 5.93.0 to 5.94.0

## [5.2.4] - 2024-08-23
### Fixed
- Fix migrate schema missing conversion for `Bytes` and `BigDecimal` type (#2538)

## [5.2.3] - 2024-08-14
### Fixed
- Supports subgraph migration `kind: ethereum`.

## [5.2.2] - 2024-08-14
### Added
- fix case sensitive import for schema entities in codegen (#2211)

### Fixed
- Glob sync issue (#2534)

## [5.2.1] - 2024-08-12
### Changed
- Default deployment type to SubQuery when deploying to the managed service (#2523).

## [5.2.0] - 2024-08-05
### Changed
- Update inquirer dependencies (#2501)
- Improve endpoint type to be based on core type (#2511)
- Update dependencies (#2518)

### Fixed
- Not being able to select a custom repo when initializing a project (#2501)

### Added
- Subgraph graphql schema migration to the migrate command (#2499)

## [5.1.1] - 2024-07-25
### Changed
- Bump versions with `@subql/common` and `@subql/utils` (#2498)

## [5.1.0] - 2024-07-11
### Changed
- Use `IPFSHTTPClientLite` replace `IPFSHTTPClient` (#2480)

## [5.0.1] - 2024-07-09
### Changed
- Changes to ts build settings (#2475)

## [5.0.0] - 2024-07-04
### Added
- Enable ts strict mode

### Fixed
- The IPFS CID for multi-chain requires the directory CID.

### Changed
- Breaking Change: Removed common network packages from dependencies, only import required module from local/global when using. (#2456)

## [4.15.0] - 2024-06-21
### Changed
- Update `@subql/utils`, `@subql/common` and other dependencies

## [4.14.0] - 2024-06-18
### Removed
- Deprecated flare SDK (#2428)

## [4.13.1] - 2024-06-12
### Changed
- Update `@subql/utils`

## [4.13.0] - 2024-06-12
### Changed
- Improve logging and error handling for multichain deploy (#2434)

### Fixed
- Add missing networks for migration
- Fixed init command path issue
- Update common-ethereum to fix issue with ABI validation (#2435)

## [4.12.0] - 2024-06-05
### Changed
- Bump with common dependencies

## [4.11.0] - 2024-05-30
### Added
- `--queryLimit` flag to deploy command for query service (#2419)

## [4.10.1] - 2024-05-27
### Fixed
- Enums being exported twice with codegen

## [4.10.0] - 2024-05-22
### Changed
- Remove unused imports (#2408)

## [4.9.0] - 2024-05-20
### Changed
- Bump common dependencies to latest version

## [4.8.0] - 2024-05-08
### Changed
- Bump with @subql/util, update polkadot dependencies to v11

## [4.7.0] - 2024-05-02
### Added
- Migrate a subgraph project to subquery project
  - enble migrate its `subgraph.yaml` to `project.ts`

## [4.6.0] - 2024-04-24
### Added
- support env & env commands (#2345)

## [4.5.2] - 2024-04-12
### Fixed
- Deployments failing with `this.jsonEnabled is not a function` (#2351)

## [4.5.1] - 2024-04-11
### Fixed
- Upgrade common dependencies in cli in order to fix build missing `GetOptions` issue

## [4.5.0] - 2024-03-28
### Added
- Support multi-chain deployments (#2290)

### Fixed
- Auth token being undefined when loading from file (#2309)

### Changed
- Update codegen to use options type and add comment to generated code (#2325)

## [4.4.1] - 2024-03-08
### Fixed
- Access token paths on Windows for commands other than publish (#2291)

## [4.4.0] - 2024-03-05
### Changed
- Update deployment command to align with ManagedService API changes (#2282)

## [4.3.0] - 2024-02-29
### Fixed
- Publish command output flag not working (#2270)

### Changed
- Update deployment flags to match managed service (#2274)

## [4.2.7] - 2024-02-23
### Changed
- Bump axios from 0.27.0 to 0.28.0 (#2262)

## [4.2.6] - 2024-02-02
### Fixed
- Bump `common-cosmos` Codegen failing on Windows by using forked version of `telescope` (#2239)
- Bump `common-ethereum` with Codegen typechain fix (#2239)

## [4.2.5] - 2023-12-22
### Fixed
- codegen for some ethereum projects with assets

## [4.2.4] - 2023-12-14
### Changed
- Breaking: Update cosmos codegen to fix generating invalid typescript, this could require minor changes to your imports and usage of message types
- Update all sdk common dependencies

## [4.2.3] - 2023-11-30
### Removed
- removed deprecated endpoint query on endpoint suggestion (#2190)

## [4.2.2] - 2023-11-24
### Changed
- Update deployment command with v3 api (#2177)

## [4.2.1] - 2023-11-13
### Changed
- Update `@subql/utils`

## [4.2.0] - 2023-10-31
### Added
- Support building and publishing Concordium projects (#2078)
- ts-manifest compatibility with `codegen:generate` command (#2111)

## [4.1.0] - 2023-10-25
### Changed
- Removed `validate` command from cli, also removed from `@subql/validator` from dependencies (#2121)

### Added
- Multichain support for TypeScript manifest (#2097)
- Support for multi endpoints CLI deployment (#2117)

### Fixed
- Building TS manifest on Windows (#2118)

## [4.0.5] - 2023-10-18
### Changed
- Update error handling on deployment commands (#2108)

## [4.0.4] - 2023-10-17
### Fixed
- handle error on generate command (#2095)

## [4.0.3] - 2023-10-11
### Fixed
- Fixed yaml readers/writers on `init` command (#2082)

## [4.0.2] - 2023-10-11
### Fixed
- Codegen expecting a ts manifest but not a yaml manifest (#2084)

## [4.0.1] - 2023-10-10
### Fixed
- Fix `codegen` logic for Cosmos Manifests (#2073)
- Error when generating manifest from ts (#2075)

## [4.0.0] - 2023-10-04
### Fixed
- Fix incorrect codegen on unstructured storage proxy contract abis (#1976)
- Publish multichain projects file to a directory in ipfs (#1981)

### Added
- Support for cosmwasm contract abi codegen (#1989)
- Update `subql init` to use proxy templates (#1991)
- Support build and publish project from typescript manifest. (#2011)

### Changed
- Update common packages version from `latest`, to ensure they will be bumped (#1992)
- Update model codegen to include `getByFields` and produce prettier code (#1993)
- migrate from `oclif` v1 to v2
- Move abi-codegen from `cli` to `common-ethereum` (#2010)
- Update common dependencies from each SDK with latest changes

### Removed
- replaced `oclif-dev` dependency with `oclif` due to v2 migration (#1998)
- globby from dev dependencies (#1998)

## [3.6.1] - 2023-08-29
### Fixed
- Publish command creating invalid deployment (#1977)

## [3.6.0] - 2023-08-25
### Added
- `codegen` support for Cosmos (Protobufs to ts) (#1958)

### Fixed
- Publish command uploading files to IPFS multiple times (#1967)

## [3.5.1] - 2023-08-16
### Fixed
- Ensure absolute pathing for all path related flags (#1947)

## [3.5.0] - 2023-08-11
### Added
- abi `codegen` support for `cosmos/Ethermint` (#1936)

### Fixed
- Ensure non evm custom datasource do not generate abis (#1936)

## [3.4.0] - 2023-08-10
### Added
- Add new command `codegen:generate`, allowing users to generate a scaffold based on selected ABIs (#1896)
- `subql init` supports scaffold creation via `codegen:generate` (#1896)
- Support for update availability logs (#1930)

### Changed
- change soroban packages to stellar (#1929)

## [3.3.3] - 2023-08-04
### Fixed
- `subql codegen` with different pathing ABIs (#1916)
- Fix codegen entity constructor missing array on field (#1922)

### Added
- Support building and publishing soroban projects (#1919)

## [3.3.2] - 2023-07-31
### Fixed
- Update license in all packages (#1891)

## [3.3.1] - 2023-07-11
### Fixed
- `codegen` not working with artifact format files (#1867)

## [3.3.0] - 2023-06-26
### Removed
- Support for Terra and Avalanche SDKs. Note: Avalanche is still supported through the Ethereum SDK. (#1841)

## [3.2.0] - 2023-06-19
### Added
- Simply multichain running, allow codegen for multichain projects, support adding new chain manifest (#1746)

## [3.1.1] - 2023-06-07
### Fixed
- Ensure codegen supports generatedAbis dynamic and custom datasources. (#1780)
- Codegen will remove unused generatedAbis from generated files (#1789)

## [3.1.0] - 2023-05-31
### Changed
- Handle composite indexes with codegen (#1759)

## [3.0.0] - 2023-05-19
### Changed
- Codegen will now generate code that is compatible with TS strict settings. This changes entity constructors to take all required parameters. The create method is still the preferred way of defining entities. (#1713)

## [2.1.0] - 2023-05-10
### Removed
- Support for older manifest versions (except for migrations) (#1659)

## [2.0.0] - 2023-04-20
### Changed
- Major release 2.0.0, align with other package versions

### Added
- Build `*.test.ts` file to support testing Framework (#1584)

## [1.13.1] - 2023-03-30
### Added
- Change in migrate controller, add support for Multiple endpoints (#1551)

### Fixed
- Fix previous release 1.13.0 failed

## [1.13.0] - 2023-03-29
### Added
- `Build` generate sourcemap for projects (#1569)

### Fixed
- Fix codegen exit when ABI is not valid (#1570)
- Add validation for `codegen`, graphql conflicts (#1564)

## [1.12.3] - 2023-03-09
### Fixed
- Fix ABI codegen skipped due to runtime validation (#1552)

## [1.12.2] - 2023-03-07
### Fixed
- Fix `subql publish` with Avalanche manifest (#1546)

## [1.12.1] - 2023-03-07
### Changed
- `@subql/common-avalanche` dependency update

## [1.12.0] - 2023-03-06
### Added
- Support ETH abi codegen (#1532)

## [1.11.0] - 2023-01-31
### Fixed
- Fix `subql publish` failing on windows (#1502)

### Added
- Support for Near (#1498)

## [1.10.1] - 2022-12-22
### Fixed
- Fix command `codegen` to allow templates with other SDKs(#1470)

## [1.10.0] - 2022-12-19
### Changed
- Update deploy cli to fix `disableHistorical` option (#1460)

## [1.9.1] - 2022-12-05
### Fixed
- Fix for `subql` codegen `--file` flag. (#1446)

## [1.9.0] - 2022-11-23
### Added
- Add support to cli/validator for flare (#1416)

## [1.8.0] - 2022-10-27
### Fixed
- Fix CLI init project manifest missing comments issue (#1380)

## [1.7.0] - 2022-10-27
### Added
- `--dedicatedDB` option to project deployement. (#1355)
- Flags for advanced settings. (#1352)

### Fixed
- Specifying query and node versions with or without a `v`. (#1354)

## [1.6.4] - 2022-10-06
### Changed
- Update IPFS endpoints. (#1337)

## [1.6.3] - 2022-09-29
### Fixed
- Fix Output URL for `project:create-project` command. (#1324)
- Improve `codegen` command error logs. (#1324)

## [1.6.2] - 2022-09-24
### Fixed
- Fixed cli publish failed due to upload file logic unable to validate section is `null`. (#1316)

## [1.6.1] - 2022-09-13
### Fixed
- Fixed `subql-init` for Algorand, Avalanche and Cosmos.

## [1.6.0] - 2022-08-17
### Changed
- Support new templates mono-repo structure. (#1236)

## [1.5.1] - 2022-08-11
### Fixed
- Bump version for missing update `subql-common` in previous release.

## [1.5.0] - 2022-08-04
### Added
- Support for Algorand projects (#1228)

### Fixed
- Removing `.github` directory from starter templates (#1223)

## [1.4.0] - 2022-07-27
### Added
- Added redeploy deployment feature (#1205)
- Rename `--project_name` flag to `--projectName` (#1205)

### Fixed
- Use latest runner validation from common package. (#1195)

## [1.3.1] - 2022-07-13
### Fixed
- Added resolution to downgrade `node-fetch` as we have not support ES module (1184)
- Added encodedURI for project deployment key (#1183)

## [1.3.0] - 2022-07-12
### Fixed
- CLI deployment when no dictionary or matching endpoint is provided (#1180)

### Added
- Storing ipfs-cid locally (#1169)
- New Flag `-d` added to `deployment:deploy` command allowing runner versions and endpoints to use default values from manifest (#1176)

### Changed
- Rename `deploy` command back to `deployment` (#1176)

## [1.2.1] - 2022-07-06
### Added
- Add cosmos family to cli init (#1165)

## [1.2.0] - 2022-07-05
### Fixed
- update common-avalanche,fix missing filter, asset and options (#1158)

### Changed
- Rename `deployment` command to `deploy`(#1149)

## [1.1.1] - 2022-06-29
### Fixed
- Fixed typo in publish log (#1135)

### Changed
- Update init and publish tests with manifest 1.0.0 (#1114)

## [1.1.0] - 2022-06-22
### Changed
- Increase publish project body size up to 50mb (#1100)
- Validate support multi networks, also support validate IPFS deployment. To validate project manifest spec version below 1.0.0, will require to provide `network-family` (#1115)

### Added
- Added avalanche and cosmos to publish (#1105)
- Now cli able to manage deployment on host service, promote, deploy and delete (#1102)

## [1.0.1] - 2022-05-31
### Fixed
- Fix cli init duplicate chainId and genesisHash (#1058)

## [1.0.0] - 2022-05-11
### Fixed
- fix undefined file under chainTypes (#1010)

## [0.29.0] - 2022-05-11
### Changed
- remove use manifest in codegen (#1001)

## [0.28.0] - 2022-05-06
### Fixed
- Fix migrate missing chain types (#975)

### Changed
- Refactor init command and add network family (#979)

## [0.27.0] - 2022-05-02
### Added
- Add utils package (#928)

## [0.26.1] - 2022-04-27
### Added
- Support for Terra dynamic datasources (#899)

### Changed
- Output build errors (#901)

## [0.26.0] - 2022-04-26
### Added
- Add manifest specVersion 1.0.0 template to `subql init` command  (#888)

### Changed
- Drop support for manifest 0.0.1 templates (#900)

## [0.25.0] - 2022-04-12
### Changed
- Update @subql/common-terra to allow specifying a mantlemint endpoint (#885)

## [0.24.0] - 2022-04-06
### Added
- Add support for manifest 1.0.0, migrate will now upgrade project to 1.0.0 (#845)

## [0.23.0] - 2022-03-22
### Added
- Use `TerraProjectManifestVersioned` to support terra contract handling (#848)

## [0.22.0] - 2022-03-01
### Added
- Support terra in command line, add terra template (#781)

## [0.21.0] - 2022-02-24
### Added
- Support cli publish from a manifest file (#800)

## [0.20.1] - 2022-02-15
### Fixed
- Patch release with @subql/validator version bump, in order to fix validation issue.

## [0.20.0] - 2022-02-09
### Added
- Add support for dynamic data sources (#773)
- Add authentication for publish command, access token will read from `SUBQL_ACCESS_TOKEN` in environment or under `$HOME/.subql/SUBQL_ACCESS_TOKEN` (#778)

### Fixed
- Fix codegen importing jsonType interface multiple times (#784)
- Fix cli build command issues (#789)

## [0.19.0] - 2022-01-21
### Added
- Allow use `subql build` self contained js as instructed by `exports` fields under`package.json` (#753)

### Changed
- Remove .github directory from new projects (#763)

## [0.18.0] - 2022-01-18
### Added
- Filter project templates by selected specVersion (#751)

## [0.17.0] - 2022-01-13
### Added
- Warning and advice for use manifest specVersion v0.0.1 (#730)
- Message for install git suggestion (#733)
- Allow user to select templates when run `subql init` (#712)

## [0.16.2] - 2021-12-16
### Changed
- Update subql/validator dependencies (#720)

## [0.16.1] - 2021-11-30
### Fixed
- Remove auto generated enum types and interfaces (#680)

## [0.16.0] - 2021-11-19
### Fixed
- Fix migrate datasource entry path (#641)
- Touch up command line description (#628)

### Changed
- Codegen controller using new type mappings (#532)
- Update publish command to handle custom datasource (#641)
- init command now create spec v0.2.0 project by default (#643)

### Added
- Support enums in codegen (#551)

## [0.15.0] - 2021-11-03
### Changed
- Improve ts typing for `static create()` function in model.ts template (#573)
- Use jsonrpc client to fetch genesis hash , drop dependencies of polkadot-api (#595)
- Update `subql validate` to validate custom ds (#596)
- Bump dependencies (#584)

### Added
- New command `Subql migrate` allow convert project manifest v0.0.1 to v0.2.0 (#587)

## [0.14.0] - 2021-10-26
### Added
- Added publish CLI command which uploads a project to IPFS if it is using project manifest v0.2.0 (#486)

### Changed
- Update Polkadot/api to 6.5.2 (#564)

## [0.13.0] - 2021-10-12
### Added
- Cli now support for manifest spec version `0.2.0` (#495)
- Expand on cli `init` capabilities, default to not installing dependencies (#485)

## [0.12.0] - 2021-09-16
### Added
- Adds command `subql build` which webpacks the project code into a single file (#475)

## [0.11.2] - 2021-09-01
### Fixed
- Fix codegen template for jsonField optional field (#459)

## [0.11.1] - 2021-08-27
### Fixed
- Deprecated warnings (#448)

## [0.11.0] - 2021-08-20
### Added
- Support Bytea type in Cli (#432)

## [0.10.0] - 2021-06-25
### Changed
- Update dependencies (#358)

## [0.9.3] - 2021-05-04
### Added
- Codegen will support indexed jsonb fields. No get methods will be created for such fields in the entity class. (#291)

## [0.9.2] - 2021-04-21
### Added
- Codegen allow query by foreign key field (#285)

## [0.9.0] - 2021-04-19
### Added
- annotation is now supported in
- Can be added on any field of any entity except primary or foreign keys
- `@subql/node` will recognise it and create table with additional indexes to speed querying
- Allow query by indexed field via `global.store` (#271)
- annotation is now supported in
- We'll automatically generate corresponding JSON interfaces when querying this data (#275)
- Read more about how you can use this in our [updated docs](https://doc.subquery.network/create/graphql.html#json-type)

## [0.8.0] - 2021-03-11
### Added
- Update subquery repo path (#196)
- codegen will create foreign key for relations: 1-1, and 1-N  (#212)
- codegen support type Boolean (#216)
- add subcommand validate (#219)

## [0.7.3] - 2021-02-15
### Changed
- bump dependencies (#148)

## [0.7.2] - 2021-02-03
### Fixed
- fix yaml formatting problem in the starter scaffold generated by subql init (#140)

## [0.7.1] - 2021-01-27
### Fixed
- add missing cli-ux dependency (#133)

## [0.7.0] - 2021-01-27
### Added
- add user interaction for subql init (#118)

## [0.6.0] - 2021-01-21
### Fixed
- read graphql schema from the location defined in project.yml (#105)

## [0.5.0] - 2021-01-15
### Changed
- subql init doesn' need --starter by default (#86)
- model template use bigint instead of BigInt (#82)

## [0.2.0] - 2020-12-22
### Changed
- support subcommand codegen
- support subcommand init

[Unreleased]: https://github.com/subquery/subql/compare/cli/5.5.1...HEAD
[5.5.1]: https://github.com/subquery/subql/compare/cli/5.5.0...cli/5.5.1
[5.5.0]: https://github.com/subquery/subql/compare/cli/5.4.0...cli/5.5.0
[5.4.0]: https://github.com/subquery/subql/compare/cli/5.3.3...cli/5.4.0
[5.3.3]: https://github.com/subquery/subql/compare/cli/5.3.2...cli/5.3.3
[5.3.2]: https://github.com/subquery/subql/compare/cli/5.3.1...cli/5.3.2
[5.3.1]: https://github.com/subquery/subql/compare/cli/5.3.0...cli/5.3.1
[5.3.0]: https://github.com/subquery/subql/compare/cli/5.2.8...cli/5.3.0
[5.2.8]: https://github.com/subquery/subql/compare/cli/5.2.7...cli/5.2.8
[5.2.7]: https://github.com/subquery/subql/compare/cli/5.2.6...cli/5.2.7
[5.2.6]: https://github.com/subquery/subql/compare/cli/5.2.4...cli/5.2.6
[5.2.4]: https://github.com/subquery/subql/compare/cli/5.2.3...cli/5.2.4
[5.2.3]: https://github.com/subquery/subql/compare/cli/5.2.2...cli/5.2.3
[5.2.2]: https://github.com/subquery/subql/compare/cli/5.2.1...cli/5.2.2
[5.2.1]: https://github.com/subquery/subql/compare/cli/5.2.0...cli/5.2.1
[5.2.0]: https://github.com/subquery/subql/compare/cli/5.1.1...cli/5.2.0
[5.1.1]: https://github.com/subquery/subql/compare/cli/5.1.0...cli/5.1.1
[5.1.0]: https://github.com/subquery/subql/compare/cli/5.0.1...cli/5.1.0
[5.0.1]: https://github.com/subquery/subql/compare/cli/5.0.0...cli/5.0.1
[5.0.0]: https://github.com/subquery/subql/compare/cli/4.15.0...cli/5.0.0
[4.15.0]: https://github.com/subquery/subql/compare/cli/4.14.0...cli/4.15.0
[4.14.0]: https://github.com/subquery/subql/compare/cli/4.13.1...cli/4.14.0
[4.13.1]: https://github.com/subquery/subql/compare/cli/4.13.0...cli/4.13.1
[4.13.0]: https://github.com/subquery/subql/compare/cli/4.12.0...cli/4.13.0
[4.12.0]: https://github.com/subquery/subql/compare/cli/4.11.0...cli/4.12.0
[4.11.0]: https://github.com/subquery/subql/compare/cli/4.10.1...cli/4.11.0
[4.10.1]: https://github.com/subquery/subql/compare/cli/4.10.0...cli/4.10.1
[4.10.0]: https://github.com/subquery/subql/compare/cli/4.9.0...cli/4.10.0
[4.9.0]: https://github.com/subquery/subql/compare/cli/4.8.0...cli/4.9.0
[4.8.0]: https://github.com/subquery/subql/compare/cli/4.7.0...cli/4.8.0
[4.7.0]: https://github.com/subquery/subql/compare/cli/4.6.0...cli/4.7.0
[4.6.0]: https://github.com/subquery/subql/compare/cli/4.5.2...cli/4.6.0
[4.5.2]: https://github.com/subquery/subql/compare/cli/4.5.1...cli/4.5.2
[4.5.1]: https://github.com/subquery/subql/compare/cli/4.5.0...cli/4.5.1
[4.5.0]: https://github.com/subquery/subql/compare/cli/4.4.1...cli/4.5.0
[4.4.1]: https://github.com/subquery/subql/compare/cli/4.4.0...cli/4.4.1
[4.4.0]: https://github.com/subquery/subql/compare/cli/4.3.0...cli/4.4.0
[4.3.0]: https://github.com/subquery/subql/compare/cli/4.2.7...cli/4.3.0
[4.2.7]: https://github.com/subquery/subql/compare/cli/4.2.6...cli/4.2.7
[4.2.6]: https://github.com/subquery/subql/compare/cli/4.2.5...cli/4.2.6
[4.2.5]: https://github.com/subquery/subql/compare/cli/4.2.4...cli/4.2.5
[4.2.4]: https://github.com/subquery/subql/compare/cli/4.2.3...cli/4.2.4
[4.2.3]: https://github.com/subquery/subql/compare/cli/4.2.2...cli/4.2.3
[4.2.2]: https://github.com/subquery/subql/compare/cli/4.2.1...cli/4.2.2
[4.2.1]: https://github.com/subquery/subql/compare/cli/4.2.0...cli/4.2.1
[4.2.0]: https://github.com/subquery/subql/compare/cli/4.1.0...cli/4.2.0
[4.1.0]: https://github.com/subquery/subql/compare/cli/4.0.5...cli/4.1.0
[4.0.5]: https://github.com/subquery/subql/compare/cli/4.0.4...cli/4.0.5
[4.0.4]: https://github.com/subquery/subql/compare/cli/4.0.3...cli/4.0.4
[4.0.3]: https://github.com/subquery/subql/compare/cli/4.0.2...cli/4.0.3
[4.0.2]: https://github.com/subquery/subql/compare/cli/4.0.1...cli/4.0.2
[4.0.1]: https://github.com/subquery/subql/compare/cli/4.0.0...cli/4.0.1
[4.0.0]: https://github.com/subquery/subql/compare/cli/3.6.1...cli/4.0.0
[3.6.1]: https://github.com/subquery/subql/compare/cli/3.6.0...cli/3.6.1
[3.6.0]: https://github.com/subquery/subql/compare/cli/3.5.1...cli/3.6.0
[3.5.1]: https://github.com/subquery/subql/compare/cli/3.5.0...cli/3.5.1
[3.5.0]: https://github.com/subquery/subql/compare/cli/3.4.0...cli/3.5.0
[3.4.0]: https://github.com/subquery/subql/compare/cli/3.3.3...cli/3.4.0
[3.3.3]: https://github.com/subquery/subql/compare/cli/3.3.2...cli/3.3.3
[3.3.2]: https://github.com/subquery/subql/compare/cli/3.3.1...cli/3.3.2
[3.3.1]: https://github.com/subquery/subql/compare/cli/3.3.0...cli/3.3.1
[3.3.0]: https://github.com/subquery/subql/compare/cli/3.2.0...cli/3.3.0
[3.2.0]: https://github.com/subquery/subql/compare/cli/v3.1.1...cli/v3.2.0
[3.1.1]: https://github.com/subquery/subql/compare/cli/3.1.0...cli/3.1.1
[3.1.0]: https://github.com/subquery/subql/compare/cli/3.0.0...cli/3.1.0
[3.0.0]: https://github.com/subquery/subql/compare/cli/2.1.0...cli/3.0.0
[2.1.0]: https://github.com/subquery/subql/compare/cli/2.0.0.../cli/2.1.0
[2.0.0]: https://github.com/subquery/subql/compare/cli/.1.13.1../cli/2.0.0
[1.13.1]: https://github.com/subquery/subql/compare/cli/1.13.0.../cli/1.13.1
[1.13.0]: https://github.com/subquery/subql/compare/cli/1.12.3.../cli/1.13.0
[1.12.3]: https://github.com/subquery/subql/compare/cli/1.12.2.../cli/1.12.3
[1.12.2]: https://github.com/subquery/subql/compare/cli/1.12.1.../cli/1.12.2
[1.12.1]: https://github.com/subquery/subql/compare/cli/1.12.0.../cli/1.12.1
[1.12.0]: https://github.com/subquery/subql/compare/cli/1.11.0.../cli/1.12.0
[1.11.0]: https://github.com/subquery/subql/compare/cli/1.10.1.../cli/1.11.0
[1.10.1]: https://github.com/subquery/subql/compare/cli/1.10.0.../cli/1.10.1
[1.10.0]: https://github.com/subquery/subql/compare/cli1.9.1/.../cli/1.10.0
[1.9.1]: https://github.com/subquery/subql/compare/cli/1.9.0.../cli/1.9.1
[1.9.0]: https://github.com/subquery/subql/compare/cli/1.8.0.../cli/1.9.0
[1.8.0]: https://github.com/subquery/subql/compare/cli/1.7.0.../cli/1.8.0
[1.7.0]: https://github.com/subquery/subql/compare/cli/1.6.4.../cli/1.7.0
[1.6.4]: https://github.com/subquery/subql/compare/cli/1.6.3.../cli/1.6.4
[1.6.3]: https://github.com/subquery/subql/compare/cli/1.6.2.../cli/1.6.3
[1.6.2]: https://github.com/subquery/subql/compare/cli/1.6.1.../cli/1.6.2
[1.6.1]: https://github.com/subquery/subql/compare/cli/1.6.0.../cli/1.6.1
[1.6.0]: https://github.com/subquery/subql/compare/cli/1.5.1.../cli/1.6.0
[1.5.1]: https://github.com/subquery/subql/compare/cli/1.5.0.../cli/1.5.1
[1.5.0]: https://github.com/subquery/subql/compare/cli/1.4.0.../cli/1.5.0
[1.4.0]: https://github.com/subquery/subql/compare/cli/1.3.1.../cli/1.4.0
[1.3.1]: https://github.com/subquery/subql/compare/cli/1.3.0.../cli/1.3.1
[1.3.0]: https://github.com/subquery/subql/compare/cli/1.2.1.../cli/1.3.0
[1.2.1]: https://github.com/subquery/subql/compare/cli/1.2.0.../cli/1.2.1
[1.2.0]: https://github.com/subquery/subql/compare/cli/1.1.1.../cli/1.2.0
[1.1.1]: https://github.com/subquery/subql/compare/cli/1.1.0.../cli/1.1.1
[1.1.0]: https://github.com/subquery/subql/compare/cli/1.0.1.../cli/1.1.0
[1.0.1]: https://github.com/subquery/subql/compare/cli/1.0.0.../cli/1.0.1
[1.0.0]: https://github.com/subquery/subql/compare/cli/.0.29.0../cli/1.0.0
[0.29.0]: https://github.com/subquery/subql/compare/cli/0.28.0.../cli/0.29.0
[0.28.0]: https://github.com/subquery/subql/compare/cli/0.27.0.../cli/0.28.0
[0.27.0]: https://github.com/subquery/subql/compare/cli/0.26.1.../cli/0.27.0
[0.26.1]: https://github.com/subquery/subql/compare/cli/0.26.0.../cli/0.26.1
[0.26.0]: https://github.com/subquery/subql/compare/cli/0.25.0.../cli/0.26.0
[0.25.0]: https://github.com/subquery/subql/compare/cli/0.24.0.../cli/0.25.0
[0.24.0]: https://github.com/subquery/subql/compare/cli/0.23.0.../cli/0.24.0
[0.23.0]: https://github.com/subquery/subql/compare/cli/0.22.0.../cli/0.23.0
[0.22.0]: https://github.com/subquery/subql/compare/cli/0.21.0.../cli/0.22.0
[0.21.0]: https://github.com/subquery/subql/compare/cli/0.20.1.../cli/0.21.0
[0.20.1]: https://github.com/subquery/subql/compare/cli/0.20.0...cli/0.20.1
[0.20.0]: https://github.com/subquery/subql/compare/cli/0.19.0...cli/0.20.0
[0.19.0]: https://github.com/subquery/subql/compare/cli/0.18.0...cli/0.19.0
[0.18.0]: https://github.com/subquery/subql/compare/cli/0.17.0...cli/0.18.0
[0.17.0]: https://github.com/subquery/subql/compare/cli/0.16.2...cli/0.17.0
[0.16.2]: https://github.com/subquery/subql/compare/cli/0.16.1...cli/0.16.2
[0.16.1]: https://github.com/subquery/subql/compare/cli/0.16.0...cli/0.16.1
[0.16.0]: https://github.com/subquery/subql/compare/cli/0.15.0...cli/0.16.0
[0.15.0]: https://github.com/subquery/subql/compare/cli/0.14.0...cli/0.15.0
[0.14.0]: https://github.com/subquery/subql/compare/cli/0.13.0...cli/0.14.0
[0.13.0]: https://github.com/subquery/subql/compare/cli/0.12.0...cli/0.13.0
[0.12.0]: https://github.com/subquery/subql/compare/cli/0.11.2...cli/0.12.0
[0.11.2]: https://github.com/subquery/subql/compare/cli/0.11.1...cli/0.11.2
[0.11.1]: https://github.com/subquery/subql/compare/cli/0.11.0...cli/0.11.1
[0.11.0]: https://github.com/subquery/subql/compare/cli/0.10.0...cli/0.11.0
[0.10.0]: https://github.com/subquery/subql/compare/cli/0.9.3...cli/0.10.0
[0.9.3]: https://github.com/subquery/subql/compare/cli/0.9.2...cli/0.9.3
[0.9.2]: https://github.com/subquery/subql/compare/v0.9.0...v0.9.2
[0.9.0]: https://github.com/subquery/subql/compare/v0.8.0...v0.9.0
[0.8.0]: https://github.com/subquery/subql/compare/v0.7.3...v0.8.0
[0.7.3]: https://github.com/OnFinality-io/subql/compare/v0.7.2...v0.7.3
[0.7.2]: https://github.com/OnFinality-io/subql/compare/v0.7.1...v0.7.2
[0.7.1]: https://github.com/OnFinality-io/subql/compare/v0.7.0...v0.7.1
[0.7.0]: https://github.com/OnFinality-io/subql/compare/v0.6.0...v0.7.0
[0.6.0]: https://github.com/OnFinality-io/subql/compare/v0.5.0...v0.6.0
[0.5.0]: https://github.com/OnFinality-io/subql/compare/v0.2.0...v0.5.0
[0.2.0]: https://github.com/OnFinality-io/subql/tags/0.2.0<|MERGE_RESOLUTION|>--- conflicted
+++ resolved
@@ -6,11 +6,9 @@
 
 ## [Unreleased]
 
-<<<<<<< HEAD
 ### Fixed
 - Project names containing uppercase letters cannot be deployed.
 
-=======
 ## [5.5.1] - 2025-02-04
 ### Changed
 - Update copyright header to 2025
@@ -20,7 +18,6 @@
 - Codegen producing invalid typescript with dbType directive (#2662)
 
 ## [5.5.0] - 2025-01-28
->>>>>>> 995085dd
 ### Added
 - Add some constants for Starknet
 
