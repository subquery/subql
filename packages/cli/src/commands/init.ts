// Copyright 2020-2021 OnFinality Limited authors & contributors
// SPDX-License-Identifier: Apache-2.0

import {Command, flags} from '@oclif/command';

import {createProject} from '../controller/init-controller';

export default class Init extends Command {
  static description = 'Init a scaffold subquery project';

  static flags = {
    force: flags.boolean({char: 'f'}),
    starter: flags.boolean({
      default: true,
    }),
  };

  static args = [
    {
      name: 'projectName',
      required: true,
      description: 'Give the starter project name',
    },
  ];

  async run(): Promise<void> {
    const {flags, args} = this.parse(Init);
    if (flags.starter && args.projectName) {
      this.log('Init the starter package');
<<<<<<< HEAD
      try {
        await createProject(args.projectName);
      } catch (e) {
        /* handle all errors here */
        console.error(e.message);
        process.exit(1);
      } finally {
        console.log(`Starter package: ${args.projectName} is ready`);
      }
=======
      await createProject(args.projectName);
>>>>>>> 4fd1cf7c
    }
  }
}<|MERGE_RESOLUTION|>--- conflicted
+++ resolved
@@ -27,7 +27,6 @@
     const {flags, args} = this.parse(Init);
     if (flags.starter && args.projectName) {
       this.log('Init the starter package');
-<<<<<<< HEAD
       try {
         await createProject(args.projectName);
       } catch (e) {
@@ -37,9 +36,6 @@
       } finally {
         console.log(`Starter package: ${args.projectName} is ready`);
       }
-=======
-      await createProject(args.projectName);
->>>>>>> 4fd1cf7c
     }
   }
 }