// Copyright 2020-2022 OnFinality Limited authors & contributors
// SPDX-License-Identifier: Apache-2.0

import fs from 'fs';
import path from 'path';
import {URL} from 'url';
import {Command, Flags} from '@oclif/core';
import chalk from 'chalk';
import cli from 'cli-ux';
import fuzzy from 'fuzzy';
import * as inquirer from 'inquirer';
import {uniq} from 'lodash';
import {
  fetchTemplates,
  Template,
  installDependencies,
  cloneProjectTemplate,
  cloneProjectGit,
  readDefaults,
  prepare,
} from '../controller/init-controller';
import {getGenesisHash} from '../jsonrpc';
import {ProjectSpecBase, ProjectSpecV0_2_0, TerraProjectSpecV0_3_0} from '../types';

inquirer.registerPrompt('autocomplete', require('inquirer-autocomplete-prompt'));

// Helper function for fuzzy search on prompt input
function filterInput(arr: string[]) {
  return (_: any, input: string) => {
    input = input || '';
    return new Promise((resolve) => {
      resolve(
        fuzzy.filter(input, arr).map((el) => {
          return el.original;
        })
      );
    });
  };
}

async function promptValidRemoteAndBranch(): Promise<string[]> {
  let isValid = false;
  let remote: string;
  while (!isValid) {
    try {
      remote = await cli.prompt('Custom template git remote', {
        required: true,
      });
      new URL(remote);
      isValid = true;
    } catch (e) {
      console.log(`Not a valid git remote URL: '${remote}', try again`);
      continue;
    }
  }
  const branch = await cli.prompt('Custom template git branch', {
    required: true,
  });
  return [remote, branch];
}

export default class Init extends Command {
  static description = 'Initialize a scaffold subquery project';

  static flags = {
    force: Flags.boolean({char: 'f'}),
    location: Flags.string({char: 'l', description: 'local folder to create the project in'}),
    'install-dependencies': Flags.boolean({description: 'Install dependencies as well', default: false}),
    npm: Flags.boolean({description: 'Force using NPM instead of yarn, only works with `install-dependencies` flag'}),
    specVersion: Flags.string({
      required: false,
      options: ['0.0.1', '0.2.0', '0.3.0'],
      default: '0.2.0',
      description: 'The spec version to be used by the project',
    }),
    chain: flags.string({
      required: false,
      options: ['terra', 'substrate'],
      default: 'substrate',
      description: 'The chain to be used by the project',
    }),
  };

  static args = [
    {
      name: 'projectName',
      description: 'Give the starter project name',
    },
  ];

  async run(): Promise<void> {
    const {args, flags} = await this.parse(Init);

    if (flags.specVersion === '0.0.1') {
      this.log(
        `${chalk.yellow(
          'WARNING'
        )} Using specVersion v0.0.1 is deprecated and in the future will be denied from being uploaded to the subquery hosted service. Consider initializing your project with specVersion v0.2.0`
      );
    }

    const project = {} as ProjectSpecBase;
    const location = flags.location ? path.resolve(flags.location) : process.cwd();

    project.name = args.projectName
      ? args.projectName
      : await cli.prompt('Project name', {default: 'subql-starter', required: true});
    if (fs.existsSync(path.join(location, `${project.name}`))) {
      throw new Error(`Directory ${project.name} exists, try another project name`);
    }

    let useCustomTemplate = false;
    let gitRemote: string;
    let gitBranch: string;
    let templates: Template[];
    let selectedTemplate: Template;
    let selectedNetwork: string;

    try {
      templates = await fetchTemplates();
    } catch (e) {
      this.error(e);
    }

    templates = templates.filter(({specVersion}) => specVersion === flags.specVersion);

    // Fallback to custom prompt if templates remote is empty
    if (templates.length === 0) {
      useCustomTemplate = true;
    }

    if (!useCustomTemplate) {
      const networks = uniq(templates.map(({network}) => network)).sort();
      // Network selection
      await inquirer
        .prompt([
          {
            name: 'networkResponse',
            message: 'Select a network',
            type: 'autocomplete',
            searchText: '',
            emptyText: 'Network not found',
            pageSize: 20,
            source: filterInput(networks),
          },
        ])
        .then(({networkResponse}) => {
          if (networkResponse === 'Other') {
            useCustomTemplate = true;
          } else {
            selectedNetwork = networkResponse;
          }
        });

      if (!useCustomTemplate) {
        const candidateTemplates = templates.filter(({network}) => network === selectedNetwork);
        const paddingWidth = candidateTemplates.map(({name}) => name.length).reduce((acc, xs) => Math.max(acc, xs)) + 5;

        const templateDisplays = candidateTemplates.map(
          ({description, name}) => `${name.padEnd(paddingWidth, ' ')}${chalk.gray(description)}`
        );
        templateDisplays.push(`${'Other'.padEnd(paddingWidth, ' ')}${chalk.gray('Enter a custom git endpoint')}`);

        // Network selection
        await inquirer
          .prompt([
            {
              name: 'templateDisplay',
              message: 'Select a template project',
              type: 'autocomplete',
              searchText: '',
              emptyText: 'Template not found',
              source: filterInput(templateDisplays),
            },
          ])
          .then(({templateDisplay}) => {
            const templateName = (templateDisplay as string).split(' ')[0];
            if (templateName === 'Other') {
              useCustomTemplate = true;
            } else {
              selectedTemplate = templates.find(({name}) => name === templateName);
              flags.specVersion = selectedTemplate.specVersion;
            }
          });

        if (useCustomTemplate) {
          [gitRemote, gitBranch] = await promptValidRemoteAndBranch();
        }
      } else {
        [gitRemote, gitBranch] = await promptValidRemoteAndBranch();
      }
    } else {
      [gitRemote, gitBranch] = await promptValidRemoteAndBranch();
    }

    let projectPath;
    cli.action.start('Cloning project');
    try {
      if (selectedTemplate) {
        projectPath = await cloneProjectTemplate(location, project.name, selectedTemplate);
      } else if (useCustomTemplate) {
        projectPath = await cloneProjectGit(location, project.name, gitRemote, gitBranch);
      } else {
        throw new Error('Invalid initalization state, must select either a template project or provide a git remote');
      }
      cli.action.stop();
    } catch (e) {
      cli.action.stop();
      this.error(e);
    }

    const [
      defaultSpecVersion,
      defaultRepository,
      defaultEndpoint,
      defaultAuthor,
      defaultVersion,
      defaultDescription,
      defaultLicense,
    ] = await readDefaults(projectPath);

    // Update specVersion to template specVersion on custom template
    if (useCustomTemplate) {
      flags.specVersion = defaultSpecVersion;
    }

    project.endpoint = await cli.prompt('RPC endpoint:', {
      default: defaultEndpoint ?? 'wss://polkadot.api.onfinality.io/public-ws',
      required: true,
    });

<<<<<<< HEAD
    project.repository = await cli.prompt('Git repository', {required: false, default: defaultRepository});

    if (flags.specVersion === '0.2.0') {
      cli.action.start('Fetching network genesis hash');
=======
    if (flags.specVersion === '0.3.0' && flags.chain === 'terra') {
      (project as TerraProjectSpecV0_3_0).chainId = await cli.prompt('Terra chain id', {required: true});
    }

    if (flags.specVersion === '0.2.0' || (flags.specVersion === '0.3.0' && flags.chain === 'substrate')) {
      cli.action.start('Getting network genesis hash');
>>>>>>> d11c8675
      (project as ProjectSpecV0_2_0).genesisHash = await getGenesisHash(project.endpoint);
      cli.action.stop();
    }

    const descriptionHint = defaultDescription.substring(0, 40).concat('...');
    project.author = await cli.prompt('Author', {required: true, default: defaultAuthor});
    project.description = await cli
      .prompt('Description', {
        required: false,
        default: descriptionHint,
      })
      .then((description) => {
        return description === descriptionHint ? defaultDescription : description;
      });

    project.version = await cli.prompt('Version', {required: true, default: defaultVersion});
    project.license = await cli.prompt('License', {required: true, default: defaultLicense});

    cli.action.start('Preparing project');
    await prepare(projectPath, project);
    cli.action.stop();
    if (flags['install-dependencies']) {
      cli.action.start('Installing dependencies');
      installDependencies(projectPath, flags.npm);
      cli.action.stop();
    }

    this.log(`${project.name} is ready`);
    process.exit(0);
  }
}<|MERGE_RESOLUTION|>--- conflicted
+++ resolved
@@ -1,73 +1,26 @@
-// Copyright 2020-2022 OnFinality Limited authors & contributors
+// Copyright 2020-2021 OnFinality Limited authors & contributors
 // SPDX-License-Identifier: Apache-2.0
 
 import fs from 'fs';
 import path from 'path';
-import {URL} from 'url';
-import {Command, Flags} from '@oclif/core';
-import chalk from 'chalk';
+import {Command, flags} from '@oclif/command';
 import cli from 'cli-ux';
-import fuzzy from 'fuzzy';
-import * as inquirer from 'inquirer';
-import {uniq} from 'lodash';
-import {
-  fetchTemplates,
-  Template,
-  installDependencies,
-  cloneProjectTemplate,
-  cloneProjectGit,
-  readDefaults,
-  prepare,
-} from '../controller/init-controller';
+import {createProject, installDependencies} from '../controller/init-controller';
 import {getGenesisHash} from '../jsonrpc';
 import {ProjectSpecBase, ProjectSpecV0_2_0, TerraProjectSpecV0_3_0} from '../types';
-
-inquirer.registerPrompt('autocomplete', require('inquirer-autocomplete-prompt'));
-
-// Helper function for fuzzy search on prompt input
-function filterInput(arr: string[]) {
-  return (_: any, input: string) => {
-    input = input || '';
-    return new Promise((resolve) => {
-      resolve(
-        fuzzy.filter(input, arr).map((el) => {
-          return el.original;
-        })
-      );
-    });
-  };
-}
-
-async function promptValidRemoteAndBranch(): Promise<string[]> {
-  let isValid = false;
-  let remote: string;
-  while (!isValid) {
-    try {
-      remote = await cli.prompt('Custom template git remote', {
-        required: true,
-      });
-      new URL(remote);
-      isValid = true;
-    } catch (e) {
-      console.log(`Not a valid git remote URL: '${remote}', try again`);
-      continue;
-    }
-  }
-  const branch = await cli.prompt('Custom template git branch', {
-    required: true,
-  });
-  return [remote, branch];
-}
 
 export default class Init extends Command {
   static description = 'Initialize a scaffold subquery project';
 
   static flags = {
-    force: Flags.boolean({char: 'f'}),
-    location: Flags.string({char: 'l', description: 'local folder to create the project in'}),
-    'install-dependencies': Flags.boolean({description: 'Install dependencies as well', default: false}),
-    npm: Flags.boolean({description: 'Force using NPM instead of yarn, only works with `install-dependencies` flag'}),
-    specVersion: Flags.string({
+    force: flags.boolean({char: 'f'}),
+    starter: flags.boolean({
+      default: true,
+    }),
+    location: flags.string({char: 'l', description: 'local folder to create the project in'}),
+    'install-dependencies': flags.boolean({description: 'Install dependencies as well', default: false}),
+    npm: flags.boolean({description: 'Force using NPM instead of yarn, only works with `install-dependencies` flag'}),
+    specVersion: flags.string({
       required: false,
       options: ['0.0.1', '0.2.0', '0.3.0'],
       default: '0.2.0',
@@ -89,17 +42,9 @@
   ];
 
   async run(): Promise<void> {
-    const {args, flags} = await this.parse(Init);
+    const {args, flags} = this.parse(Init);
+    const project = {} as ProjectSpecBase;
 
-    if (flags.specVersion === '0.0.1') {
-      this.log(
-        `${chalk.yellow(
-          'WARNING'
-        )} Using specVersion v0.0.1 is deprecated and in the future will be denied from being uploaded to the subquery hosted service. Consider initializing your project with specVersion v0.2.0`
-      );
-    }
-
-    const project = {} as ProjectSpecBase;
     const location = flags.location ? path.resolve(flags.location) : process.cwd();
 
     project.name = args.projectName
@@ -108,168 +53,52 @@
     if (fs.existsSync(path.join(location, `${project.name}`))) {
       throw new Error(`Directory ${project.name} exists, try another project name`);
     }
+    project.repository = await cli.prompt('Git repository', {required: false});
 
-    let useCustomTemplate = false;
-    let gitRemote: string;
-    let gitBranch: string;
-    let templates: Template[];
-    let selectedTemplate: Template;
-    let selectedNetwork: string;
-
-    try {
-      templates = await fetchTemplates();
-    } catch (e) {
-      this.error(e);
-    }
-
-    templates = templates.filter(({specVersion}) => specVersion === flags.specVersion);
-
-    // Fallback to custom prompt if templates remote is empty
-    if (templates.length === 0) {
-      useCustomTemplate = true;
-    }
-
-    if (!useCustomTemplate) {
-      const networks = uniq(templates.map(({network}) => network)).sort();
-      // Network selection
-      await inquirer
-        .prompt([
-          {
-            name: 'networkResponse',
-            message: 'Select a network',
-            type: 'autocomplete',
-            searchText: '',
-            emptyText: 'Network not found',
-            pageSize: 20,
-            source: filterInput(networks),
-          },
-        ])
-        .then(({networkResponse}) => {
-          if (networkResponse === 'Other') {
-            useCustomTemplate = true;
-          } else {
-            selectedNetwork = networkResponse;
-          }
-        });
-
-      if (!useCustomTemplate) {
-        const candidateTemplates = templates.filter(({network}) => network === selectedNetwork);
-        const paddingWidth = candidateTemplates.map(({name}) => name.length).reduce((acc, xs) => Math.max(acc, xs)) + 5;
-
-        const templateDisplays = candidateTemplates.map(
-          ({description, name}) => `${name.padEnd(paddingWidth, ' ')}${chalk.gray(description)}`
-        );
-        templateDisplays.push(`${'Other'.padEnd(paddingWidth, ' ')}${chalk.gray('Enter a custom git endpoint')}`);
-
-        // Network selection
-        await inquirer
-          .prompt([
-            {
-              name: 'templateDisplay',
-              message: 'Select a template project',
-              type: 'autocomplete',
-              searchText: '',
-              emptyText: 'Template not found',
-              source: filterInput(templateDisplays),
-            },
-          ])
-          .then(({templateDisplay}) => {
-            const templateName = (templateDisplay as string).split(' ')[0];
-            if (templateName === 'Other') {
-              useCustomTemplate = true;
-            } else {
-              selectedTemplate = templates.find(({name}) => name === templateName);
-              flags.specVersion = selectedTemplate.specVersion;
-            }
-          });
-
-        if (useCustomTemplate) {
-          [gitRemote, gitBranch] = await promptValidRemoteAndBranch();
-        }
-      } else {
-        [gitRemote, gitBranch] = await promptValidRemoteAndBranch();
-      }
-    } else {
-      [gitRemote, gitBranch] = await promptValidRemoteAndBranch();
-    }
-
-    let projectPath;
-    cli.action.start('Cloning project');
-    try {
-      if (selectedTemplate) {
-        projectPath = await cloneProjectTemplate(location, project.name, selectedTemplate);
-      } else if (useCustomTemplate) {
-        projectPath = await cloneProjectGit(location, project.name, gitRemote, gitBranch);
-      } else {
-        throw new Error('Invalid initalization state, must select either a template project or provide a git remote');
-      }
-      cli.action.stop();
-    } catch (e) {
-      cli.action.stop();
-      this.error(e);
-    }
-
-    const [
-      defaultSpecVersion,
-      defaultRepository,
-      defaultEndpoint,
-      defaultAuthor,
-      defaultVersion,
-      defaultDescription,
-      defaultLicense,
-    ] = await readDefaults(projectPath);
-
-    // Update specVersion to template specVersion on custom template
-    if (useCustomTemplate) {
-      flags.specVersion = defaultSpecVersion;
-    }
-
-    project.endpoint = await cli.prompt('RPC endpoint:', {
-      default: defaultEndpoint ?? 'wss://polkadot.api.onfinality.io/public-ws',
+    project.endpoint = await cli.prompt('RPC endpoint', {
+      default: 'wss://polkadot.api.onfinality.io/public-ws',
       required: true,
     });
 
-<<<<<<< HEAD
-    project.repository = await cli.prompt('Git repository', {required: false, default: defaultRepository});
-
-    if (flags.specVersion === '0.2.0') {
-      cli.action.start('Fetching network genesis hash');
-=======
     if (flags.specVersion === '0.3.0' && flags.chain === 'terra') {
       (project as TerraProjectSpecV0_3_0).chainId = await cli.prompt('Terra chain id', {required: true});
     }
 
     if (flags.specVersion === '0.2.0' || (flags.specVersion === '0.3.0' && flags.chain === 'substrate')) {
       cli.action.start('Getting network genesis hash');
->>>>>>> d11c8675
       (project as ProjectSpecV0_2_0).genesisHash = await getGenesisHash(project.endpoint);
       cli.action.stop();
     }
 
-    const descriptionHint = defaultDescription.substring(0, 40).concat('...');
-    project.author = await cli.prompt('Author', {required: true, default: defaultAuthor});
-    project.description = await cli
-      .prompt('Description', {
-        required: false,
-        default: descriptionHint,
-      })
-      .then((description) => {
-        return description === descriptionHint ? defaultDescription : description;
-      });
+    this.log('Prompting remaining details');
+    project.author = await cli.prompt('Authors', {required: true});
+    project.description = await cli.prompt('Description', {required: false});
+    project.version = await cli.prompt('Version:', {default: '1.0.0', required: true});
+    project.license = await cli.prompt('License:', {default: 'MIT', required: true});
 
-    project.version = await cli.prompt('Version', {required: true, default: defaultVersion});
-    project.license = await cli.prompt('License', {required: true, default: defaultLicense});
+    if (flags.starter && project.name) {
+      try {
+        cli.action.start('Init the starter package');
+        const projectPath = await createProject(location, project);
+        cli.action.stop();
 
-    cli.action.start('Preparing project');
-    await prepare(projectPath, project);
-    cli.action.stop();
-    if (flags['install-dependencies']) {
-      cli.action.start('Installing dependencies');
-      installDependencies(projectPath, flags.npm);
-      cli.action.stop();
+        if (flags['install-dependencies']) {
+          cli.action.start('Installing dependencies');
+          installDependencies(projectPath, flags.npm);
+          cli.action.stop();
+        }
+
+        this.log(`${project.name} is ready`);
+
+        /*
+         * Explicitly exit because getGenesisHash creates a polkadot api instance that keeps running
+         * Disconnecting the api causes undesired logging that cannot be disabled
+         */
+        process.exit(0);
+      } catch (e) {
+        /* handle all errors here */
+        this.error(e.message);
+      }
     }
-
-    this.log(`${project.name} is ready`);
-    process.exit(0);
   }
 }