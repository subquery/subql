// Copyright 2020-2024 SubQuery Pte Ltd authors & contributors
// SPDX-License-Identifier: GPL-3.0

import assert from 'assert';
import fs from 'fs';
import path from 'path';
import {Command, Flags} from '@oclif/core';
import {getMultichainManifestPath, getProjectRootAndManifest} from '@subql/common';
import chalk from 'chalk';
import cli from 'cli-ux';
import inquirer from 'inquirer';
import YAML from 'yaml';
import {ROOT_API_URL_PROD} from '../../constants';
import {
  DefaultDeployFlags,
  dictionaryEndpoints,
  executeProjectDeployment,
  generateDeploymentChain,
  imageVersions,
  ipfsCID_validate,
  processEndpoints,
  projectsInfo,
  splitMultichainDataFields,
} from '../../controller/deploy-controller';
import {getDirectoryCid, uploadToIpfs} from '../../controller/publish-controller';
import {MultichainDataFieldType, V3DeploymentIndexerType} from '../../types';
import {addV, checkToken, promptWithDefaultValues, resolveToAbsolutePath, valueOrPrompt} from '../../utils';

export default class MultiChainDeploy extends Command {
  static description = 'Multi-chain deployment to hosted service';

  static flags = {
    ...DefaultDeployFlags,
    location: Flags.string({char: 'f', description: 'from project folder or specify manifest file', required: true}),
    ipfs: Flags.string({description: 'IPFS gateway endpoint', required: false}),
  };

  async run(): Promise<void> {
    const {flags} = await this.parse(MultiChainDeploy);

    const authToken = await checkToken();

    const location = flags.location ? resolveToAbsolutePath(flags.location) : process.cwd();

    // Make sure build first, generated project yaml could be added to the project (instead of ts)
    const project = getProjectRootAndManifest(location);

    const fullPaths = project.manifests.map((manifest) => path.join(project.root, manifest));

    let multichainManifestPath = getMultichainManifestPath(location);
    if (!multichainManifestPath) {
      throw new Error(
        chalk.bgRedBright(
          'Selected project is not multi-chain. Please set correct file.\n\n https://academy.subquery.network/build/multi-chain.html'
        )
      );
    }

    multichainManifestPath = path.join(project.root, multichainManifestPath);
    const multichainManifestObject = YAML.parse(fs.readFileSync(multichainManifestPath, 'utf8'));

    cli.action.start('Uploading project to IPFS');
    const fileToCidMap = await uploadToIpfs(fullPaths, authToken.trim(), multichainManifestPath, flags.ipfs).catch(
      (e) => {
        cli.action.stop();
        this.error(e);
      }
    );
    cli.action.stop('DONE');

    flags.org = await valueOrPrompt(flags.org, 'Enter organisation', 'Organisation is required');
    flags.projectName = await valueOrPrompt(flags.projectName, 'Enter project name', 'Project name is required');

<<<<<<< HEAD
    // Multichain query descriptor
    const ipfsCID = fileToCidMap.get(path.basename(multichainManifestPath));
    assert(ipfsCID, 'Multichain query descriptor is required');
=======
    // Multichain query descriptor, The IPFS provided for deployment here must be a directory
    const ipfsCID = getDirectoryCid(fileToCidMap);
    assert(ipfsCID, 'Multichain deployment CID not found');
>>>>>>> fa632229

    const projectInfo = await projectsInfo(authToken, flags.org, flags.projectName, ROOT_API_URL_PROD, flags.type);
    const chains: V3DeploymentIndexerType[] = [];

    const endpoints: MultichainDataFieldType = splitMultichainDataFields(flags.endpoint);
    const dictionaries: MultichainDataFieldType = splitMultichainDataFields(flags.dict);
    const indexerVersions: MultichainDataFieldType = splitMultichainDataFields(flags.indexerVersion);

    if (!flags.queryVersion) {
      try {
        const queryAvailableVersions = await imageVersions(
          multichainManifestObject.query.name,
          multichainManifestObject.query.version,
          authToken,
          ROOT_API_URL_PROD
        );
        if (!flags.useDefaults) {
          flags.queryVersion = await promptWithDefaultValues(
            inquirer,
            `Enter query version`,
            undefined,
            queryAvailableVersions,
            true
          );
        } else {
          flags.queryVersion = queryAvailableVersions[0];
        }
      } catch (e) {
        throw new Error(chalk.bgRedBright('Query version is required'));
      }
    }
    flags.queryVersion = addV(flags.queryVersion);

    for await (const [multichainProjectPath, multichainProjectCid] of fileToCidMap) {
      if (!multichainProjectPath || multichainProjectPath === path.basename(multichainManifestPath)) continue;

      const validator = await ipfsCID_validate(multichainProjectCid, authToken, ROOT_API_URL_PROD);

      if (!validator.valid) {
        throw new Error(chalk.bgRedBright('Invalid IPFS CID'));
      }

      assert(validator.chainId, 'Please set chainId in your project');
      if (!indexerVersions[validator.chainId]) {
        try {
          assert(validator.manifestRunner, 'Please set manifestRunner in your project');
          const indexerAvailableVersions = await imageVersions(
            validator.manifestRunner.node.name,
            validator.manifestRunner.node.version,
            authToken,
            ROOT_API_URL_PROD
          );
          if (!flags.useDefaults) {
            indexerVersions[validator.chainId] = await promptWithDefaultValues(
              inquirer,
              `Enter indexer version for ${multichainProjectPath}`,
              undefined,
              indexerAvailableVersions,
              true
            );
          } else {
            indexerVersions[validator.chainId] = indexerAvailableVersions[0];
          }
        } catch (e) {
          throw new Error(chalk.bgRedBright('Indexer version is required'), {cause: e});
        }
      }

      indexerVersions[validator.chainId] = addV(indexerVersions[validator.chainId]);

      if (!endpoints[validator.chainId]) {
        if (flags.useDefaults) {
          throw new Error(
            chalk.red(
              'Please ensure a endpoint valid is passed using --endpoint flag with syntax chainId:rpc_endpoint,chainId2:rpc_endpoint2...'
            )
          );
        }

        endpoints[validator.chainId] = await promptWithDefaultValues(
          cli,
          `Enter endpoint for ${multichainProjectPath}`,
          undefined,
          undefined,
          true
        );
      }

      if (!dictionaries[validator.chainId]) {
        const validateDictEndpoint = processEndpoints(await dictionaryEndpoints(ROOT_API_URL_PROD), validator.chainId);
        if (!flags.useDefaults && !validateDictEndpoint) {
          dictionaries[validator.chainId] = await promptWithDefaultValues(
            cli,
            `Enter dictionary for ${multichainProjectPath}`,
            validateDictEndpoint,
            undefined,
            false
          );
        } else if (validateDictEndpoint) {
          dictionaries[validator.chainId] = validateDictEndpoint;
        }
      }

      chains.push(
        generateDeploymentChain({
          cid: multichainProjectCid,
          dictEndpoint: dictionaries[validator.chainId],
          endpoint: [endpoints[validator.chainId]],
          flags: flags,
          indexerImageVersion: indexerVersions[validator.chainId],
        })
      );
    }

    this.log('Deploying SubQuery multi-chain project to Hosted Service, IPFS: ', ipfsCID);

    await executeProjectDeployment({
      log: this.log.bind(this),
      authToken,
      chains,
      flags,
      ipfsCID: ipfsCID,
      org: flags.org,
      projectInfo,
      projectName: flags.projectName,
      queryVersion: flags.queryVersion,
    });
  }
}<|MERGE_RESOLUTION|>--- conflicted
+++ resolved
@@ -71,15 +71,9 @@
     flags.org = await valueOrPrompt(flags.org, 'Enter organisation', 'Organisation is required');
     flags.projectName = await valueOrPrompt(flags.projectName, 'Enter project name', 'Project name is required');
 
-<<<<<<< HEAD
-    // Multichain query descriptor
-    const ipfsCID = fileToCidMap.get(path.basename(multichainManifestPath));
-    assert(ipfsCID, 'Multichain query descriptor is required');
-=======
     // Multichain query descriptor, The IPFS provided for deployment here must be a directory
     const ipfsCID = getDirectoryCid(fileToCidMap);
     assert(ipfsCID, 'Multichain deployment CID not found');
->>>>>>> fa632229
 
     const projectInfo = await projectsInfo(authToken, flags.org, flags.projectName, ROOT_API_URL_PROD, flags.type);
     const chains: V3DeploymentIndexerType[] = [];
