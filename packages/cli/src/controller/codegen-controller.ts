// Copyright 2020-2024 SubQuery Pte Ltd authors & contributors
// SPDX-License-Identifier: GPL-3.0

import assert from 'assert';
import path from 'path';
import {
<<<<<<< HEAD
  isCustomCosmosDs,
  isRuntimeCosmosDs,
  generateProto,
  tempProtoDir,
  validateCosmosManifest,
  ProjectManifestImpls as CosmosManifest,
  generateCosmwasm,
  CosmosCustomModuleImpl,
} from '@subql/common-cosmos';
import {
  isCustomDs as isCustomEthereumDs,
  isRuntimeDs as isRuntimeEthereumDs,
  generateAbis,
} from '@subql/common-ethereum';
import {isCustomDs as isCustomNearDs, isRuntimeDs as isRuntimeNearDs} from '@subql/common-near';
import {isCustomDs as isCustomStellarDs, isRuntimeDs as isRuntimeStellarDs} from '@subql/common-stellar';
import {isCustomDs as isCustomSubstrateDs, SubstrateCustomDataSource} from '@subql/common-substrate';
import {
  RuntimeDatasourceTemplate as SubstrateDsTemplate,
  CustomDatasourceTemplate as SubstrateCustomDsTemplate,
} from '@subql/types';
import {
  RuntimeDatasourceTemplate as ConcordiumDsTemplate,
  CustomDatasourceTemplate as ConcordiumCustomDsTemplate,
} from '@subql/types-concordium';
import {BaseDataSource, BaseMapping, TemplateBase} from '@subql/types-core';
import {
  RuntimeDatasourceTemplate as CosmosDsTemplate,
  CustomDatasourceTemplate as CosmosCustomDsTemplate,
} from '@subql/types-cosmos';
import {
  RuntimeDatasourceTemplate as EthereumDsTemplate,
  CustomDatasourceTemplate as EthereumCustomDsTemplate,
  SubqlRuntimeDatasource as EthereumDs,
=======
  DEFAULT_MANIFEST,
  getManifestPath,
  getProjectNetwork,
  getSchemaPath,
  loadFromJsonOrYaml,
  NETWORK_FAMILY,
} from '@subql/common';
import type {SubstrateCustomDatasource} from '@subql/types';
import {BaseTemplateDataSource, ProjectManifestV1_0_0, TemplateBase} from '@subql/types-core';
import type {
>>>>>>> 067540df
  SubqlCustomDatasource as EthereumCustomDs,
  SubqlRuntimeDatasource as EthereumDs,
} from '@subql/types-ethereum';
import {
  getAllEntitiesRelations,
  getAllEnums,
  getAllJsonObjects,
  getTypeByScalarName,
  GraphQLEntityField,
  GraphQLEntityIndex,
  GraphQLJsonFieldType,
  setJsonObjectType,
} from '@subql/utils';
import {uniq, uniqBy, upperFirst} from 'lodash';
import {loadDependency} from '../modulars';
import {prepareDirPath, renderTemplate} from '../utils';

export type TemplateKind = BaseTemplateDataSource;

export type DatasourceKind = SubstrateCustomDatasource | EthereumDs | EthereumCustomDs;

const MODEL_TEMPLATE_PATH = path.resolve(__dirname, '../template/model.ts.ejs');
const MODELS_INDEX_TEMPLATE_PATH = path.resolve(__dirname, '../template/models-index.ts.ejs');
const TYPES_INDEX_TEMPLATE_PATH = path.resolve(__dirname, '../template/types-index.ts.ejs');
const INTERFACE_TEMPLATE_PATH = path.resolve(__dirname, '../template/interface.ts.ejs');
const ENUM_TEMPLATE_PATH = path.resolve(__dirname, '../template/enum.ts.ejs');
const DYNAMIC_DATASOURCE_TEMPLATE_PATH = path.resolve(__dirname, '../template/datasource-templates.ts.ejs');
const TYPE_ROOT_DIR = 'src/types';
const MODEL_ROOT_DIR = 'src/types/models';
const RESERVED_KEYS = ['filter', 'filters'];

const exportTypes = {
  models: false,
  interfaces: false,
  enums: false,
  datasources: false,
};

// 3. Re-format the field of the entity
export interface ProcessedField {
  name: string;
  type: string;
  required: boolean;
  isEnum: boolean;
  indexed: boolean;
  unique?: boolean;
  isArray: boolean;
  isJsonInterface: boolean;
}

export async function generateJsonInterfaces(projectPath: string, schema: string): Promise<void> {
  const typesDir = path.join(projectPath, TYPE_ROOT_DIR);
  const jsonObjects = getAllJsonObjects(schema);
  const jsonInterfaces = jsonObjects.map((r) => {
    const object = setJsonObjectType(r, jsonObjects);
    const fields = processFields('jsonField', object.name, object.fields);
    return {
      interfaceName: object.name,
      fields,
    };
  });

  if (jsonInterfaces.length !== 0) {
    const interfaceTemplate = {
      props: {
        jsonInterfaces,
      },
      helper: {
        upperFirst,
      },
    };
    try {
      await renderTemplate(INTERFACE_TEMPLATE_PATH, path.join(typesDir, `interfaces.ts`), interfaceTemplate);
      exportTypes.interfaces = true;
    } catch (e) {
      throw new Error(`When render json interfaces having problems.`);
    }
  }
}

export async function generateEnums(projectPath: string, schema: string): Promise<void> {
  const typesDir = path.join(projectPath, TYPE_ROOT_DIR);
  const jsonObjects = getAllEnums(schema);
  const enums = jsonObjects.map((r) => {
    return {
      name: r.name,
      values: r.getValues().map((v) => v.name),
    };
  });

  if (enums.length !== 0) {
    const enumsTemplate = {
      props: {
        enums,
      },
    };
    try {
      await renderTemplate(ENUM_TEMPLATE_PATH, path.join(typesDir, `enums.ts`), enumsTemplate);
      exportTypes.enums = true;
    } catch (e) {
      throw new Error(`When render enums having problems.`);
    }
  }
}

export function processFields(
  type: 'entity' | 'jsonField',
  className: string,
  fields: (GraphQLEntityField | GraphQLJsonFieldType)[],
  indexFields: GraphQLEntityIndex[] = []
): ProcessedField[] {
  const fieldList: ProcessedField[] = [];
  for (const field of fields) {
    const injectField = {
      name: field.name,
      required: !field.nullable,
      isArray: field.isArray,
      isEnum: false,
    } as ProcessedField;
    if (type === 'entity') {
      const [indexed, unique] = indexFields.reduce<[boolean, boolean | undefined]>(
        (acc, indexField) => {
          if (indexField.fields.includes(field.name) && indexField.fields.length <= 1) {
            acc[0] = true;
            if (indexField.fields.length === 1 && indexField.unique) {
              acc[1] = true;
            } else if (indexField.unique === undefined) {
              acc[1] = false;
            }
          }
          return acc;
        },
        [false, undefined]
      );
      injectField.indexed = indexed;
      injectField.unique = unique;
    }
    if ((field as GraphQLEntityField).isEnum) {
      injectField.type = field.type;
      injectField.isEnum = true;
      injectField.isJsonInterface = false;
    } else {
      switch (field.type) {
        default: {
          const typeClass = getTypeByScalarName(field.type);
          assert(
            typeClass && typeClass.tsType,
            `Schema: undefined type "${field.type.toString()}" on field "${field.name}" in "type ${className} @${type}"`
          );
          injectField.type = typeClass.tsType;
          injectField.isJsonInterface = false;
          break;
        }
        case 'Json': {
          if (field.jsonInterface === undefined) {
            throw new Error(`On field ${field.name} type is Json but json interface is not defined`);
          }
          injectField.type = upperFirst(field.jsonInterface.name);
          injectField.isJsonInterface = true;
        }
      }
    }
    fieldList.push(injectField);
  }
  return fieldList;
}

//1. Prepare models directory and load schema
export async function codegen(projectPath: string, fileNames: string[] = [DEFAULT_MANIFEST]): Promise<void> {
  const modelDir = path.join(projectPath, MODEL_ROOT_DIR);
  const interfacesPath = path.join(projectPath, TYPE_ROOT_DIR, `interfaces.ts`);
  await prepareDirPath(modelDir, true);
  await prepareDirPath(interfacesPath, false);
  const plainManifests = fileNames.map((fileName) => {
    const project = loadFromJsonOrYaml(getManifestPath(projectPath, fileName)) as ProjectManifestV1_0_0 & {
      networkFamily: NETWORK_FAMILY;
    };
    project.networkFamily = getProjectNetwork(project);
    return project;
  });

  const expectKeys = ['datasources', 'templates'];

  const customDatasources = plainManifests.flatMap((plainManifest) => {
    return Object.keys(plainManifest)
      .filter((key) => !expectKeys.includes(key))
      .map((dsKey) => {
        const value = (plainManifest as any)[dsKey];
        if (typeof value === 'object' && value) {
          return !!Object.keys(value).find((d) => d === 'assets') && value;
        }
      })
      .filter(Boolean);
  });

  const schema = getSchemaPath(projectPath, fileNames[0]);
  await generateSchemaModels(projectPath, schema);

  let datasources = plainManifests.reduce((prev, current) => {
    return prev.concat(current.dataSources);
  }, [] as BaseDataSource[]);

  const templates = plainManifests.reduce((prev, current) => {
    if (current.templates && current.templates.length !== 0) {
      return prev.concat(current.templates);
    }
    return prev;
  }, [] as TemplateKind[]);

  if (templates.length !== 0) {
    await generateDatasourceTemplates(projectPath, templates);
    datasources = datasources.concat(templates as DatasourceKind[]);
  }

  if (customDatasources.length !== 0) {
    datasources = datasources.concat(customDatasources);
  }

  const cosmosManifests = plainManifests.filter((m) => m.networkFamily === NETWORK_FAMILY.cosmos);
  if (cosmosManifests.length > 0) {
    const cosmosModule = loadDependency(NETWORK_FAMILY.cosmos);
    await cosmosModule.projectCodegen(
      plainManifests,
      projectPath,
      prepareDirPath,
      renderTemplate,
      upperFirst,
      datasources
    );
  }
  const ethManifests = plainManifests.filter((m) => m.networkFamily === NETWORK_FAMILY.ethereum);
  if (ethManifests.length >= 0 || !!datasources.find((d) => d?.assets)) {
    const ethModule = loadDependency(NETWORK_FAMILY.ethereum);
    await ethModule.generateAbis(datasources, projectPath, prepareDirPath, upperFirst, renderTemplate);
  }
<<<<<<< HEAD
  // CosmosRuntimeDatasource
  await generateCosmwasm(datasources as any, projectPath, prepareDirPath, upperFirst, renderTemplate);

  // SubqlRuntimeDatasource
  await generateAbis(datasources as any, projectPath, prepareDirPath, upperFirst, renderTemplate);
=======
>>>>>>> 067540df

  if (exportTypes.interfaces || exportTypes.models || exportTypes.enums || exportTypes.datasources) {
    try {
      await renderTemplate(TYPES_INDEX_TEMPLATE_PATH, path.join(projectPath, TYPE_ROOT_DIR, `index.ts`), {
        props: {
          exportTypes,
        },
      });
    } catch (e) {
      throw new Error(`When render index in types having problems.`);
    }
    console.log(`* Types index generated !`);
  }
}

<<<<<<< HEAD
export function getChaintypes(
  manifest: {templates?: TemplateKind[]; dataSources: DatasourceKind[]}[]
): Map<string, CosmosCustomModuleImpl>[] {
  const chaintypes: Map<string, CosmosCustomModuleImpl>[] = [];
  for (const m of manifest) {
    if (!validateCosmosManifest(m)) continue;
    if (!m.network.chaintypes || !m.network.chaintypes.size) continue;
    chaintypes.push(m.network.chaintypes);
  }

  return chaintypes;
}

=======
>>>>>>> 067540df
export async function generateSchemaModels(projectPath: string, schemaPath: string): Promise<void> {
  const modelDir = path.join(projectPath, MODEL_ROOT_DIR);
  const interfacesPath = path.join(projectPath, TYPE_ROOT_DIR, `interfaces.ts`);
  await prepareDirPath(modelDir, true);
  await prepareDirPath(interfacesPath, false);

  await generateJsonInterfaces(projectPath, schemaPath);
  await generateModels(projectPath, schemaPath);
  await generateEnums(projectPath, schemaPath);
}

export function validateEntityName(name: string): string {
  for (const reservedKey of RESERVED_KEYS) {
    if (name.toLowerCase().endsWith(reservedKey.toLowerCase())) {
      throw new Error(`EntityName: ${name} cannot end with reservedKey: ${reservedKey}`);
    }
  }
  return name;
}
// 2. Loop all entities and render it
export async function generateModels(projectPath: string, schema: string): Promise<void> {
  const extractEntities = getAllEntitiesRelations(schema);
  for (const entity of extractEntities.models) {
    const baseFolderPath = '.../../base';
    const className = upperFirst(entity.name);

    const entityName = validateEntityName(entity.name);

    const fields = processFields('entity', className, entity.fields, entity.indexes);
    const importJsonInterfaces = uniq(fields.filter((field) => field.isJsonInterface).map((f) => f.type));
    const importEnums = uniq(fields.filter((field) => field.isEnum).map((f) => f.type));
    const indexedFields = fields.filter((field) => field.indexed && !field.isJsonInterface);
    const modelTemplate = {
      props: {
        baseFolderPath,
        className,
        entityName,
        fields,
        importJsonInterfaces,
        importEnums,
        indexedFields,
      },
      helper: {
        upperFirst,
      },
    };
    try {
      await renderTemplate(
        MODEL_TEMPLATE_PATH,
        path.join(projectPath, MODEL_ROOT_DIR, `${className}.ts`),
        modelTemplate
      );
    } catch (e) {
      console.error(e);
      throw new Error(`When render entity ${className} to schema having problems.`);
    }
    console.log(`* Schema ${className} generated !`);
  }
  const classNames = extractEntities.models.map((entity) => entity.name);
  if (classNames.length !== 0) {
    try {
      await renderTemplate(MODELS_INDEX_TEMPLATE_PATH, path.join(projectPath, MODEL_ROOT_DIR, `index.ts`), {
        props: {
          classNames,
        },
        helper: {
          upperFirst,
        },
      });
      exportTypes.models = true;
    } catch (e) {
      throw new Error(`When render index in models having problems.`);
    }
    console.log(`* Models index generated !`);
  }
}

export async function generateDatasourceTemplates(projectPath: string, templates: TemplateKind[]): Promise<void> {
  const props = templates.map((t) => ({
    name: (t as TemplateBase).name,
    args: 'Record<string, unknown>',
  }));

  const propsWithoutDuplicates = uniqBy(props, (prop) => `${prop.name}-${prop.args}`);

  try {
    await renderTemplate(DYNAMIC_DATASOURCE_TEMPLATE_PATH, path.join(projectPath, TYPE_ROOT_DIR, `datasources.ts`), {
      props: propsWithoutDuplicates,
    });
    exportTypes.datasources = true;
  } catch (e) {
    console.error(e);
    throw new Error(`Unable to generate datasource template constructors`);
  }
  console.log(`* Datasource template constructors generated !`);
}<|MERGE_RESOLUTION|>--- conflicted
+++ resolved
@@ -4,42 +4,6 @@
 import assert from 'assert';
 import path from 'path';
 import {
-<<<<<<< HEAD
-  isCustomCosmosDs,
-  isRuntimeCosmosDs,
-  generateProto,
-  tempProtoDir,
-  validateCosmosManifest,
-  ProjectManifestImpls as CosmosManifest,
-  generateCosmwasm,
-  CosmosCustomModuleImpl,
-} from '@subql/common-cosmos';
-import {
-  isCustomDs as isCustomEthereumDs,
-  isRuntimeDs as isRuntimeEthereumDs,
-  generateAbis,
-} from '@subql/common-ethereum';
-import {isCustomDs as isCustomNearDs, isRuntimeDs as isRuntimeNearDs} from '@subql/common-near';
-import {isCustomDs as isCustomStellarDs, isRuntimeDs as isRuntimeStellarDs} from '@subql/common-stellar';
-import {isCustomDs as isCustomSubstrateDs, SubstrateCustomDataSource} from '@subql/common-substrate';
-import {
-  RuntimeDatasourceTemplate as SubstrateDsTemplate,
-  CustomDatasourceTemplate as SubstrateCustomDsTemplate,
-} from '@subql/types';
-import {
-  RuntimeDatasourceTemplate as ConcordiumDsTemplate,
-  CustomDatasourceTemplate as ConcordiumCustomDsTemplate,
-} from '@subql/types-concordium';
-import {BaseDataSource, BaseMapping, TemplateBase} from '@subql/types-core';
-import {
-  RuntimeDatasourceTemplate as CosmosDsTemplate,
-  CustomDatasourceTemplate as CosmosCustomDsTemplate,
-} from '@subql/types-cosmos';
-import {
-  RuntimeDatasourceTemplate as EthereumDsTemplate,
-  CustomDatasourceTemplate as EthereumCustomDsTemplate,
-  SubqlRuntimeDatasource as EthereumDs,
-=======
   DEFAULT_MANIFEST,
   getManifestPath,
   getProjectNetwork,
@@ -48,9 +12,14 @@
   NETWORK_FAMILY,
 } from '@subql/common';
 import type {SubstrateCustomDatasource} from '@subql/types';
-import {BaseTemplateDataSource, ProjectManifestV1_0_0, TemplateBase} from '@subql/types-core';
+import {
+  BaseDataSource,
+  BaseMapping,
+  BaseTemplateDataSource,
+  ProjectManifestV1_0_0,
+  TemplateBase,
+} from '@subql/types-core';
 import type {
->>>>>>> 067540df
   SubqlCustomDatasource as EthereumCustomDs,
   SubqlRuntimeDatasource as EthereumDs,
 } from '@subql/types-ethereum';
@@ -286,14 +255,6 @@
     const ethModule = loadDependency(NETWORK_FAMILY.ethereum);
     await ethModule.generateAbis(datasources, projectPath, prepareDirPath, upperFirst, renderTemplate);
   }
-<<<<<<< HEAD
-  // CosmosRuntimeDatasource
-  await generateCosmwasm(datasources as any, projectPath, prepareDirPath, upperFirst, renderTemplate);
-
-  // SubqlRuntimeDatasource
-  await generateAbis(datasources as any, projectPath, prepareDirPath, upperFirst, renderTemplate);
-=======
->>>>>>> 067540df
 
   if (exportTypes.interfaces || exportTypes.models || exportTypes.enums || exportTypes.datasources) {
     try {
@@ -309,22 +270,6 @@
   }
 }
 
-<<<<<<< HEAD
-export function getChaintypes(
-  manifest: {templates?: TemplateKind[]; dataSources: DatasourceKind[]}[]
-): Map<string, CosmosCustomModuleImpl>[] {
-  const chaintypes: Map<string, CosmosCustomModuleImpl>[] = [];
-  for (const m of manifest) {
-    if (!validateCosmosManifest(m)) continue;
-    if (!m.network.chaintypes || !m.network.chaintypes.size) continue;
-    chaintypes.push(m.network.chaintypes);
-  }
-
-  return chaintypes;
-}
-
-=======
->>>>>>> 067540df
 export async function generateSchemaModels(projectPath: string, schemaPath: string): Promise<void> {
   const modelDir = path.join(projectPath, MODEL_ROOT_DIR);
   const interfacesPath = path.join(projectPath, TYPE_ROOT_DIR, `interfaces.ts`);
