// Copyright 2020-2022 OnFinality Limited authors & contributors
// SPDX-License-Identifier: Apache-2.0

import fs from 'fs';
import path from 'path';
import {promisify} from 'util';
import {
  getAllEntitiesRelations,
  getAllJsonObjects,
  setJsonObjectType,
  getTypeByScalarName,
  GraphQLEntityField,
  GraphQLJsonFieldType,
  GraphQLEntityIndex,
  getAllEnums,
  loadFromJsonOrYaml,
} from '@subql/common';

import {loadSolanaProjectManifest} from '@subql/common-solana';
import {loadSubstrateProjectManifest, SubstrateProjectManifestVersioned, isCustomDs} from '@subql/common-substrate';
<<<<<<< HEAD
import {loadTerraProjectManifest} from '@subql/common-terra';
import {SubqlDatasourceKind} from '@subql/types';
import {SubqlSolanaDatasourceKind} from '@subql/types-solana';
import {SubqlTerraDatasourceKind} from '@subql/types-terra';
=======
import {loadTerraProjectManifest, TerraProjectManifestVersioned} from '@subql/common-terra';
>>>>>>> 37f32819
import ejs from 'ejs';
import {upperFirst, uniq} from 'lodash';
import rimraf from 'rimraf';

let MODEL_TEMPLATE_PATH = path.resolve(__dirname, '../template/model.ts.ejs');
const MODELS_INDEX_TEMPLATE_PATH = path.resolve(__dirname, '../template/models-index.ts.ejs');
const TYPES_INDEX_TEMPLATE_PATH = path.resolve(__dirname, '../template/types-index.ts.ejs');
const INTERFACE_TEMPLATE_PATH = path.resolve(__dirname, '../template/interface.ts.ejs');
const ENUM_TEMPLATE_PATH = path.resolve(__dirname, '../template/enum.ts.ejs');
const DYNAMIC_DATASOURCE_TEMPLATE_PATH = path.resolve(__dirname, '../template/datasource-templates.ts.ejs');
const TYPE_ROOT_DIR = 'src/types';
const MODEL_ROOT_DIR = 'src/types/models';
const exportTypes = {
  models: false,
  interfaces: false,
  enums: false,
  datasources: false,
};

// 4. Render entity data in ejs template and write it
export async function renderTemplate(templatePath: string, outputPath: string, templateData: ejs.Data): Promise<void> {
  const data = await ejs.renderFile(templatePath, templateData);
  await fs.promises.writeFile(outputPath, data);
}

// 3. Re-format the field of the entity
export interface ProcessedField {
  name: string;
  type: string;
  required: boolean;
  isEnum: boolean;
  indexed: boolean;
  unique?: boolean;
  isArray: boolean;
  isJsonInterface: boolean;
}

export async function generateJsonInterfaces(projectPath: string, schema: string): Promise<void> {
  const typesDir = path.join(projectPath, TYPE_ROOT_DIR);
  const jsonObjects = getAllJsonObjects(schema);
  const jsonInterfaces = jsonObjects.map((r) => {
    const object = setJsonObjectType(r, jsonObjects);
    const fields = processFields('jsonField', object.name, object.fields);
    return {
      interfaceName: object.name,
      fields,
    };
  });

  if (jsonInterfaces.length !== 0) {
    const interfaceTemplate = {
      props: {
        jsonInterfaces,
      },
      helper: {
        upperFirst,
      },
    };
    try {
      await renderTemplate(INTERFACE_TEMPLATE_PATH, path.join(typesDir, `interfaces.ts`), interfaceTemplate);
      exportTypes.interfaces = true;
    } catch (e) {
      throw new Error(`When render json interfaces having problems.`);
    }
  }
}

export async function generateEnums(projectPath: string, schema: string): Promise<void> {
  const typesDir = path.join(projectPath, TYPE_ROOT_DIR);
  const jsonObjects = getAllEnums(schema);
  const enums = jsonObjects.map((r) => {
    return {
      name: r.name,
      values: r.getValues().map((v) => v.name),
    };
  });

  if (enums.length !== 0) {
    const enumsTemplate = {
      props: {
        enums,
      },
    };
    try {
      await renderTemplate(ENUM_TEMPLATE_PATH, path.join(typesDir, `enums.ts`), enumsTemplate);
      exportTypes.enums = true;
    } catch (e) {
      throw new Error(`When render enums having problems.`);
    }
  }
}

export function processFields(
  type: 'entity' | 'jsonField',
  className: string,
  fields: (GraphQLEntityField | GraphQLJsonFieldType)[],
  indexFields: GraphQLEntityIndex[] = []
): ProcessedField[] {
  const fieldList: ProcessedField[] = [];
  for (const field of fields) {
    const injectField = {
      name: field.name,
      required: !field.nullable,
      isArray: field.isArray,
      isEnum: false,
    } as ProcessedField;
    if (type === 'entity') {
      const [indexed, unique] = indexFields.reduce<[boolean, boolean]>(
        (acc, indexField) => {
          if (indexField.fields.includes(field.name)) {
            acc[0] = true;
            if (indexField.fields.length === 1 && indexField.unique) {
              acc[1] = true;
            } else if (indexField.unique === undefined) {
              acc[1] = false;
            }
          }
          return acc;
        },
        [false, undefined]
      );
      injectField.indexed = indexed;
      injectField.unique = unique;
    }
    if ((field as GraphQLEntityField).isEnum) {
      injectField.type = field.type;
      injectField.isEnum = true;
      injectField.isJsonInterface = false;
    } else {
      switch (field.type) {
        default: {
          injectField.type = getTypeByScalarName(field.type).tsType;
          if (!injectField.type) {
            throw new Error(
              `Schema: undefined type "${field.type.toString()}" on field "${
                field.name
              }" in "type ${className} @${type}"`
            );
          }
          injectField.isJsonInterface = false;
          break;
        }
        case 'Json': {
          if (field.jsonInterface === undefined) {
            throw new Error(`On field ${field.name} type is Json but json interface is not defined`);
          }
          injectField.type = upperFirst(field.jsonInterface.name);
          injectField.isJsonInterface = true;
        }
      }
    }
    fieldList.push(injectField);
  }
  return fieldList;
}

async function prepareDirPath(path: string, recreate: boolean) {
  try {
    await promisify(rimraf)(path);
    if (recreate) {
      await fs.promises.mkdir(path, {recursive: true});
    }
  } catch (e) {
    throw new Error(`Failed to prepare ${path}`);
  }
}

export function loadProjectKind(file: string): string {
  try {
    let manifestPath = file;
    if (fs.existsSync(file) && fs.lstatSync(file).isDirectory()) {
      const yamlFilePath = path.join(file, 'project.yaml');
      const jsonFilePath = path.join(file, 'project.json');
      if (fs.existsSync(yamlFilePath)) {
        manifestPath = yamlFilePath;
      } else if (fs.existsSync(jsonFilePath)) {
        manifestPath = jsonFilePath;
      } else {
        throw new Error(`Could not find project manifest under dir ${file}`);
      }
    }

    const doc = loadFromJsonOrYaml(manifestPath) as any;

    return doc.dataSources[0].kind;
  } catch (e) {
    throw new Error('cannot inspect datasources!');
  }
}

//1. Prepare models directory and load schema

export async function codegen(projectPath: string): Promise<void> {
  const modelDir = path.join(projectPath, MODEL_ROOT_DIR);
  const interfacesPath = path.join(projectPath, TYPE_ROOT_DIR, `interfaces.ts`);
  await prepareDirPath(modelDir, true);
  await prepareDirPath(interfacesPath, false);

<<<<<<< HEAD
  let manifest;
  const kind = loadProjectKind(projectPath);

  switch (kind) {
    case SubqlDatasourceKind.Runtime:
      console.log('Loading substrate manifest...');
      manifest = loadSubstrateProjectManifest(projectPath);
      await generateDatasourceTemplates(projectPath, manifest);
      break;

    case SubqlSolanaDatasourceKind.Runtime:
      console.log('loading solana manifest....');
      manifest = loadSolanaProjectManifest(projectPath);
      break;
    case SubqlTerraDatasourceKind.Runtime:
      console.log('Loading terra manifest...');
      manifest = loadTerraProjectManifest(projectPath);
      MODEL_TEMPLATE_PATH = path.resolve(__dirname, '../template/terramodel.ts.ejs');
      break;
    default:
      throw new Error('unknown datasource kind!');
=======
  let manifest: SubstrateProjectManifestVersioned | TerraProjectManifestVersioned;

  try {
    console.log('Loading substrate manifest...');
    manifest = loadSubstrateProjectManifest(projectPath);
    await generateDatasourceTemplates(projectPath, manifest);
  } catch (e) {
    console.log('Loading substrate manifest failed');
    console.log('Loading terra manifest...');
    manifest = loadTerraProjectManifest(projectPath);
    MODEL_TEMPLATE_PATH = path.resolve(__dirname, '../template/terramodel.ts.ejs');
>>>>>>> 37f32819
  }

  const schemaPath = path.join(projectPath, manifest.schema);

  await generateJsonInterfaces(projectPath, schemaPath);
  await generateModels(projectPath, schemaPath);
  await generateEnums(projectPath, schemaPath);

  if (exportTypes.interfaces || exportTypes.models || exportTypes.enums || exportTypes.datasources) {
    try {
      await renderTemplate(TYPES_INDEX_TEMPLATE_PATH, path.join(projectPath, TYPE_ROOT_DIR, `index.ts`), {
        props: {
          exportTypes,
        },
      });
    } catch (e) {
      throw new Error(`When render index in types having problems.`);
    }
    console.log(`* Types index generated !`);
  }
}

// 2. Loop all entities and render it
export async function generateModels(projectPath: string, schema: string): Promise<void> {
  const extractEntities = getAllEntitiesRelations(schema);
  for (const entity of extractEntities.models) {
    const baseFolderPath = '.../../base';
    const className = upperFirst(entity.name);
    const entityName = entity.name;
    const fields = processFields('entity', className, entity.fields, entity.indexes);
    const importJsonInterfaces = uniq(fields.filter((field) => field.isJsonInterface).map((f) => f.type));
    const importEnums = fields.filter((field) => field.isEnum).map((f) => f.type);
    const indexedFields = fields.filter((field) => field.indexed && !field.isJsonInterface);
    const modelTemplate = {
      props: {
        baseFolderPath,
        className,
        entityName,
        fields,
        importJsonInterfaces,
        importEnums,
        indexedFields,
      },
      helper: {
        upperFirst,
      },
    };
    try {
      await renderTemplate(
        MODEL_TEMPLATE_PATH,
        path.join(projectPath, MODEL_ROOT_DIR, `${className}.ts`),
        modelTemplate
      );
    } catch (e) {
      console.error(e);
      throw new Error(`When render entity ${className} to schema having problems.`);
    }
    console.log(`* Schema ${className} generated !`);
  }
  const classNames = extractEntities.models.map((entity) => entity.name);
  if (classNames.length !== 0) {
    try {
      await renderTemplate(MODELS_INDEX_TEMPLATE_PATH, path.join(projectPath, MODEL_ROOT_DIR, `index.ts`), {
        props: {
          classNames,
        },
        helper: {
          upperFirst,
        },
      });
      exportTypes.models = true;
    } catch (e) {
      throw new Error(`When render index in models having problems.`);
    }
    console.log(`* Models index generated !`);
  }
}
//   ../subql/packages/cli/bin/run
export async function generateDatasourceTemplates(
  projectPath: string,
  projectManifest: SubstrateProjectManifestVersioned
): Promise<void> {
  if (!projectManifest.isV0_2_1) return;

  const manifest = projectManifest.asV0_2_1;

  if (!manifest.templates?.length) return;

  try {
    const props = manifest.templates.map((t) => ({
      name: t.name,
      args: isCustomDs(t) ? 'Record<string, unknown>' : undefined,
    }));
    await renderTemplate(DYNAMIC_DATASOURCE_TEMPLATE_PATH, path.join(projectPath, TYPE_ROOT_DIR, `datasources.ts`), {
      props,
    });

    exportTypes.datasources = true;
  } catch (e) {
    console.error(e);
    throw new Error(`Unable to generate datasource template constructors`);
  }
  console.log(`* Datasource template constructors generated !`);
}<|MERGE_RESOLUTION|>--- conflicted
+++ resolved
@@ -18,14 +18,12 @@
 
 import {loadSolanaProjectManifest} from '@subql/common-solana';
 import {loadSubstrateProjectManifest, SubstrateProjectManifestVersioned, isCustomDs} from '@subql/common-substrate';
-<<<<<<< HEAD
+
 import {loadTerraProjectManifest} from '@subql/common-terra';
 import {SubqlDatasourceKind} from '@subql/types';
 import {SubqlSolanaDatasourceKind} from '@subql/types-solana';
 import {SubqlTerraDatasourceKind} from '@subql/types-terra';
-=======
-import {loadTerraProjectManifest, TerraProjectManifestVersioned} from '@subql/common-terra';
->>>>>>> 37f32819
+
 import ejs from 'ejs';
 import {upperFirst, uniq} from 'lodash';
 import rimraf from 'rimraf';
@@ -224,7 +222,7 @@
   await prepareDirPath(modelDir, true);
   await prepareDirPath(interfacesPath, false);
 
-<<<<<<< HEAD
+
   let manifest;
   const kind = loadProjectKind(projectPath);
 
@@ -234,7 +232,6 @@
       manifest = loadSubstrateProjectManifest(projectPath);
       await generateDatasourceTemplates(projectPath, manifest);
       break;
-
     case SubqlSolanaDatasourceKind.Runtime:
       console.log('loading solana manifest....');
       manifest = loadSolanaProjectManifest(projectPath);
@@ -246,19 +243,7 @@
       break;
     default:
       throw new Error('unknown datasource kind!');
-=======
-  let manifest: SubstrateProjectManifestVersioned | TerraProjectManifestVersioned;
-
-  try {
-    console.log('Loading substrate manifest...');
-    manifest = loadSubstrateProjectManifest(projectPath);
-    await generateDatasourceTemplates(projectPath, manifest);
-  } catch (e) {
-    console.log('Loading substrate manifest failed');
-    console.log('Loading terra manifest...');
-    manifest = loadTerraProjectManifest(projectPath);
-    MODEL_TEMPLATE_PATH = path.resolve(__dirname, '../template/terramodel.ts.ejs');
->>>>>>> 37f32819
+
   }
 
   const schemaPath = path.join(projectPath, manifest.schema);
