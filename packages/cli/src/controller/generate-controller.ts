// Copyright 2020-2024 SubQuery Pte Ltd authors & contributors
// SPDX-License-Identifier: GPL-3.0

import fs from 'fs';
import path from 'path';
<<<<<<< HEAD
import {FunctionFragment, EventFragment, ConstructorFragment, Fragment} from '@ethersproject/abi';
import {loadFromJsonOrYaml} from '@subql/common';
import {
=======
import type {ConstructorFragment, EventFragment, Fragment, FunctionFragment} from '@ethersproject/abi/src.ts/fragments';
import {NETWORK_FAMILY} from '@subql/common';
import type {
>>>>>>> 067540df
  EthereumDatasourceKind,
  EthereumHandlerKind,
  EthereumLogFilter,
  EthereumTransactionFilter,
  SubqlRuntimeDatasource as EthereumDs,
  SubqlRuntimeHandler,
} from '@subql/types-ethereum';
import chalk from 'chalk';
import * as inquirer from 'inquirer';
import {difference, pickBy, upperFirst} from 'lodash';
import {Document, parseDocument, YAMLSeq} from 'yaml';
import {SelectedMethod, UserInput} from '../commands/codegen/generate';
import {ADDRESS_REG, FUNCTION_REG, TOPICS_REG} from '../constants';
import {loadDependency} from '../modulars';
import {
  extractFromTs,
  renderTemplate,
  replaceArrayValueInTsManifest,
  resolveToAbsolutePath,
  splitArrayString,
} from '../utils';

interface HandlerPropType {
  name: string;
  argName: string;
  argType: string;
}

interface AbiPropType {
  name: string;
  handlers: HandlerPropType[];
}

const SCAFFOLD_HANDLER_TEMPLATE_PATH = path.resolve(__dirname, '../template/scaffold-handlers.ts.ejs');
export const ROOT_MAPPING_DIR = 'src/mappings';
export const DEFAULT_HANDLER_BUILD_PATH = './dist/index.js';
export const DEFAULT_ABI_DIR = '/abis';

export function removeKeyword(inputString: string): string {
  return inputString.replace(/^(event|function) /, '');
}

export async function prepareAbiDirectory(abiPath: string, rootPath: string): Promise<void> {
  const abiDirPath = path.join(rootPath, DEFAULT_ABI_DIR);

  if (!fs.existsSync(abiDirPath)) {
    await fs.promises.mkdir(abiDirPath, {recursive: true});
  }

  if (fs.existsSync(path.join(abiDirPath, abiPath))) {
    return;
  }

  // Ensure abiPath is an absolute path
  const ensuredAbiPath = resolveToAbsolutePath(abiPath);

  try {
    const abiFileContent = await fs.promises.readFile(ensuredAbiPath, 'utf8');
    await fs.promises.writeFile(path.join(abiDirPath, path.basename(ensuredAbiPath)), abiFileContent);
  } catch (e: any) {
    if (e.code === 'ENOENT') {
      throw new Error(`Unable to find abi at: ${abiPath}`);
    }
  }
}

export function constructMethod<T extends ConstructorFragment | Fragment>(
  cleanedFragment: Record<string, T>
): SelectedMethod[] {
  return Object.keys(cleanedFragment).map((f) => {
    return {
      name: cleanedFragment[f].name,
      method: f,
    };
  });
}

export async function promptSelectables<T extends ConstructorFragment | Fragment>(
  method: 'event' | 'function',
  availableMethods: Record<string, T>
): Promise<Record<string, T>> {
  const selectedMethods: Record<string, T> = {};
  const chosenFn = await inquirer.prompt({
    name: method,
    message: `Select ${method}`,
    type: 'checkbox',
    choices: Object.keys(availableMethods),
  });
  const choseArray = chosenFn[method] as string[];
  choseArray.forEach((choice: string) => {
    selectedMethods[choice] = availableMethods[choice];
  });

  return selectedMethods;
}

export function filterObjectsByStateMutability(
  obj: Record<string, FunctionFragment>
): Record<string, FunctionFragment> {
  return pickBy(obj, (e) => e.stateMutability !== 'view');
}

export function getFragmentFormats<T extends ConstructorFragment | Fragment>(fragment: T): {full: string; min: string} {
  return {
    full: removeKeyword(fragment.format('full')),
    min: removeKeyword(fragment.format('minimal')),
  };
}

export function generateHandlerName(name: string, abiName: string, type: 'tx' | 'log'): string {
  return `handle${upperFirst(name)}${upperFirst(abiName)}${upperFirst(type)}`;
}

function generateFormattedHandlers(
  userInput: UserInput,
  abiName: string,
  kindModifier: (kind: string) => EthereumHandlerKind | string
): SubqlRuntimeHandler[] {
  const formattedHandlers: SubqlRuntimeHandler[] = [];

  userInput.functions.forEach((fn) => {
    const handler: SubqlRuntimeHandler = {
      handler: generateHandlerName(fn.name, abiName, 'tx'),
      kind: kindModifier('EthereumHandlerKind.Call') as any, // union type
      filter: {
        function: fn.method,
      },
    };
    formattedHandlers.push(handler);
  });

  userInput.events.forEach((event) => {
    const handler: SubqlRuntimeHandler = {
      handler: generateHandlerName(event.name, abiName, 'log'),
      kind: kindModifier('EthereumHandlerKind.Event') as any, // Should be union type
      filter: {
        topics: [event.method],
      },
    };
    formattedHandlers.push(handler);
  });

  return formattedHandlers;
}

export function constructDatasourcesTs(userInput: UserInput): string {
  const ethModule = loadDependency(NETWORK_FAMILY.ethereum);
  const abiName = ethModule.parseContractPath(userInput.abiPath).name;
  const formattedHandlers = generateFormattedHandlers(userInput, abiName, (kind) => kind);
  const handlersString = tsStringify(formattedHandlers);

  return `{
    kind: EthereumDatasourceKind.Runtime,
    startBlock: ${userInput.startBlock},
    options: {
      abi: '${abiName}',
      ${userInput.address && `address: '${userInput.address}',`}
    },
    assets: new Map([['${abiName}', {file: '${userInput.abiPath}'}]]),
    mapping: {
      file: '${DEFAULT_HANDLER_BUILD_PATH}',
      handlers: ${handlersString}
    }
  }`;
}

export function constructDatasourcesYaml(userInput: UserInput): EthereumDs {
  const ethModule = loadDependency(NETWORK_FAMILY.ethereum);
  const abiName = ethModule.parseContractPath(userInput.abiPath).name;
  const formattedHandlers = generateFormattedHandlers(userInput, abiName, (kind) => {
    if (kind === 'EthereumHandlerKind.Call') return 'ethereum/TransactionHandler' as EthereumHandlerKind.Call;
    return 'ethereum/LogHandler' as EthereumHandlerKind.Event;
  });
  const assets = new Map([[abiName, {file: userInput.abiPath}]]);

  return {
    kind: 'ethereum/Runtime' as EthereumDatasourceKind.Runtime,
    startBlock: userInput.startBlock,
    options: {
      abi: abiName,
      ...(userInput.address && {address: userInput.address}),
    },
    assets: assets,
    mapping: {
      file: DEFAULT_HANDLER_BUILD_PATH,
      handlers: formattedHandlers,
    },
  };
}

// Selected fragments
export async function prepareInputFragments<T extends ConstructorFragment | Fragment>(
  type: 'event' | 'function',
  rawInput: string | undefined,
  availableFragments: Record<string, T>,
  abiName: string
): Promise<Record<string, T>> {
  if (!rawInput) {
    return promptSelectables<T>(type, availableFragments);
  }

  if (rawInput === '*') {
    return availableFragments;
  }

  const selectedFragments: Record<string, T> = {};
  rawInput.split(',').forEach((input) => {
    const casedInput = input.trim().toLowerCase();
    const matchFragment = Object.entries(availableFragments).find((entry) => {
      const [key, value] = entry;
      if (casedInput === availableFragments[key].name.toLowerCase()) {
        selectedFragments[key] = availableFragments[key];
        return value;
      }
    });

    if (!matchFragment) {
      throw new Error(chalk.red(`'${input}' is not a valid ${type} on ${abiName}`));
    }
  });

  return selectedFragments;
}
function filterExistingFragments<T extends Fragment | ConstructorFragment>(
  fragments: Record<string, T>,
  existingMethods: string[]
): Record<string, T> {
  const cleanFragments: Record<string, T> = {};
  for (const key in fragments) {
    const fragmentFormats = Object.values(getFragmentFormats<T>(fragments[key])).concat(key);
    const diff = difference(fragmentFormats, existingMethods);
    if (diff.length === 3) {
      diff.forEach((fragKey) => {
        if (fragments[fragKey]) {
          cleanFragments[fragKey] = fragments[fragKey];
        }
      });
    }
  }

  return cleanFragments;
}

export type ManifestExtractor<T> = (
  dataSources: T,
  casedInputAddress: string | undefined
) => {
  existingEvents: string[];
  existingFunctions: string[];
};

export function filterExistingMethods<T>(
  eventFragments: Record<string, EventFragment>,
  functionFragments: Record<string, FunctionFragment>,
  dataSources: T,
  address: string | undefined,
  extractor: ManifestExtractor<T>
): [Record<string, EventFragment>, Record<string, FunctionFragment>] {
  const {existingEvents, existingFunctions} = extractor(dataSources, address && address.toLowerCase());

  return [
    filterExistingFragments<EventFragment>(eventFragments, existingEvents),
    filterExistingFragments<FunctionFragment>(functionFragments, existingFunctions),
  ];
}

export const yamlExtractor: ManifestExtractor<EthereumDs[]> = (dataSources, casedInputAddress) => {
  const existingEvents: string[] = [];
  const existingFunctions: string[] = [];

  dataSources
    .filter((d: EthereumDs) => {
      const dsAddress = d.options?.address?.toLowerCase();
      return casedInputAddress ? casedInputAddress === dsAddress : !dsAddress;
    })
    .forEach((ds: EthereumDs) => {
      ds.mapping.handlers.forEach((handler) => {
        if (!handler.filter) return;

        const topics = (handler.filter as EthereumLogFilter).topics?.[0];
        const func = (handler.filter as EthereumTransactionFilter).function;

        if (topics) {
          existingEvents.push(topics);
        }
        if (func) {
          existingFunctions.push(func);
        }
      });
    });

  return {existingEvents, existingFunctions};
};

export const tsExtractor: ManifestExtractor<string> = (dataSources, casedInputAddress) => {
  const existingEvents: string[] = [];
  const existingFunctions: string[] = [];

  splitArrayString(dataSources)
    .filter((d) => {
      const match = d.match(ADDRESS_REG);
      return match && match.length >= 2 && match[1].toLowerCase() === casedInputAddress;
    })
    .forEach((d) => {
      const extractedValue = extractFromTs(d, {handlers: undefined}) as {handlers: string};

      const regResult = extractFromTs(extractedValue.handlers, {
        topics: TOPICS_REG,
        function: FUNCTION_REG,
      });
      if (regResult.topics !== null) {
        existingEvents.push(regResult.topics[0]);
      }
      if (regResult.function !== null) {
        existingFunctions.push(regResult.function as string);
      }
    });

  return {existingEvents, existingFunctions};
};

export async function getManifestData(manifestPath: string): Promise<Document> {
  const existingManifest = await fs.promises.readFile(path.join(manifestPath), 'utf8');
  return parseDocument(existingManifest);
}

export function prependDatasources(dsStr: string, toPendStr: string): string {
  if (dsStr.trim().startsWith('[') && dsStr.trim().endsWith(']')) {
    // Insert the object string right after the opening '['
    return dsStr.trim().replace('[', `[${toPendStr},`);
  } else {
    throw new Error('Input string is not a valid JSON array string');
  }
}
export async function generateManifestTs(
  manifestPath: string,
  userInput: UserInput,
  existingManifestData: string
): Promise<void> {
  const inputDs = constructDatasourcesTs(userInput);

  const extractedDs = extractFromTs(existingManifestData, {dataSources: undefined}) as {dataSources: string};
  const v = prependDatasources(extractedDs.dataSources, inputDs);
  const updateManifest = replaceArrayValueInTsManifest(existingManifestData, 'dataSources', v);

  await fs.promises.writeFile(manifestPath, updateManifest, 'utf8');
}
export async function generateManifestYaml(
  manifestPath: string,
  userInput: UserInput,
  existingManifestData: Document
): Promise<void> {
  const inputDs = constructDatasourcesYaml(userInput);
  const dsNode = existingManifestData.get('dataSources') as YAMLSeq;
  if (!dsNode || !dsNode.items.length) {
    // To ensure output is in yaml format
    const cleanDs = new YAMLSeq();
    cleanDs.add(inputDs);
    existingManifestData.set('dataSources', cleanDs);
  } else {
    dsNode.add(inputDs);
  }
  await fs.promises.writeFile(path.join(manifestPath), existingManifestData.toString(), 'utf8');
}

export function constructHandlerProps(methods: [SelectedMethod[], SelectedMethod[]], abiName: string): AbiPropType {
  const handlers: HandlerPropType[] = [];
  const [events, functions] = methods;

  functions.forEach((fn) => {
    handlers.push({
      name: generateHandlerName(fn.name, abiName, 'tx'),
      argName: 'tx',
      argType: `${upperFirst(fn.name)}Transaction`,
    });
  });

  events.forEach((event) => {
    handlers.push({
      name: generateHandlerName(event.name, abiName, 'log'),
      argName: 'log',
      argType: `${upperFirst(event.name)}Log`,
    });
  });

  return {
    name: abiName,
    handlers: handlers,
  };
}

export async function generateHandlers(
  selectedMethods: [SelectedMethod[], SelectedMethod[]],
  projectPath: string,
  abiName: string
): Promise<void> {
  const abiProps = constructHandlerProps(selectedMethods, abiName);

  const fileName = `${abiName}Handlers`;
  try {
    await renderTemplate(SCAFFOLD_HANDLER_TEMPLATE_PATH, path.join(projectPath, ROOT_MAPPING_DIR, `${fileName}.ts`), {
      props: {
        abis: [abiProps],
      },
      helper: {upperFirst},
    });
    fs.appendFileSync(path.join(projectPath, 'src/index.ts'), `\nexport * from "./mappings/${fileName}"`);
  } catch (e: any) {
    throw new Error(`Unable to generate handler scaffolds. ${e.message}`);
  }
}

export function tsStringify(
  obj: SubqlRuntimeHandler | SubqlRuntimeHandler[] | string,
  indent = 2,
  currentIndent = 0
): string {
  if (typeof obj !== 'object' || obj === null) {
    if (typeof obj === 'string' && obj.includes('EthereumHandlerKind')) {
      return obj; // Return the string as-is without quotes
    }
    return JSON.stringify(obj);
  }

  if (Array.isArray(obj)) {
    const items = obj.map((item) => tsStringify(item, indent, currentIndent + indent));
    return `[\n${items.map((item) => ' '.repeat(currentIndent + indent) + item).join(',\n')}\n${' '.repeat(
      currentIndent
    )}]`;
  }

  const entries = Object.entries(obj);
  const result = entries.map(([key, value]) => {
    const valueStr = tsStringify(value, indent, currentIndent + indent);
    return `${' '.repeat(currentIndent + indent)}${key}: ${valueStr}`;
  });

  return `{\n${result.join(',\n')}\n${' '.repeat(currentIndent)}}`;
}<|MERGE_RESOLUTION|>--- conflicted
+++ resolved
@@ -3,15 +3,8 @@
 
 import fs from 'fs';
 import path from 'path';
-<<<<<<< HEAD
-import {FunctionFragment, EventFragment, ConstructorFragment, Fragment} from '@ethersproject/abi';
-import {loadFromJsonOrYaml} from '@subql/common';
-import {
-=======
 import type {ConstructorFragment, EventFragment, Fragment, FunctionFragment} from '@ethersproject/abi/src.ts/fragments';
-import {NETWORK_FAMILY} from '@subql/common';
 import type {
->>>>>>> 067540df
   EthereumDatasourceKind,
   EthereumHandlerKind,
   EthereumLogFilter,
@@ -25,7 +18,6 @@
 import {Document, parseDocument, YAMLSeq} from 'yaml';
 import {SelectedMethod, UserInput} from '../commands/codegen/generate';
 import {ADDRESS_REG, FUNCTION_REG, TOPICS_REG} from '../constants';
-import {loadDependency} from '../modulars';
 import {
   extractFromTs,
   renderTemplate,
