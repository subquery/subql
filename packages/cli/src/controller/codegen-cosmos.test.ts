--- conflicted
+++ resolved
@@ -13,19 +13,10 @@
 import {prepareDirPath, renderTemplate} from '../utils';
 
 const PROJECT_PATH = path.join(__dirname, '../../test/protoTest1');
-<<<<<<< HEAD
-const MOCK_CHAINTYPES: any = [
-  {
-    'osmosis.gamm.v1beta1': {
-      file: './proto/osmosis/gamm/v1beta1/tx.proto',
-      messages: ['MsgSwapExactAmountIn'],
-    },
-=======
-const MOCK_CHAINTYPES = {
+const MOCK_CHAINTYPES: any = {
   'osmosis.gamm.v1beta1': {
     file: './proto/osmosis/gamm/v1beta1/tx.proto',
     messages: ['MsgSwapExactAmountIn'],
->>>>>>> 067540df
   },
   'osmosis.poolmanager.v1beta1': {
     file: './proto/osmosis/poolmanager/v1beta1/swap_route.proto',
