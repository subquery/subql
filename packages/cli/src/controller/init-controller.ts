--- conflicted
+++ resolved
@@ -2,13 +2,8 @@
 // SPDX-License-Identifier: Apache-2.0
 
 import fs from 'fs';
-<<<<<<< HEAD
 import rimraf from 'rimraf';
-=======
-import * as child from 'child_process';
->>>>>>> e826fd6a
 import simpleGit, {SimpleGit} from 'simple-git';
-import {generateSchema} from './codegen-controller';
 const git: SimpleGit = simpleGit();
 
 const starterPath = 'https://github.com/OnFinality-io/subql-starter';
@@ -22,22 +17,14 @@
     currentPackage.name = projectName;
     const newPackage = JSON.stringify(currentPackage, null, 2);
     fs.writeFileSync(`${localPath}/package.json`, newPackage, 'utf8');
-<<<<<<< HEAD
     rimraf(`${localPath}/.git`, function (err) {
       if (err) throw err;
     });
-=======
-    child.exec(`rm -rf ${localPath}/.git`);
->>>>>>> e826fd6a
   } catch (e) {
     /* handle all errors here */
     console.error(e.message);
     process.exit(1);
   } finally {
-<<<<<<< HEAD
     console.log(`Starter package: ${projectName} is ready`);
-=======
-    this.log(`Starter package: ${projectName} is ready`);
->>>>>>> e826fd6a
   }
 }