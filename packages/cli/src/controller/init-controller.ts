// Copyright 2020-2021 OnFinality Limited authors & contributors
// SPDX-License-Identifier: Apache-2.0

import childProcess, {execSync} from 'child_process';
import fs from 'fs';
import * as path from 'path';
import {promisify} from 'util';
import {ProjectManifestV0_0_1, ProjectManifestV0_2_0} from '@subql/common';
import axios from 'axios';
import yaml from 'js-yaml';
import rimraf from 'rimraf';
import git from 'simple-git';
import {isProjectSpecV0_2_0, ProjectSpecBase} from '../types';

const TEMPLATES_REMOTE = 'https://raw.githubusercontent.com/subquery/templates/main/templates.json';

export interface Template {
  name: string;
  description: string;
  remote: string;
  branch: string;
  network: string;
  endpoint: string;
  specVersion: string;
}

export async function fetchTemplates(remote: string = TEMPLATES_REMOTE): Promise<Template[]> {
  return axios
    .create()
    .get(remote)
    .then(({data}) => data as Template[])
    .catch((err) => {
      throw new Error(`Unable to reach endpoint '${remote}', ${err}`);
    });
}
export async function createProjectFromTemplate(
  localPath: string,
  project: ProjectSpecBase,
  template: Template
): Promise<string> {
  const projectPath = path.join(localPath, project.name);
  try {
    await git().clone(template.remote, projectPath, ['-b', template.branch, '--single-branch']);
  } catch (e) {
    throw new Error('Failed to clone template from git');
  }
  await prepare(projectPath, project);
  return projectPath;
}

export async function createProjectFromGit(
  localPath: string,
  project: ProjectSpecBase,
  projectRemote: string,
  branch: string
): Promise<string> {
  const projectPath = path.join(localPath, project.name);
  try {
    await git().clone(projectRemote, projectPath, ['-b', branch, '--single-branch']);
  } catch (e) {
<<<<<<< HEAD
    throw new Error('Failed to clone template from git');
=======
    let err = 'Failed to clone starter template from git';
    try {
      execSync('git --version');
    } catch (_) {
      err += ', please install git and ensure that it is available from command line';
    }
    throw new Error(err);
>>>>>>> 0aad22ef
  }
  await prepare(projectPath, project);
  return projectPath;
}

async function prepare(projectPath: string, project: ProjectSpecBase): Promise<void> {
  try {
    await prepareManifest(projectPath, project);
  } catch (e) {
    throw new Error('Failed to prepare read or write manifest while preparing the project');
  }
  try {
    await preparePackage(projectPath, project);
  } catch (e) {
    throw new Error('Failed to prepare read or write package.json while preparing the project');
  }
  try {
    await promisify(rimraf)(`${projectPath}/.git`);
  } catch (e) {
    throw new Error('Failed to remove .git from template project');
  }
}
async function preparePackage(projectPath: string, project: ProjectSpecBase): Promise<void> {
  //load and write package.json
  const packageData = await fs.promises.readFile(`${projectPath}/package.json`);
  const currentPackage = JSON.parse(packageData.toString());
  currentPackage.name = project.name;
  currentPackage.version = project.version;
  currentPackage.description = project.description ?? currentPackage.description;
  currentPackage.author = project.author;
  currentPackage.license = project.license;
  const newPackage = JSON.stringify(currentPackage, null, 2);
  await fs.promises.writeFile(`${projectPath}/package.json`, newPackage, 'utf8');
}

async function prepareManifest(projectPath: string, project: ProjectSpecBase): Promise<void> {
  //load and write manifest(project.yaml)
  const yamlPath = path.join(`${projectPath}`, `project.yaml`);
  const manifest = await fs.promises.readFile(yamlPath, 'utf8');
  const data = yaml.load(manifest) as ProjectManifestV0_0_1 | ProjectManifestV0_2_0;
  data.description = project.description ?? data.description;
  data.repository = project.repository ?? '';

  data.network.endpoint = project.endpoint;

  if (isProjectSpecV0_2_0(project)) {
    (data as ProjectManifestV0_2_0).version = project.version;
    (data as ProjectManifestV0_2_0).name = project.name;
    data.network.genesisHash = project.genesisHash;
  }

  const newYaml = yaml.dump(data);
  await fs.promises.writeFile(yamlPath, newYaml, 'utf8');
}

export function installDependencies(projectPath: string, useNpm?: boolean): void {
  let command = 'yarn install';

  if (useNpm || !checkYarnExists()) {
    command = 'npm install';
  }

  childProcess.execSync(command, {cwd: projectPath});
}

function checkYarnExists(): boolean {
  try {
    childProcess.execSync('yarn --version');
    return true;
  } catch (e) {
    return false;
  }
}<|MERGE_RESOLUTION|>--- conflicted
+++ resolved
@@ -58,9 +58,6 @@
   try {
     await git().clone(projectRemote, projectPath, ['-b', branch, '--single-branch']);
   } catch (e) {
-<<<<<<< HEAD
-    throw new Error('Failed to clone template from git');
-=======
     let err = 'Failed to clone starter template from git';
     try {
       execSync('git --version');
@@ -68,7 +65,6 @@
       err += ', please install git and ensure that it is available from command line';
     }
     throw new Error(err);
->>>>>>> 0aad22ef
   }
   await prepare(projectPath, project);
   return projectPath;
