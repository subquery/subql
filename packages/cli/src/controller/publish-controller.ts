--- conflicted
+++ resolved
@@ -4,16 +4,11 @@
 import fs from 'fs';
 import path from 'path';
 import {ReaderFactory, IPFS_CLUSTER_ENDPOINT} from '@subql/common';
-<<<<<<< HEAD
-import {parseCosmosProjectManifest} from '@subql/common-cosmos';
-import {FileReference} from '@subql/types-cosmos';
-=======
 import {parseSubstrateProjectManifest as parseAvalancheProjectManifest} from '@subql/common-avalanche';
 import {parseCosmosProjectManifest} from '@subql/common-cosmos';
 import {parseSubstrateProjectManifest, manifestIsV0_0_1} from '@subql/common-substrate';
 import {parseTerraProjectManifest} from '@subql/common-terra';
 import {FileReference} from '@subql/types';
->>>>>>> 006a5b06
 import axios from 'axios';
 import FormData from 'form-data';
 import {IPFSHTTPClient, create} from 'ipfs-http-client';
@@ -21,9 +16,8 @@
 export async function uploadToIpfs(projectPath: string, authToken: string, ipfsEndpoint?: string): Promise<string> {
   const reader = await ReaderFactory.create(projectPath);
   const schema = await reader.getProjectSchema();
-<<<<<<< HEAD
-  const manifest = parseCosmosProjectManifest(schema).asImpl;
-=======
+
+  let manifest;
   //substrate
   try {
     manifest = parseSubstrateProjectManifest(schema).asImpl;
@@ -45,7 +39,6 @@
     }
   }
 
->>>>>>> 006a5b06
   let ipfs: IPFSHTTPClient;
   if (ipfsEndpoint) {
     ipfs = create({url: ipfsEndpoint});
