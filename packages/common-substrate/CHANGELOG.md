# Changelog
All notable changes to this project will be documented in this file.

The format is based on [Keep a Changelog](https://keepachangelog.com/en/1.0.0/),
and this project adheres to [Semantic Versioning](https://semver.org/spec/v2.0.0.html).

## [Unreleased]

### Added
<<<<<<< HEAD
- Enable ts strict mode
=======
- Add alias `parseProjectManifest`, also follow type of `INetworkCommonModule` (#2462)

## [3.8.1] - 2024-06-21
### Fixed
- Fix `EventFilter` incorrectly extend `BlockFilter`, lead dictionary error (#2463)
>>>>>>> a60a2347

## [3.8.0] - 2024-06-05
### Changed
- Bump with common

## [3.7.0] - 2024-05-22
### Changed
- Bump with common

## [3.6.0] - 2024-05-08
### Changed
- Bump with types, update dependencies

## [3.5.0] - 2024-04-24
### Changed
- Update dependencies

## [3.4.0] - 2024-03-28
### Changed
- version bump with `@subql/common` 3.5.0

## [3.3.2] - 2024-02-23
### Changed
- version bump with `@subql/common`

## [3.3.1] - 2024-02-07
### Changed
- Update `@subql/common`

## [3.2.1] - 2023-12-14
### Changed
- Update @subql/common

## [3.2.0] - 2023-10-31
### Changed
- Update `@subql/common` with support for endBlock feature

## [3.1.2] - 2023-10-18
### Changed
- Version bump with `common` 3.1.3

## [3.1.1] - 2023-10-03
### Changed
- Version bump with `types-core` 0.1.1

## [3.1.0] - 2023-10-02
### Changed
- Update with `types-core` 0.1.0 (#2056)

## [3.0.1] - 2023-09-28
### Changed
- move block filters to common (#1969)

### Added
- Parent option to manifest (#1797)

## [2.4.0] - 2023-08-16
### Added
- `isSigned` filter to call handler (#1940)

## [2.3.0] - 2023-08-10
### Changed
- Bump version with `common`;

## [2.2.1] - 2023-07-31
### Fixed
- Update license (#1891)

## [2.2.0] - 2023-06-26
### Changed
- Update common dependency

## [2.1.1] - 2023-05-11
### Changed
- Move validate function to common (#1683)

## [2.1.0] - 2023-05-10
### Added
- Ability to specify node runner options (#1652)

### Changed
- Remove support for manifest versions < 1.0.0 (#1659)

## [2.0.0] - 2023-04-20
### Changed
- Major release 2.0.0, align with other package versions

## [1.5.0] - 2023-03-30
### Changed
- Changed in models to support Multiple endpoints (#1551)

## [1.4.0] - 2022-12-06
### Added
- Support for `bypassBlocks` (#1435)

## [1.3.0] - 2022-10-27
### Added
- Timestamp filter to block handlers (#1310)

## [1.2.1] - 2022-10-06
### Changed
- Update IPFS endpoints. (#1337)

## [1.2.0] - 2022-07-27
### Changed
- Apply latest runner version validation rule, now `dev` and `latest` are not supported.

## [1.1.1] - 2022-07-05
### Changed
- Bump with `@subql/common`

## [1.1.0] - 2022-05-31
### Changed
- Remove `contract-processors` and types improvements (#1012)

## [1.0.0] - 2022-05-11
### Changed
- Major release

## [0.5.0] - 2022-05-11
### Added
- Add test for project with ds processor assets (#1000)
- Add method to check templates is Substrate ds (#1001)

## [0.4.0] - 2022-05-02
### Added
- Add utils package (#928)

## [0.3.1] - 2022-04-27
### Changed
- Add missing vm2 dependency (#919)

## [0.3.0] - 2022-04-06
### Added
- Add manifest 1.0.0 (#845)

### Fixed
- Fix validation for genesisHash or chainId with empty string (#883)

## [0.2.0] - 2022-04-04
### Changed
- Update to use `vm2`(#869)

## [0.1.0] - 2022-03-01
### Added
- init commit

[Unreleased]: https://github.com/subquery/subql/compare/common-substrate/3.8.1...HEAD
[3.8.1]: https://github.com/subquery/subql/compare/common-substrate/3.8.0...common-substrate/3.8.1
[3.8.0]: https://github.com/subquery/subql/compare/common-substrate/3.7.0...common-substrate/3.8.0
[3.7.0]: https://github.com/subquery/subql/compare/common-substrate/3.6.0...common-substrate/3.7.0
[3.6.0]: https://github.com/subquery/subql/compare/common-substrate/3.5.0...common-substrate/3.6.0
[3.5.0]: https://github.com/subquery/subql/compare/common-substrate/3.4.0...common-substrate/3.5.0
[3.4.0]: https://github.com/subquery/subql/compare/common-substrate/3.3.2...common-substrate/3.4.0
[3.3.2]: https://github.com/subquery/subql/compare/common-substrate/3.3.1...common-substrate/3.3.2
[3.3.1]: https://github.com/subquery/subql/compare/common-substrate/3.2.1...common-substrate/3.3.1
[3.2.1]: https://github.com/subquery/subql/compare/common-substrate/3.2.0...common-substrate/3.2.1
[3.2.0]: https://github.com/subquery/subql/compare/common-substrate/3.1.2...common-substrate/3.2.0
[3.1.2]: https://github.com/subquery/subql/compare/common-substrate/3.1.1...common-substrate/3.1.2
[3.1.1]: https://github.com/subquery/subql/compare/common-substrate/3.1.0...common-substrate/3.1.1
[3.1.0]: https://github.com/subquery/subql/compare/common-substrate/3.0.1...common-substrate/3.1.0
[3.0.1]: https://github.com/subquery/subql/compare/common-substrate/2.4.0...common-substrate/3.0.1
[2.4.0]: https://github.com/subquery/subql/compare/common-substrate/2.3.0...common-substrate/2.4.0
[2.3.0]: https://github.com/subquery/subql/compare/common-substrate/2.2.1...common-substrate/2.3.0
[2.2.1]: https://github.com/subquery/subql/compare/common-substrate/2.2.0...common-substrate/2.2.1
[2.2.0]: https://github.com/subquery/subql/compare/common-substrate/2.1.1...common-substrate/2.2.0
[2.1.1]: https://github.com/subquery/subql/compare/common-substrate/2.1.0...common-substrate/2.1.1
[2.1.0]: https://github.com/subquery/subql/compare/common-substrate/2.0.0...common-substrate/2.1.0
[2.0.0]: https://github.com/subquery/subql/compare/common-substrate/1.5.0...common-substrate/2.0.0
[1.5.0]: https://github.com/subquery/subql/compare/common-substrate/1.4.0...common-substrate/1.5.0
[1.4.0]: https://github.com/subquery/subql/compare/common-substrate/1.3.0...common-substrate/1.4.0
[1.3.0]: https://github.com/subquery/subql/compare/common-substrate/1.2.1...common-substrate/1.3.0
[1.2.1]: https://github.com/subquery/subql/compare/common-substrate/1.2.0...common-substrate/1.2.1
[1.2.0]: https://github.com/subquery/subql/compare/common-substrate/1.1.1...common-substrate/1.2.0
[1.1.1]: https://github.com/subquery/subql/compare/common-substrate/1.1.0...common-substrate/1.1.1
[1.1.0]: https://github.com/subquery/subql/compare/common-substrate/1.0.0...common-substrate/1.1.0
[1.0.0]: https://github.com/subquery/subql/compare/common-substrate/0.5.0...common-substrate/1.0.0
[0.5.0]: https://github.com/subquery/subql/compare/common-substrate/0.4.0...common-substrate/0.5.0
[0.4.0]: https://github.com/subquery/subql/compare/common-substrate/0.3.1...common-substrate/0.4.0
[0.3.1]: https://github.com/subquery/subql/compare/common-substrate/0.3.0...common-substrate/0.3.1
[0.3.0]: https://github.com/subquery/subql/compare/common-substrate/0.2.0...common-substrate/0.3.0
[0.2.0]: https://github.com/subquery/subql/compare/common-substrate/0.1.0...common-substrate/0.2.0
[0.1.0]: https://github.com/subquery/subql/tags/common-substrate/0.1.0<|MERGE_RESOLUTION|>--- conflicted
+++ resolved
@@ -7,15 +7,12 @@
 ## [Unreleased]
 
 ### Added
-<<<<<<< HEAD
 - Enable ts strict mode
-=======
 - Add alias `parseProjectManifest`, also follow type of `INetworkCommonModule` (#2462)
 
 ## [3.8.1] - 2024-06-21
 ### Fixed
 - Fix `EventFilter` incorrectly extend `BlockFilter`, lead dictionary error (#2463)
->>>>>>> a60a2347
 
 ## [3.8.0] - 2024-06-05
 ### Changed
