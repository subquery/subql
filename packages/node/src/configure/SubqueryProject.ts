--- conflicted
+++ resolved
@@ -1,7 +1,7 @@
 // Copyright 2020-2022 OnFinality Limited authors & contributors
 // SPDX-License-Identifier: Apache-2.0
 
-import { ApiPromise } from '@polkadot/api';
+import { Block } from '@ethersproject/abstract-provider';
 import { RegisteredTypes } from '@polkadot/types/types';
 import {
   ReaderFactory,
@@ -14,31 +14,28 @@
   EthereumProjectNetworkConfig,
   parseEthereumProjectManifest,
   SubqlEthereumDataSource,
+  EthereumBlockFilter,
   FileType,
   ProjectManifestV1_0_0Impl,
-<<<<<<< HEAD
+  isRuntimeDs,
+  EthereumHandlerKind,
 } from '@subql/common-ethereum';
-=======
-  SubstrateBlockFilter,
-  isRuntimeDs,
-  SubstrateHandlerKind,
-} from '@subql/common-substrate';
->>>>>>> 971c35e1
 import { buildSchemaFromString } from '@subql/utils';
 import Cron from 'cron-converter';
 import { GraphQLSchema } from 'graphql';
+import { EthereumApi } from '../ethereum/api.ethereum';
 import {
   getChainTypes,
   getProjectRoot,
   updateDataSourcesV0_2_0,
 } from '../utils/project';
-import { getBlockByHeight, getTimestamp } from '../utils/substrate';
+// import { getBlockByHeight, getTimestamp } from '../utils/substrate';
 
 export type SubqlProjectDs = SubqlEthereumDataSource & {
   mapping: SubqlEthereumDataSource['mapping'] & { entryScript: string };
 };
 
-export type SubqlProjectBlockFilter = SubstrateBlockFilter & {
+export type SubqlProjectBlockFilter = EthereumBlockFilter & {
   cronSchedule?: {
     schedule: Cron.Seeker;
     next: number;
@@ -147,6 +144,9 @@
     reader,
     root,
   );
+
+  const templates = await loadProjectTemplates(projectManifest, root, reader);
+
   return {
     id: reader.root ? reader.root : path, //TODO, need to method to get project_id
     root,
@@ -154,7 +154,7 @@
     dataSources,
     schema,
     chainTypes,
-    templates: [],
+    templates,
   };
 }
 
@@ -187,12 +187,10 @@
     );
   }
   return project;
-<<<<<<< HEAD
-=======
 }
 
 async function loadProjectTemplates(
-  projectManifest: ProjectManifestV0_2_1Impl | ProjectManifestV1_0_0Impl,
+  projectManifest: ProjectManifestV1_0_0Impl,
   root: string,
   reader: Reader,
 ): Promise<SubqlProjectDsTemplate[]> {
@@ -212,7 +210,7 @@
 // eslint-disable-next-line @typescript-eslint/require-await
 export async function generateTimestampReferenceForBlockFilters(
   dataSources: SubqlProjectDs[],
-  api: ApiPromise,
+  api: EthereumApi,
 ): Promise<SubqlProjectDs[]> {
   const cron = new Cron();
 
@@ -220,16 +218,16 @@
     dataSources.map(async (ds) => {
       if (isRuntimeDs(ds)) {
         const startBlock = ds.startBlock ?? 1;
-        let block;
-        let timestampReference;
+        let block: Block;
+        let timestampReference: Date;
 
         ds.mapping.handlers = await Promise.all(
           ds.mapping.handlers.map(async (handler) => {
-            if (handler.kind === SubstrateHandlerKind.Block) {
+            if (handler.kind === EthereumHandlerKind.Block) {
               if (handler.filter?.timestamp) {
                 if (!block) {
-                  block = await getBlockByHeight(api, startBlock);
-                  timestampReference = getTimestamp(block);
+                  block = await api.getBlockByHeight(startBlock);
+                  timestampReference = new Date(block.timestamp * 1000); // Add millis
                 }
                 try {
                   cron.fromString(handler.filter.timestamp);
@@ -257,5 +255,4 @@
   );
 
   return dataSources;
->>>>>>> 971c35e1
 }