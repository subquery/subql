// Copyright 2020-2022 OnFinality Limited authors & contributors
// SPDX-License-Identifier: Apache-2.0

import { Inject, Injectable } from '@nestjs/common';
import { hexToU8a, u8aEq } from '@polkadot/util';
import {
  isBlockHandlerProcessor,
  isCallHandlerProcessor,
  isEventHandlerProcessor,
  isCustomDs,
  isRuntimeDs,
  SubqlEthereumCustomDataSource,
  SubqlCustomHandler,
  EthereumHandlerKind,
  EthereumRuntimeHandlerInputMap,
} from '@subql/common-avalanche';
import {
  ApiService,
  PoiBlock,
  StoreService,
  PoiService,
  SubqueryRepo,
  NodeConfig,
  getYargsOption,
  getLogger,
  profiler,
  profilerWrap,
} from '@subql/node-core';
import {
  ApiWrapper,
  EthereumTransaction,
  EthereumLog,
  SubqlRuntimeHandler,
  EthereumBlockWrapper,
  EthereumBlock,
} from '@subql/types-avalanche';
import { Sequelize } from 'sequelize';
import { EthereumBlockWrapped } from '../avalanche/block.ethereum';
import { SubqlProjectDs, SubqueryProject } from '../configure/SubqueryProject';
import {
  asSecondLayerHandlerProcessor_1_0_0,
  DsProcessorService,
} from './ds-processor.service';
import { DynamicDsService } from './dynamic-ds.service';
import { ProjectService } from './project.service';
import { IndexerSandbox, SandboxService } from './sandbox.service';

const NULL_MERKEL_ROOT = hexToU8a('0x00');

const logger = getLogger('indexer');
const { argv } = getYargsOption();

@Injectable()
export class IndexerManager {
  private api: ApiWrapper;
  private filteredDataSources: SubqlProjectDs[];

  constructor(
    private storeService: StoreService,
    private apiService: ApiService,
    private poiService: PoiService,
    private sequelize: Sequelize,
    private project: SubqueryProject,
    private nodeConfig: NodeConfig,
    private sandboxService: SandboxService,
    private dynamicDsService: DynamicDsService,
    private dsProcessorService: DsProcessorService,
    @Inject('Subquery') protected subqueryRepo: SubqueryRepo,
    private projectService: ProjectService,
  ) {
    logger.info('indexer manager start');
<<<<<<< HEAD
    this.api = this.apiService.getApi();
=======

    this.api = this.apiService.api;
>>>>>>> 1d949dfa
  }

  @profiler(argv.profiler)
  async indexBlock(
    blockContent: EthereumBlockWrapper,
  ): Promise<{ dynamicDsCreated: boolean; operationHash: Uint8Array }> {
    const { blockHeight } = blockContent;
    let dynamicDsCreated = false;
    const tx = await this.sequelize.transaction();
    this.storeService.setTransaction(tx);
    this.storeService.setBlockHeight(blockHeight);

    let operationHash = NULL_MERKEL_ROOT;
    let poiBlockHash: Uint8Array;

    try {
      this.filteredDataSources = this.filterDataSources(blockHeight);

      const datasources = this.filteredDataSources.concat(
        ...(await this.dynamicDsService.getDynamicDatasources()),
      );

      await this.indexBlockData(
        blockContent,
        datasources,
        // eslint-disable-next-line @typescript-eslint/require-await
        async (ds: SubqlProjectDs) => {
          const vm = this.sandboxService.getDsProcessorWrapper(
            ds,
            this.api,
            blockContent,
          );

          // Inject function to create ds into vm
          vm.freeze(
            async (templateName: string, args?: Record<string, unknown>) => {
              const newDs = await this.dynamicDsService.createDynamicDatasource(
                {
                  templateName,
                  args,
                  startBlock: blockHeight,
                },
                tx,
              );
              // Push the newly created dynamic ds to be processed this block on any future extrinsics/events
              datasources.push(newDs);
              dynamicDsCreated = true;
            },
            'createDynamicDatasource',
          );

          return vm;
        },
      );

      await this.storeService.setMetadataBatch(
        [
          { key: 'lastProcessedHeight', value: blockHeight },
          { key: 'lastProcessedTimestamp', value: Date.now() },
        ],
        { transaction: tx },
      );
      // Db Metadata increase BlockCount, in memory ref to block-dispatcher _processedBlockCount
      await this.storeService.incrementBlockCount(tx);

      // Need calculate operationHash to ensure correct offset insert all time
      operationHash = this.storeService.getOperationMerkleRoot();
      if (this.nodeConfig.proofOfIndex) {
        //check if operation is null, then poi will not be inserted
        if (!u8aEq(operationHash, NULL_MERKEL_ROOT)) {
          const poiBlock = PoiBlock.create(
            blockHeight,
            blockContent.block.hash,
            operationHash,
            await this.poiService.getLatestPoiBlockHash(),
            this.project.id,
          );
          poiBlockHash = poiBlock.hash;
          await this.storeService.setPoi(poiBlock, { transaction: tx });
          this.poiService.setLatestPoiBlockHash(poiBlockHash);
          await this.storeService.setMetadataBatch(
            [{ key: 'lastPoiHeight', value: blockHeight }],
            { transaction: tx },
          );
        }
      }
    } catch (e) {
      await tx.rollback();
      throw e;
    }

    await tx.commit();

    return {
      dynamicDsCreated,
      operationHash,
    };
  }

  async start(): Promise<void> {
    await this.projectService.init();
  }

  private filterDataSources(processedHeight: number): SubqlProjectDs[] {
    let filteredDs = this.project.dataSources;
    if (filteredDs.length === 0) {
      logger.error(
        `Did not find any dataSource match with network specName ${this.api.getSpecName()}`,
      );
      process.exit(1);
    }
    filteredDs = filteredDs.filter((ds) => ds.startBlock <= processedHeight);
    if (filteredDs.length === 0) {
      logger.error(
        `Your start block is greater than the current indexed block height in your database. Either change your startBlock (project.yaml) to <= ${processedHeight}
         or delete your database and start again from the currently specified startBlock`,
      );
      process.exit(1);
    }
    // perform filter for custom ds
    if (!filteredDs.length) {
      logger.error(`Did not find any datasources with associated processor`);
      process.exit(1);
    }
    return filteredDs;
  }

  private async indexBlockData(
    { block, logs, transactions }: EthereumBlockWrapper,
    dataSources: SubqlProjectDs[],
    getVM: (d: SubqlProjectDs) => Promise<IndexerSandbox>,
  ): Promise<void> {
    await this.indexBlockContent(block, dataSources, getVM);

    for (const log of logs) {
      await this.indexEvent(log, dataSources, getVM);
    }

    for (const tx of transactions) {
      await this.indexExtrinsic(tx, dataSources, getVM);
    }
  }

  private async indexBlockContent(
    block: EthereumBlock,
    dataSources: SubqlProjectDs[],
    getVM: (d: SubqlProjectDs) => Promise<IndexerSandbox>,
  ): Promise<void> {
    for (const ds of dataSources) {
      await this.indexData(EthereumHandlerKind.Block, block, ds, getVM);
    }
  }

  private async indexExtrinsic(
    tx: EthereumTransaction,
    dataSources: SubqlProjectDs[],
    getVM: (d: SubqlProjectDs) => Promise<IndexerSandbox>,
  ): Promise<void> {
    for (const ds of dataSources) {
      await this.indexData(EthereumHandlerKind.Call, tx, ds, getVM);
    }
  }

  private async indexEvent(
    log: EthereumLog,
    dataSources: SubqlProjectDs[],
    getVM: (d: SubqlProjectDs) => Promise<IndexerSandbox>,
  ): Promise<void> {
    for (const ds of dataSources) {
      await this.indexData(EthereumHandlerKind.Event, log, ds, getVM);
    }
  }

  private async indexData<K extends EthereumHandlerKind>(
    kind: K,
    data: EthereumRuntimeHandlerInputMap[K],
    ds: SubqlProjectDs,
    getVM: (ds: SubqlProjectDs) => Promise<IndexerSandbox>,
  ): Promise<void> {
    let vm: IndexerSandbox;
    if (isRuntimeDs(ds)) {
      const handlers = (ds.mapping.handlers as SubqlRuntimeHandler[]).filter(
        (h) =>
          h.kind === kind && FilterTypeMap[kind](data as any, h.filter as any),
      );

      for (const handler of handlers) {
        vm = vm ?? (await getVM(ds));
        argv.profiler
          ? await profilerWrap(
              vm.securedExec.bind(vm),
              'handlerPerformance',
              handler.handler,
            )(handler.handler, [data])
          : await vm.securedExec(handler.handler, [data]);
      }
    } else if (isCustomDs(ds)) {
      const handlers = this.filterCustomDsHandlers<K>(
        ds,
        data,
        ProcessorTypeMap[kind],
        (data, baseFilter) => {
          switch (kind) {
            case EthereumHandlerKind.Block:
              return EthereumBlockWrapped.filterBlocksProcessor(
                data as EthereumBlock,
                baseFilter,
              );
            case EthereumHandlerKind.Call:
              return EthereumBlockWrapped.filterTransactionsProcessor(
                data as EthereumTransaction,
                baseFilter,
              );
            case EthereumHandlerKind.Event:
              return EthereumBlockWrapped.filterLogsProcessor(
                data as EthereumLog,
                baseFilter,
              );
            default:
              throw new Error('Unsupported handler kind');
          }
        },
      );

      for (const handler of handlers) {
        vm = vm ?? (await getVM(ds));
        await this.transformAndExecuteCustomDs(ds, vm, handler, data);
      }
    }
  }

  private filterCustomDsHandlers<K extends EthereumHandlerKind>(
    ds: SubqlEthereumCustomDataSource<string, any>,
    data: EthereumRuntimeHandlerInputMap[K],
    baseHandlerCheck: ProcessorTypeMap[K],
    baseFilter: (
      data: EthereumRuntimeHandlerInputMap[K],
      baseFilter: any,
    ) => boolean,
  ): SubqlCustomHandler[] {
    const plugin = this.dsProcessorService.getDsProcessor(ds);
    return ds.mapping.handlers
      .filter((handler) => {
        const processor = plugin.handlerProcessors[handler.kind];
        if (baseHandlerCheck(processor)) {
          processor.baseFilter;

          return baseFilter(data, processor.baseFilter);
        }
        return false;
      })
      .filter((handler) => {
        const processor = asSecondLayerHandlerProcessor_1_0_0(
          plugin.handlerProcessors[handler.kind],
        );
        try {
          return processor.filterProcessor({
            filter: handler.filter,
            input: data,
            ds,
          });
        } catch (e) {
          logger.error(e, 'Failed to run ds processer filter.');
          throw e;
        }
      });
  }

  private async transformAndExecuteCustomDs<K extends EthereumHandlerKind>(
    ds: SubqlEthereumCustomDataSource<string, any>,
    vm: IndexerSandbox,
    handler: SubqlCustomHandler,
    data: EthereumRuntimeHandlerInputMap[K],
  ): Promise<void> {
    const plugin = this.dsProcessorService.getDsProcessor(ds);
    const assets = await this.dsProcessorService.getAssets(ds);
    const processor = asSecondLayerHandlerProcessor_1_0_0(
      plugin.handlerProcessors[handler.kind],
    );

    const transformedData = await processor
      .transformer({
        input: data,
        ds,
        api: this.api,
        filter: handler.filter,
        assets,
      })
      .catch((e) => {
        logger.error(e, 'Failed to transform data with ds processor.');
        throw e;
      });

    // We can not run this in parallel. the transformed data items may be dependent on one another.
    // An example of this is with Acala EVM packing multiple EVM logs into a single Substrate event
    for (const _data of transformedData) {
      await vm.securedExec(handler.handler, [_data]);
    }
  }
}

type ProcessorTypeMap = {
  [EthereumHandlerKind.Block]: typeof isBlockHandlerProcessor;
  [EthereumHandlerKind.Event]: typeof isEventHandlerProcessor;
  [EthereumHandlerKind.Call]: typeof isCallHandlerProcessor;
};

const ProcessorTypeMap = {
  [EthereumHandlerKind.Block]: isBlockHandlerProcessor,
  [EthereumHandlerKind.Event]: isEventHandlerProcessor,
  [EthereumHandlerKind.Call]: isCallHandlerProcessor,
};

const FilterTypeMap = {
  [EthereumHandlerKind.Block]: EthereumBlockWrapped.filterBlocksProcessor,
  [EthereumHandlerKind.Event]: EthereumBlockWrapped.filterLogsProcessor,
  [EthereumHandlerKind.Call]:
    EthereumBlockWrapped.filterTransactionsProcessor,
};<|MERGE_RESOLUTION|>--- conflicted
+++ resolved
@@ -69,12 +69,8 @@
     private projectService: ProjectService,
   ) {
     logger.info('indexer manager start');
-<<<<<<< HEAD
-    this.api = this.apiService.getApi();
-=======
 
     this.api = this.apiService.api;
->>>>>>> 1d949dfa
   }
 
   @profiler(argv.profiler)
@@ -391,6 +387,5 @@
 const FilterTypeMap = {
   [EthereumHandlerKind.Block]: EthereumBlockWrapped.filterBlocksProcessor,
   [EthereumHandlerKind.Event]: EthereumBlockWrapped.filterLogsProcessor,
-  [EthereumHandlerKind.Call]:
-    EthereumBlockWrapped.filterTransactionsProcessor,
+  [EthereumHandlerKind.Call]: EthereumBlockWrapped.filterTransactionsProcessor,
 };