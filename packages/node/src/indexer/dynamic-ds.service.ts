--- conflicted
+++ resolved
@@ -3,13 +3,8 @@
 
 import assert from 'assert';
 import { Injectable } from '@nestjs/common';
-<<<<<<< HEAD
 import { isCustomDs, isRuntimeDs } from '@subql/common-avalanche';
-import { getLogger } from '@subql/common-node';
-=======
-import { isCustomDs, isRuntimeDs } from '@subql/common-substrate';
 import { getLogger, MetadataRepo } from '@subql/node-core';
->>>>>>> bfad6035
 import { Transaction } from 'sequelize/types';
 import { SubqlProjectDs, SubqueryProject } from '../configure/SubqueryProject';
 import { DsProcessorService } from './ds-processor.service';
