// Copyright 2020-2022 OnFinality Limited authors & contributors
// SPDX-License-Identifier: Apache-2.0

import { Injectable } from '@nestjs/common';
import {
  isDatasourceV0_2_0,
<<<<<<< HEAD
  SubqlEthereumDataSource,
} from '@subql/common-ethereum';
import {
  timeout,
  NodeConfig,
  StoreService,
  getYargsOption,
  getLogger,
} from '@subql/node-core';
import { ApiWrapper, EthereumBlockWrapper, Store } from '@subql/types-ethereum';
import { levelFilter } from '@subql/utils';
import { merge } from 'lodash';
import { NodeVM, NodeVMOptions, VMScript } from 'vm2';
=======
  SubstrateDataSource,
} from '@subql/common-substrate';
import { NodeConfig, StoreService, IndexerSandbox } from '@subql/node-core';
>>>>>>> 6752efab
import { SubqlProjectDs, SubqueryProject } from '../configure/SubqueryProject';
import { getProjectEntry } from '../utils/project';

<<<<<<< HEAD
const { argv } = getYargsOption();

export interface SandboxOption {
  store?: Store;
  script: string;
  root: string;
  entry: string;
}

const DEFAULT_OPTION: NodeVMOptions = {
  console: 'redirect',
  wasm: argv.unsafe,
  sandbox: {},
  require: {
    builtin: argv.unsafe
      ? ['*']
      : ['assert', 'buffer', 'crypto', 'util', 'path'],
    external: true,
    context: 'sandbox',
  },
  wrapper: 'commonjs',
  sourceExtensions: ['js', 'cjs'],
};

const logger = getLogger('sandbox');

export class Sandbox extends NodeVM {
  constructor(option: SandboxOption, protected readonly script: VMScript) {
    super(
      merge(DEFAULT_OPTION, {
        require: {
          root: option.root,
          resolve: (moduleName: string) => {
            return require.resolve(moduleName, { paths: [option.root] });
          },
        },
      }),
    );
  }

  async runTimeout<T = unknown>(duration: number): Promise<T> {
    return timeout(this.run(this.script), duration);
  }
}

export class IndexerSandbox extends Sandbox {
  constructor(option: SandboxOption, private readonly config: NodeConfig) {
    super(
      option,
      new VMScript(
        `const mappingFunctions = require('${option.entry}');
      module.exports = mappingFunctions[funcName](...args);
    `,
        path.join(option.root, 'sandbox'),
      ),
    );
    this.injectGlobals(option);
  }

  async securedExec(funcName: string, args: unknown[]): Promise<void> {
    this.setGlobal('args', args);
    this.setGlobal('funcName', funcName);
    try {
      await this.runTimeout(this.config.timeout);
    } catch (e) {
      e.handler = funcName;
      if (this.config.logLevel && levelFilter('debug', this.config.logLevel)) {
        e.handlerArgs = JSON.stringify(args, (key, value) =>
          typeof value === 'bigint' ? `${value.toString()}n` : value,
        );
      }
      throw e;
    } finally {
      this.setGlobal('args', []);
      this.setGlobal('funcName', '');
    }
  }

  private injectGlobals({ store }: SandboxOption) {
    if (store) {
      this.freeze(store, 'store');
    }
    this.freeze(logger, 'logger');
  }
}

=======
>>>>>>> 6752efab
@Injectable()
export class SandboxService {
  private processorCache: Record<string, IndexerSandbox> = {};

  constructor(
    private readonly storeService: StoreService,
    private readonly nodeConfig: NodeConfig,
    private readonly project: SubqueryProject,
  ) {}

  getDsProcessorWrapper(
    ds: SubqlProjectDs,
    api: ApiWrapper,
    blockContent: EthereumBlockWrapper,
  ): IndexerSandbox {
    const entry = this.getDataSourceEntry(ds);
    let processor = this.processorCache[entry];
    if (!processor) {
      processor = new IndexerSandbox(
        {
          store: this.storeService.getStore(),
          root: this.project.root,
          script: ds.mapping.entryScript,
          entry,
        },
        this.nodeConfig,
      );
      this.processorCache[entry] = processor;
    }
<<<<<<< HEAD
    api.freezeApi(processor, blockContent);
=======
    processor.freeze(api, 'api');
    if (this.nodeConfig.unsafe) {
      processor.freeze(this.apiService.getApi(), 'unsafeApi');
    }
>>>>>>> 6752efab
    return processor;
  }

  private getDataSourceEntry(ds: SubqlEthereumDataSource): string {
    if (isDatasourceV0_2_0(ds)) {
      return ds.mapping.file;
    } else {
      return getProjectEntry(this.project.root);
    }
  }
}<|MERGE_RESOLUTION|>--- conflicted
+++ resolved
@@ -4,117 +4,13 @@
 import { Injectable } from '@nestjs/common';
 import {
   isDatasourceV0_2_0,
-<<<<<<< HEAD
   SubqlEthereumDataSource,
 } from '@subql/common-ethereum';
-import {
-  timeout,
-  NodeConfig,
-  StoreService,
-  getYargsOption,
-  getLogger,
-} from '@subql/node-core';
-import { ApiWrapper, EthereumBlockWrapper, Store } from '@subql/types-ethereum';
-import { levelFilter } from '@subql/utils';
-import { merge } from 'lodash';
-import { NodeVM, NodeVMOptions, VMScript } from 'vm2';
-=======
-  SubstrateDataSource,
-} from '@subql/common-substrate';
 import { NodeConfig, StoreService, IndexerSandbox } from '@subql/node-core';
->>>>>>> 6752efab
+import { ApiWrapper, EthereumBlockWrapper } from '@subql/types-ethereum';
 import { SubqlProjectDs, SubqueryProject } from '../configure/SubqueryProject';
 import { getProjectEntry } from '../utils/project';
 
-<<<<<<< HEAD
-const { argv } = getYargsOption();
-
-export interface SandboxOption {
-  store?: Store;
-  script: string;
-  root: string;
-  entry: string;
-}
-
-const DEFAULT_OPTION: NodeVMOptions = {
-  console: 'redirect',
-  wasm: argv.unsafe,
-  sandbox: {},
-  require: {
-    builtin: argv.unsafe
-      ? ['*']
-      : ['assert', 'buffer', 'crypto', 'util', 'path'],
-    external: true,
-    context: 'sandbox',
-  },
-  wrapper: 'commonjs',
-  sourceExtensions: ['js', 'cjs'],
-};
-
-const logger = getLogger('sandbox');
-
-export class Sandbox extends NodeVM {
-  constructor(option: SandboxOption, protected readonly script: VMScript) {
-    super(
-      merge(DEFAULT_OPTION, {
-        require: {
-          root: option.root,
-          resolve: (moduleName: string) => {
-            return require.resolve(moduleName, { paths: [option.root] });
-          },
-        },
-      }),
-    );
-  }
-
-  async runTimeout<T = unknown>(duration: number): Promise<T> {
-    return timeout(this.run(this.script), duration);
-  }
-}
-
-export class IndexerSandbox extends Sandbox {
-  constructor(option: SandboxOption, private readonly config: NodeConfig) {
-    super(
-      option,
-      new VMScript(
-        `const mappingFunctions = require('${option.entry}');
-      module.exports = mappingFunctions[funcName](...args);
-    `,
-        path.join(option.root, 'sandbox'),
-      ),
-    );
-    this.injectGlobals(option);
-  }
-
-  async securedExec(funcName: string, args: unknown[]): Promise<void> {
-    this.setGlobal('args', args);
-    this.setGlobal('funcName', funcName);
-    try {
-      await this.runTimeout(this.config.timeout);
-    } catch (e) {
-      e.handler = funcName;
-      if (this.config.logLevel && levelFilter('debug', this.config.logLevel)) {
-        e.handlerArgs = JSON.stringify(args, (key, value) =>
-          typeof value === 'bigint' ? `${value.toString()}n` : value,
-        );
-      }
-      throw e;
-    } finally {
-      this.setGlobal('args', []);
-      this.setGlobal('funcName', '');
-    }
-  }
-
-  private injectGlobals({ store }: SandboxOption) {
-    if (store) {
-      this.freeze(store, 'store');
-    }
-    this.freeze(logger, 'logger');
-  }
-}
-
-=======
->>>>>>> 6752efab
 @Injectable()
 export class SandboxService {
   private processorCache: Record<string, IndexerSandbox> = {};
@@ -144,14 +40,7 @@
       );
       this.processorCache[entry] = processor;
     }
-<<<<<<< HEAD
     api.freezeApi(processor, blockContent);
-=======
-    processor.freeze(api, 'api');
-    if (this.nodeConfig.unsafe) {
-      processor.freeze(this.apiService.getApi(), 'unsafeApi');
-    }
->>>>>>> 6752efab
     return processor;
   }
 
