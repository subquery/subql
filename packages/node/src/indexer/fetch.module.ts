// Copyright 2020-2022 OnFinality Limited authors & contributors
// SPDX-License-Identifier: Apache-2.0

import { Module } from '@nestjs/common';
import { EventEmitter2 } from '@nestjs/event-emitter';
import {
  BenchmarkService,
  MmrService,
  StoreService,
  PoiService,
<<<<<<< HEAD
  ApiService,
  NodeConfig,
} from '@subql/node-core';
import { SubqueryProject } from '../configure/SubqueryProject';
import { EthereumApiService } from '../ethereum/api.service.ethereum';
=======
  NodeConfig,
} from '@subql/node-core';

import { SubqueryProject } from '../configure/SubqueryProject';
import { ApiService } from './api.service';
>>>>>>> 97b0d803
import {
  BlockDispatcherService,
  WorkerBlockDispatcherService,
} from './blockDispatcher';
import { DictionaryService } from './dictionary.service';
import { DsProcessorService } from './ds-processor.service';
import { DynamicDsService } from './dynamic-ds.service';
import { FetchService } from './fetch.service';
import { IndexerManager } from './indexer.manager';
import { ProjectService } from './project.service';
import { RuntimeService } from './runtimeService';
import { SandboxService } from './sandbox.service';
import { UnfinalizedBlocksService } from './unfinalizedBlocks.service';

@Module({
  providers: [
    StoreService,
    {
      provide: ApiService,
      useFactory: async (project: SubqueryProject) => {
        const apiService = new EthereumApiService(project);

        await apiService.init();
        return apiService;
      },
      inject: [SubqueryProject],
    },
    IndexerManager,
    {
      provide: 'IBlockDispatcher',
      useFactory: (
        nodeConfig: NodeConfig,
        eventEmitter: EventEmitter2,
        projectService: ProjectService,
        apiService: ApiService,
        indexerManager: IndexerManager,
      ) =>
        nodeConfig.workers !== undefined
          ? new WorkerBlockDispatcherService(
              nodeConfig,
              eventEmitter,
              projectService,
            )
          : new BlockDispatcherService(
              apiService,
              nodeConfig,
              indexerManager,
              eventEmitter,
              projectService,
            ),
      inject: [
        NodeConfig,
        EventEmitter2,
        ProjectService,
        ApiService,
        IndexerManager,
      ],
    },
    FetchService,
    BenchmarkService,
    {
      provide: DictionaryService,
      useFactory: async (project: SubqueryProject, nodeConfig: NodeConfig) => {
        const dictionaryService = new DictionaryService(project, nodeConfig);
        await dictionaryService.init();
        return dictionaryService;
      },
      inject: ['ISubqueryProject', NodeConfig],
    },
    SandboxService,
    DsProcessorService,
    DynamicDsService,
    PoiService,
    MmrService,
    ProjectService,
    UnfinalizedBlocksService,
<<<<<<< HEAD
=======
    RuntimeService,
>>>>>>> 97b0d803
  ],
  exports: [StoreService, MmrService],
})
export class FetchModule {}<|MERGE_RESOLUTION|>--- conflicted
+++ resolved
@@ -8,19 +8,11 @@
   MmrService,
   StoreService,
   PoiService,
-<<<<<<< HEAD
   ApiService,
   NodeConfig,
 } from '@subql/node-core';
 import { SubqueryProject } from '../configure/SubqueryProject';
 import { EthereumApiService } from '../ethereum/api.service.ethereum';
-=======
-  NodeConfig,
-} from '@subql/node-core';
-
-import { SubqueryProject } from '../configure/SubqueryProject';
-import { ApiService } from './api.service';
->>>>>>> 97b0d803
 import {
   BlockDispatcherService,
   WorkerBlockDispatcherService,
@@ -31,7 +23,6 @@
 import { FetchService } from './fetch.service';
 import { IndexerManager } from './indexer.manager';
 import { ProjectService } from './project.service';
-import { RuntimeService } from './runtimeService';
 import { SandboxService } from './sandbox.service';
 import { UnfinalizedBlocksService } from './unfinalizedBlocks.service';
 
@@ -40,13 +31,15 @@
     StoreService,
     {
       provide: ApiService,
-      useFactory: async (project: SubqueryProject) => {
-        const apiService = new EthereumApiService(project);
-
+      useFactory: async (
+        project: SubqueryProject,
+        eventEmitter: EventEmitter2,
+      ) => {
+        const apiService = new EthereumApiService(project, eventEmitter);
         await apiService.init();
         return apiService;
       },
-      inject: [SubqueryProject],
+      inject: ['ISubqueryProject', EventEmitter2],
     },
     IndexerManager,
     {
@@ -81,15 +74,7 @@
     },
     FetchService,
     BenchmarkService,
-    {
-      provide: DictionaryService,
-      useFactory: async (project: SubqueryProject, nodeConfig: NodeConfig) => {
-        const dictionaryService = new DictionaryService(project, nodeConfig);
-        await dictionaryService.init();
-        return dictionaryService;
-      },
-      inject: ['ISubqueryProject', NodeConfig],
-    },
+    DictionaryService,
     SandboxService,
     DsProcessorService,
     DynamicDsService,
@@ -97,10 +82,6 @@
     MmrService,
     ProjectService,
     UnfinalizedBlocksService,
-<<<<<<< HEAD
-=======
-    RuntimeService,
->>>>>>> 97b0d803
   ],
   exports: [StoreService, MmrService],
 })
