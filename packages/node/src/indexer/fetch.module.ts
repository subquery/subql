--- conflicted
+++ resolved
@@ -9,11 +9,8 @@
   StoreService,
   PoiService,
   NodeConfig,
-<<<<<<< HEAD
   ConnectionPoolService,
-=======
-  SmartBatchService
->>>>>>> c0fba818
+  SmartBatchService,
 } from '@subql/node-core';
 
 import { SubqueryProject } from '../configure/SubqueryProject';
@@ -76,11 +73,7 @@
         ProjectService,
         ApiService,
         IndexerManager,
-<<<<<<< HEAD
-        ConnectionPoolService,
-=======
         SmartBatchService,
->>>>>>> c0fba818
       ],
     },
     FetchService,
