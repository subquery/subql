// Copyright 2020-2022 OnFinality Limited authors & contributors
// SPDX-License-Identifier: Apache-2.0

import { Module } from '@nestjs/common';
import { EventEmitter2 } from '@nestjs/event-emitter';
import {
  BenchmarkService,
  MmrService,
  StoreService,
  PoiService,
<<<<<<< HEAD
  ApiService,
  NodeConfig,
} from '@subql/node-core';
import { SubqueryProject } from '../configure/SubqueryProject';
import { EthereumApiService } from '../ethereum/api.service.ethereum';
=======
  NodeConfig,
} from '@subql/node-core';
import { ApiService } from './api.service';
import {
  BlockDispatcherService,
  WorkerBlockDispatcherService,
} from './blockDispatcher';
>>>>>>> 53c22702
import { DictionaryService } from './dictionary.service';
import { DsProcessorService } from './ds-processor.service';
import { DynamicDsService } from './dynamic-ds.service';
import { FetchService } from './fetch.service';
import { IndexerManager } from './indexer.manager';
import { ProjectService } from './project.service';
import { SandboxService } from './sandbox.service';
import { UnfinalizedBlocksService } from './unfinalizedBlocks.service';

@Module({
  providers: [
    StoreService,
    {
      provide: ApiService,
      useFactory: async (project: SubqueryProject) => {
        const apiService = new EthereumApiService(project);

        await apiService.init();
        return apiService;
      },
      inject: [SubqueryProject],
    },
    IndexerManager,
    {
      provide: 'IBlockDispatcher',
      useFactory: (
        nodeConfig: NodeConfig,
        eventEmitter: EventEmitter2,
        projectService: ProjectService,
        apiService: ApiService,
        indexerManager: IndexerManager,
      ) =>
        nodeConfig.workers !== undefined
          ? new WorkerBlockDispatcherService(
              nodeConfig,
              eventEmitter,
              projectService,
            )
          : new BlockDispatcherService(
              apiService,
              nodeConfig,
              indexerManager,
              eventEmitter,
              projectService,
            ),
      inject: [
        NodeConfig,
        EventEmitter2,
        ProjectService,
        ApiService,
        IndexerManager,
      ],
    },
    FetchService,
    BenchmarkService,
    DictionaryService,
    SandboxService,
    DsProcessorService,
    DynamicDsService,
    PoiService,
    MmrService,
    ProjectService,
    UnfinalizedBlocksService,
  ],
  exports: [StoreService, MmrService],
})
export class FetchModule {}<|MERGE_RESOLUTION|>--- conflicted
+++ resolved
@@ -8,21 +8,15 @@
   MmrService,
   StoreService,
   PoiService,
-<<<<<<< HEAD
   ApiService,
   NodeConfig,
 } from '@subql/node-core';
 import { SubqueryProject } from '../configure/SubqueryProject';
 import { EthereumApiService } from '../ethereum/api.service.ethereum';
-=======
-  NodeConfig,
-} from '@subql/node-core';
-import { ApiService } from './api.service';
 import {
   BlockDispatcherService,
   WorkerBlockDispatcherService,
 } from './blockDispatcher';
->>>>>>> 53c22702
 import { DictionaryService } from './dictionary.service';
 import { DsProcessorService } from './ds-processor.service';
 import { DynamicDsService } from './dynamic-ds.service';
@@ -30,7 +24,6 @@
 import { IndexerManager } from './indexer.manager';
 import { ProjectService } from './project.service';
 import { SandboxService } from './sandbox.service';
-import { UnfinalizedBlocksService } from './unfinalizedBlocks.service';
 
 @Module({
   providers: [
@@ -85,7 +78,6 @@
     PoiService,
     MmrService,
     ProjectService,
-    UnfinalizedBlocksService,
   ],
   exports: [StoreService, MmrService],
 })
