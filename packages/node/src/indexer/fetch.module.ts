--- conflicted
+++ resolved
@@ -3,13 +3,6 @@
 
 import { Module } from '@nestjs/common';
 import { EventEmitter2 } from '@nestjs/event-emitter';
-<<<<<<< HEAD
-import { SchedulerRegistry } from '@nestjs/schedule';
-import { ApiService } from '@subql/common-node';
-import { EthereumApiService } from '../avalanche/api.service.avalanche';
-
-import { NodeConfig } from '../configure/NodeConfig';
-=======
 import {
   BenchmarkService,
   MmrService,
@@ -19,8 +12,7 @@
   DbModule,
   ApiService,
 } from '@subql/node-core';
-import { AvalancheApiService } from '../avalanche';
->>>>>>> 2f3144f6
+import { EthereumApiService } from '../avalanche/api.service.ethereum';
 import { SubqueryProject } from '../configure/SubqueryProject';
 import { DictionaryService } from './dictionary.service';
 import { DsProcessorService } from './ds-processor.service';
