--- conflicted
+++ resolved
@@ -318,17 +318,6 @@
 
     (firstApiConnection as any).unsafeApi = await ApiPromise.create(apiOptions);
 
-<<<<<<< HEAD
-    const provider = new WsProvider(WS_ENDPOINT);
-    const cachedProvider = createCachedProvider(provider);
-    const apiOptions = (firstApiConnection as any).unsafeApi
-      ._options as ApiOptions;
-    apiOptions.provider = cachedProvider;
-
-    (firstApiConnection as any).unsafeApi = await ApiPromise.create(apiOptions);
-
-=======
->>>>>>> abdb0a4b
     const getSendSpy = jest.spyOn(provider, 'send');
 
     const pendingCondition = new Promise((resolve) => {
