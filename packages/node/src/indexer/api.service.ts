// Copyright 2020-2022 OnFinality Limited authors & contributors
// SPDX-License-Identifier: Apache-2.0

import { Inject, Injectable, OnApplicationShutdown } from '@nestjs/common';
import { EventEmitter2 } from '@nestjs/event-emitter';
import { ApiPromise, WsProvider } from '@polkadot/api';
import { RpcMethodResult } from '@polkadot/api/types';
import { RuntimeVersion } from '@polkadot/types/interfaces';
import {
  AnyFunction,
  DefinitionRpcExt,
  RegisteredTypes,
} from '@polkadot/types/types';
import {
  IndexerEvent,
  NetworkMetadataPayload,
  getLogger,
  NodeConfig,
  profilerWrap,
  ApiConnection,
  ConnectionPoolService,
} from '@subql/node-core';
import { SubstrateBlock } from '@subql/types';
import { SubqueryProject } from '../configure/SubqueryProject';
import * as SubstrateUtil from '../utils/substrate';
import { ApiAt, BlockContent } from './types';
import { HttpProvider } from './x-provider/http';

// eslint-disable-next-line @typescript-eslint/no-var-requires
const { version: packageVersion } = require('../../package.json');

const NOT_SUPPORT = (name: string) => () => {
  throw new Error(`${name}() is not supported`);
};

// https://github.com/polkadot-js/api/blob/12750bc83d8d7f01957896a80a7ba948ba3690b7/packages/rpc-provider/src/ws/index.ts#L43
const RETRY_DELAY = 2_500;
<<<<<<< HEAD
const MAX_RECONNECT_ATTEMPTS = 5;
=======
const TIMEOUT = 90 * 1000;
>>>>>>> c0fba818

const logger = getLogger('api');

export class ApiPromiseConnection extends ApiConnection {
  constructor(private _api: ApiPromise) {
    super();
  }

  static async create(
    endpoint: string,
    args: { chainTypes: RegisteredTypes },
  ): Promise<ApiPromiseConnection> {
    let provider: WsProvider | HttpProvider;
    let throwOnConnect = false;

    const headers = {
      'User-Agent': `SubQuery-Node ${packageVersion}`,
    };

    if (endpoint.startsWith('ws')) {
      provider = new WsProvider(endpoint, RETRY_DELAY, headers);
    } else if (endpoint.startsWith('http')) {
      provider = new HttpProvider(endpoint, headers);
      throwOnConnect = true;
    }

    const apiOption = {
      provider,
      throwOnConnect,
      noInitWarn: true,
      ...args.chainTypes,
    };
    const api = await ApiPromise.create(apiOption);
    return new ApiPromiseConnection(api);
  }

  get api(): ApiPromise {
    return this._api;
  }

  async apiConnect(): Promise<void> {
    await this._api.connect();
  }
  async apiDisconnect(): Promise<void> {
    await this._api.disconnect();
  }
}

@Injectable()
export class ApiService implements OnApplicationShutdown {
  private fetchBlocksBatches = SubstrateUtil.fetchBlocksBatches;
  private currentBlockHash: string;
  private currentBlockNumber: number;
  networkMeta: NetworkMetadataPayload;

  constructor(
    @Inject('ISubqueryProject') protected project: SubqueryProject,
    private connectionPoolService: ConnectionPoolService<ApiPromiseConnection>,
    private eventEmitter: EventEmitter2,
    private nodeConfig: NodeConfig,
  ) {}

  async onApplicationShutdown(): Promise<void> {
    await this.connectionPoolService.onApplicationShutdown();
  }

  private metadataMismatchError(
    metadata: string,
    expected: string,
    actual: string,
  ): Error {
    return Error(
      `Value of ${metadata} does not match across all endpoints\n
       Expected: ${expected}
       Actual: ${actual}`,
    );
  }

  async init(): Promise<ApiService> {
    let chainTypes, network;
    try {
      chainTypes = this.project.chainTypes;
      network = this.project.network;
    } catch (e) {
      logger.error(e);
      process.exit(1);
    }

<<<<<<< HEAD
    if (this.nodeConfig?.profiler) {
      this.fetchBlocksBatches = profilerWrap(
        SubstrateUtil.fetchBlocksBatches,
        'SubstrateUtil',
        'fetchBlocksBatches',
      );
=======
    let provider: WsProvider | HttpProvider;
    let throwOnConnect = false;

    const headers = {
      'User-Agent': `SubQuery-Node ${packageVersion}`,
    };
    if (network.endpoint.startsWith('ws')) {
      provider = new WsProvider(
        network.endpoint,
        RETRY_DELAY,
        headers,
        TIMEOUT,
      );
    } else if (network.endpoint.startsWith('http')) {
      provider = new HttpProvider(network.endpoint, headers);
      throwOnConnect = true;
>>>>>>> c0fba818
    }

    for (let i = 0; i < network.endpoint.length; i++) {
      const endpoint = network.endpoint[i];

      const connection = await ApiPromiseConnection.create(endpoint, {
        chainTypes,
      });
      const api = connection.api;

      this.eventEmitter.emit(IndexerEvent.ApiConnected, {
        value: 1,
        apiIndex: i,
        endpoint: endpoint,
      });

      api.on('connected', () => {
        this.eventEmitter.emit(IndexerEvent.ApiConnected, {
          value: 1,
          apiIndex: i,
          endpoint: endpoint,
        });
      });
      api.on('disconnected', () => {
        this.eventEmitter.emit(IndexerEvent.ApiConnected, {
          value: 0,
          apiIndex: i,
          endpoint: endpoint,
        });
        this.connectionPoolService.handleApiDisconnects(i, endpoint);
      });

      if (!this.networkMeta) {
        this.networkMeta = {
          chain: api.runtimeChain.toString(),
          specName: api.runtimeVersion.specName.toString(),
          genesisHash: api.genesisHash.toString(),
        };

        if (
          network.chainId &&
          network.chainId !== this.networkMeta.genesisHash
        ) {
          const err = new Error(
            `Network chainId doesn't match expected genesisHash. Your SubQuery project is expecting to index data from "${
              network.chainId ?? network.genesisHash
            }", however the endpoint that you are connecting to is different("${
              this.networkMeta.genesisHash
            }). Please check that the RPC endpoint is actually for your desired network or update the genesisHash.`,
          );
          logger.error(err, err.message);
          throw err;
        }
      } else {
        const chain = api.runtimeChain.toString();
        if (this.networkMeta.chain !== chain) {
          throw this.metadataMismatchError(
            'Runtime Chain',
            this.networkMeta.chain,
            chain,
          );
        }

        const specName = api.runtimeVersion.specName.toString();
        if (this.networkMeta.specName !== specName) {
          throw this.metadataMismatchError(
            'Spec Name',
            this.networkMeta.specName,
            specName,
          );
        }

        const genesisHash = api.genesisHash.toString();
        if (this.networkMeta.genesisHash !== genesisHash) {
          throw this.metadataMismatchError(
            'Genesis Hash',
            this.networkMeta.genesisHash,
            genesisHash,
          );
        }
      }

      logger.info(`Connected to ${endpoint} successfully`);

      this.connectionPoolService.addToConnections(connection);
    }

    return this;
  }

  get api(): ApiPromise {
    return this.connectionPoolService.api.api;
  }

  async getPatchedApi(
    block: SubstrateBlock,
    runtimeVersion: RuntimeVersion,
  ): Promise<ApiAt> {
    this.currentBlockHash = block.block.hash.toString();
    this.currentBlockNumber = block.block.header.number.toNumber();

    const api = this.api;
    const apiAt = (await api.at(
      this.currentBlockHash,
      runtimeVersion,
    )) as ApiAt;
    this.patchApiRpc(api, apiAt);
    return apiAt;
  }

  private redecorateRpcFunction<T extends 'promise' | 'rxjs'>(
    original: RpcMethodResult<T, AnyFunction>,
  ): RpcMethodResult<T, AnyFunction> {
    const methodName = this.getRPCFunctionName(original);
    if (original.meta.params) {
      const hashIndex = original.meta.params.findIndex(
        ({ isHistoric }) => isHistoric,
      );
      if (hashIndex > -1) {
        const isBlockNumber =
          original.meta.params[hashIndex].type === 'BlockNumber';

        const ret = (async (...args: any[]) => {
          const argsClone = [...args];

          if (isBlockNumber) {
            if (argsClone[hashIndex] === undefined) {
              argsClone[hashIndex] = this.currentBlockNumber;
            } else if (argsClone[hashIndex] > this.currentBlockNumber) {
              throw new Error(
                `input block ${argsClone[hashIndex]} ahead of current block ${this.currentBlockNumber} is not supported`,
              );
            }
          }
          // is block hash
          else {
            if (argsClone[hashIndex] === undefined) {
              argsClone[hashIndex] = this.currentBlockHash;
            } else {
              const atBlock = await this.api.rpc.chain.getBlock(
                argsClone[hashIndex],
              );
              const atBlockNumber = atBlock.block.header.number.toNumber();
              if (atBlockNumber > this.currentBlockNumber) {
                throw new Error(
                  `input block hash ${argsClone[hashIndex]} ahead of current block ${this.currentBlockNumber} is not supported`,
                );
              }
            }
          }

          return original(...argsClone);
        }) as RpcMethodResult<T, AnyFunction>;
        ret.raw = NOT_SUPPORT(`${methodName}.raw`);
        ret.meta = original.meta;
        return ret;
      }
    }

    const ret = NOT_SUPPORT(methodName) as unknown as RpcMethodResult<
      T,
      AnyFunction
    >;
    ret.raw = NOT_SUPPORT(`${methodName}.raw`);
    ret.meta = original.meta;
    return ret;
  }

  private patchApiRpc(api: ApiPromise, apiAt: ApiAt): void {
    apiAt.rpc = Object.entries(api.rpc).reduce((acc, [module, rpcMethods]) => {
      acc[module] = Object.entries(rpcMethods).reduce(
        (accInner, [name, rpcPromiseResult]) => {
          accInner[name] = this.redecorateRpcFunction(
            rpcPromiseResult as RpcMethodResult<any, AnyFunction>,
          );
          return accInner;
        },
        {},
      );
      return acc;
    }, {} as ApiPromise['rpc']);
  }

  private getRPCFunctionName<T extends 'promise' | 'rxjs'>(
    original: RpcMethodResult<T, AnyFunction>,
  ): string {
    const ext = original.meta as unknown as DefinitionRpcExt;

    return `api.rpc.${ext?.section ?? '*'}.${ext?.method ?? '*'}`;
  }

  private async fetchBlocksFromFirstAvailableEndpoint(
    batch: number[],
    overallSpecVer?: number,
  ): Promise<BlockContent[]> {
    let reconnectAttempts = 0;
    while (reconnectAttempts < MAX_RECONNECT_ATTEMPTS) {
      try {
        if (this.connectionPoolService.numConnections === 0) {
          throw new Error('No connected api');
        }
        const blocks = await this.fetchBlocksBatches(
          this.api,
          batch,
          overallSpecVer,
        );
        return blocks;
      } catch (e) {
        logger.error(e, 'Failed to fetch blocks');
        reconnectAttempts++;
      }
    }
    throw new Error(
      `Maximum number of retries (${MAX_RECONNECT_ATTEMPTS}) reached.`,
    );
  }

  async fetchBlocks(
    blockNums: number[],
    overallSpecVer?: number,
  ): Promise<BlockContent[]> {
    const api = this.api;
    try {
      const blocks = await this.fetchBlocksBatches(
        api,
        blockNums,
        overallSpecVer,
      );
      return blocks;
    } catch (e) {
      logger.error(
        e,
        `Failed to fetch blocks ${blockNums[0]}...${
          blockNums[blockNums.length - 1]
        }`,
      );

      const blocks = await this.fetchBlocksFromFirstAvailableEndpoint(
        blockNums,
        overallSpecVer,
      );
      return blocks;
    }
  }
}<|MERGE_RESOLUTION|>--- conflicted
+++ resolved
@@ -3,90 +3,33 @@
 
 import { Inject, Injectable, OnApplicationShutdown } from '@nestjs/common';
 import { EventEmitter2 } from '@nestjs/event-emitter';
-import { ApiPromise, WsProvider } from '@polkadot/api';
+import { ApiPromise } from '@polkadot/api';
 import { RpcMethodResult } from '@polkadot/api/types';
 import { RuntimeVersion } from '@polkadot/types/interfaces';
-import {
-  AnyFunction,
-  DefinitionRpcExt,
-  RegisteredTypes,
-} from '@polkadot/types/types';
+import { AnyFunction, DefinitionRpcExt } from '@polkadot/types/types';
 import {
   IndexerEvent,
   NetworkMetadataPayload,
   getLogger,
   NodeConfig,
   profilerWrap,
-  ApiConnection,
   ConnectionPoolService,
 } from '@subql/node-core';
 import { SubstrateBlock } from '@subql/types';
 import { SubqueryProject } from '../configure/SubqueryProject';
 import * as SubstrateUtil from '../utils/substrate';
+import { ApiPromiseConnection } from './apiPromise.connection';
 import { ApiAt, BlockContent } from './types';
-import { HttpProvider } from './x-provider/http';
-
-// eslint-disable-next-line @typescript-eslint/no-var-requires
-const { version: packageVersion } = require('../../package.json');
 
 const NOT_SUPPORT = (name: string) => () => {
   throw new Error(`${name}() is not supported`);
 };
 
 // https://github.com/polkadot-js/api/blob/12750bc83d8d7f01957896a80a7ba948ba3690b7/packages/rpc-provider/src/ws/index.ts#L43
-const RETRY_DELAY = 2_500;
-<<<<<<< HEAD
 const MAX_RECONNECT_ATTEMPTS = 5;
-=======
 const TIMEOUT = 90 * 1000;
->>>>>>> c0fba818
 
 const logger = getLogger('api');
-
-export class ApiPromiseConnection extends ApiConnection {
-  constructor(private _api: ApiPromise) {
-    super();
-  }
-
-  static async create(
-    endpoint: string,
-    args: { chainTypes: RegisteredTypes },
-  ): Promise<ApiPromiseConnection> {
-    let provider: WsProvider | HttpProvider;
-    let throwOnConnect = false;
-
-    const headers = {
-      'User-Agent': `SubQuery-Node ${packageVersion}`,
-    };
-
-    if (endpoint.startsWith('ws')) {
-      provider = new WsProvider(endpoint, RETRY_DELAY, headers);
-    } else if (endpoint.startsWith('http')) {
-      provider = new HttpProvider(endpoint, headers);
-      throwOnConnect = true;
-    }
-
-    const apiOption = {
-      provider,
-      throwOnConnect,
-      noInitWarn: true,
-      ...args.chainTypes,
-    };
-    const api = await ApiPromise.create(apiOption);
-    return new ApiPromiseConnection(api);
-  }
-
-  get api(): ApiPromise {
-    return this._api;
-  }
-
-  async apiConnect(): Promise<void> {
-    await this._api.connect();
-  }
-  async apiDisconnect(): Promise<void> {
-    await this._api.disconnect();
-  }
-}
 
 @Injectable()
 export class ApiService implements OnApplicationShutdown {
@@ -128,31 +71,12 @@
       process.exit(1);
     }
 
-<<<<<<< HEAD
     if (this.nodeConfig?.profiler) {
       this.fetchBlocksBatches = profilerWrap(
         SubstrateUtil.fetchBlocksBatches,
         'SubstrateUtil',
         'fetchBlocksBatches',
       );
-=======
-    let provider: WsProvider | HttpProvider;
-    let throwOnConnect = false;
-
-    const headers = {
-      'User-Agent': `SubQuery-Node ${packageVersion}`,
-    };
-    if (network.endpoint.startsWith('ws')) {
-      provider = new WsProvider(
-        network.endpoint,
-        RETRY_DELAY,
-        headers,
-        TIMEOUT,
-      );
-    } else if (network.endpoint.startsWith('http')) {
-      provider = new HttpProvider(network.endpoint, headers);
-      throwOnConnect = true;
->>>>>>> c0fba818
     }
 
     for (let i = 0; i < network.endpoint.length; i++) {
