// Copyright 2020-2022 OnFinality Limited authors & contributors
// SPDX-License-Identifier: Apache-2.0

import path from 'path';
import { EventEmitter2 } from '@nestjs/event-emitter';
import { SchedulerRegistry } from '@nestjs/schedule';
import { RuntimeVersion } from '@polkadot/types/interfaces';
import { BN } from '@polkadot/util';
import {
  SubstrateDatasourceKind,
  SubstrateHandlerKind,
} from '@subql/common-substrate';
import {
  IndexerEvent,
  NodeConfig,
  Dictionary,
  SmartBatchService,
  StoreService,
  StoreCacheService,
} from '@subql/node-core';
import { GraphQLSchema } from 'graphql';
import { difference, range } from 'lodash';
import { SubqueryProject } from '../configure/SubqueryProject';
import { calcInterval, fetchBlocksBatches } from '../utils/substrate';
import { ApiService } from './api.service';
import { BlockDispatcherService } from './blockDispatcher';
import { DictionaryService } from './dictionary.service';
import { DsProcessorService } from './ds-processor.service';
import { DynamicDsService } from './dynamic-ds.service';
import { FetchService } from './fetch.service';
import { IndexerManager } from './indexer.manager';
import { ProjectService } from './project.service';
import { RuntimeService } from './runtime/runtimeService';
import { BlockContent } from './types';
import {
  METADATA_UNFINALIZED_BLOCKS_KEY,
  UnfinalizedBlocksService,
} from './unfinalizedBlocks.service';

jest.mock('../utils/substrate', () =>
  jest.createMockFromModule('../utils/substrate'),
);

const nodeConfig = new NodeConfig({
  subquery: 'asdf',
  subqueryName: 'asdf',
  networkEndpoint: ['wss://polkadot.api.onfinality.io/public-ws'],
  dictionaryTimeout: 10,
});

function mockRejectedApiService(): ApiService {
  const mockApi = {
    rpc: {
      chain: {
        getFinalizedHead: jest.fn(() => `0x112344`),
        getBlock: jest.fn(() => Promise.reject('some error')),
      },
    },
    on: jest.fn(),
  };
  return {
    get api() {
      return mockApi;
    },
  } as any;
}

function mockIndexerManager(): IndexerManager & {
  register: (handler: IndexerManager['indexBlock']) => void;
} {
  let _fn: any;

  return {
    register: (fn) => (_fn = fn),
    indexBlock: (block: BlockContent, runtimeVersion: RuntimeVersion) => {
      _fn?.(block, runtimeVersion);

      return Promise.resolve({ dynamicDsCreated: false });
    },
  } as any;
}

function mockApiService(): ApiService {
  const mockApi = {
    consts: {
      babe: {
        epochDuration: 0x0000000000000960,
        expectedBlockTime: 0x0000000000001770,
        maxAuthorities: 0x000186a0,
      },
      timestamp: {
        minimumPeriod: 0x0000000000000bb8,
      },
    },
    query: {
      parachainSystem: undefined,
    },
    rpc: {
      state: {
        getRuntimeVersion: jest.fn(() => {
          return {
            specVersion: {
              toNumber: jest.fn(() => 12),
            },
          };
        }),
      },
      chain: {
        getFinalizedHead: jest.fn(() => `0x112344`),
        getBlock: jest.fn(() => {
          return {
            block: {
              header: {
                number: {
                  toNumber: jest.fn(() => {
                    return 256;
                  }),
                },
              },
            },
          };
        }),
        getHeader: jest.fn(() => {
          return {
            number: { toNumber: () => 112344 },
            hash: { toHex: () => `0x112344` },
          };
        }),
        getBlockHash: jest.fn(() => `0x123456`),
      },
    },
    on: jest.fn(),
    runtimeChain: {
      toString: jest.fn(() => `Polkadot`),
    },
    runtimeVersion: {
      specName: {
        toString: jest.fn(() => `polkadot`),
      },
    },
    genesisHash: {
      toString: jest.fn(() => `0x12345`),
    },
  };
  return {
    get api() {
      return mockApi;
    },
<<<<<<< HEAD
=======
    fetchBlocks: (batch: number[], specVer?: number) =>
      fetchBlocksBatches(mockApi as any, batch, specVer),
>>>>>>> 3103d5ab
  } as any;
}

const mockDictionaryRet: Dictionary = {
  _metadata: {
    lastProcessedHeight: 998,
    lastProcessedTimestamp: 123124151,
    targetHeight: 998,
    chain: 'Polkadot',
    specName: 'polkadot',
    genesisHash: '0x12345',
    indexerHealthy: true,
    indexerNodeVersion: '0.16.1',
    queryNodeVersion: '0.6.0',
    rowCountEstimate: [{ table: '', estimate: 0 }],
  },
  //simulate after last process height update to 1000
  batchBlocks: [1000],
};

const mockDictionaryNoBatches: Dictionary = {
  _metadata: {
    lastProcessedHeight: 15000,
    lastProcessedTimestamp: 123124151,
    targetHeight: 16000,
    chain: 'Polkadot',
    specName: 'polkadot',
    genesisHash: '0x12345',
    indexerHealthy: true,
    indexerNodeVersion: '0.16.1',
    queryNodeVersion: '0.6.0',
    rowCountEstimate: [{ table: '', estimate: 0 }],
  },
  batchBlocks: [],
};

const mockDictionaryBatches: Dictionary = {
  _metadata: {
    lastProcessedHeight: 15000,
    lastProcessedTimestamp: 123124151,
    targetHeight: 16000,
    chain: 'Polkadot',
    specName: 'polkadot',
    genesisHash: '0x12345',
    indexerHealthy: true,
    indexerNodeVersion: '0.16.1',
    queryNodeVersion: '0.6.0',
    rowCountEstimate: [{ table: '', estimate: 0 }],
  },
  batchBlocks: [14000, 14200, 14300, 14500, 14600, 14700, 14800, 14900],
};

const mockDictionarySpecVersions = {
  _metadata: {
    lastProcessedHeight: 15000,
    lastProcessedTimestamp: 123124151,
    targetHeight: 16000,
    chain: 'Polkadot',
    specName: 'polkadot',
    genesisHash: '0x12345',
    indexerHealthy: true,
    indexerNodeVersion: '0.16.1',
    queryNodeVersion: '0.6.0',
    rowCountEstimate: [{ table: '', estimate: 0 }],
  },
  specVersions: {
    nodes: [
      { id: '0', blockHeight: 1 },
      { id: '1', blockHeight: 29232 },
      { id: '5', blockHeight: 188837 },
      { id: '6', blockHeight: 199406 },
      { id: '7', blockHeight: 214265 },
      { id: '8', blockHeight: 244359 },
      { id: '9', blockHeight: 303080 },
      { id: '10', blockHeight: 314202 },
      { id: '11', blockHeight: 342401 },
      { id: '12', blockHeight: 443964 },
      { id: '13', blockHeight: 528471 },
      { id: '14', blockHeight: 687752 },
      { id: '15', blockHeight: 746086 },
    ],
  },
};

function mockDictionaryService(
  cb?: (mock: jest.Mock) => void,
): DictionaryService {
  const mockDictionary = jest.fn(() => {
    if (cb) {
      cb(mockDictionary);
    }
    return mockDictionaryRet;
  });
  return {
    getDictionary: mockDictionary,
    getSpecVersions: jest.fn(() => [{ id: '1', start: 1, end: 29231 }]),
    getSpecVersionsRaw: jest.fn(() => mockDictionarySpecVersions),
    buildDictionaryEntryMap: jest.fn(),
    getDictionaryQueryEntries: jest.fn(() => [{}, {}, {}]),
    scopedDictionaryEntries: jest.fn(() => mockDictionaryNoBatches),
  } as any;
}

function mockDictionaryService1(): DictionaryService {
  return {
    getDictionary: jest.fn(() => mockDictionaryBatches),
    getSpecVersions: jest.fn(() => [{ id: '1', start: 1, end: 29231 }]),
    getSpecVersionsRaw: jest.fn(() => mockDictionarySpecVersions),
    buildDictionaryEntryMap: jest.fn(),
    getDictionaryQueryEntries: jest.fn(() => [{}, {}]),
    scopedDictionaryEntries: jest.fn(() => mockDictionaryBatches),
    getMetadata: jest.fn(() => ({ _metadata: { startHeight: 0 } })),
    parseSpecVersions: jest.fn(() => []),
  } as any;
}

function mockDictionaryService2(): DictionaryService {
  return {
    getDictionary: jest.fn(() => undefined),
    buildDictionaryEntryMap: jest.fn(),
    getSpecVersions: jest.fn(() => mockDictionarySpecVersions),
    getDictionaryQueryEntries: jest.fn(() => []),
  } as any;
}

function mockDictionaryService3(): DictionaryService {
  return {
    getDictionary: jest.fn(() => mockDictionaryNoBatches),
    getSpecVersions: jest.fn(() => [{ id: '1', start: 1, end: 29231 }]),
    getSpecVersionsRaw: jest.fn(() => mockDictionarySpecVersions),
    buildDictionaryEntryMap: jest.fn(),
    scopedDictionaryEntries: jest.fn(() => mockDictionaryNoBatches),
    getDictionaryQueryEntries: jest.fn(() => [{}, {}]),
    getMetadata: jest.fn(() => ({ _metadata: { startHeight: 0 } })),
    parseSpecVersions: jest.fn(() => []),
  } as any;
}

function testSubqueryProject(): SubqueryProject {
  return {
    network: {
      chainId: '0x',
      endpoint: ['wss://polkadot.api.onfinality.io/public-ws'],
    },
    chainTypes: {
      types: {
        TestType: 'u32',
      },
    },
    dataSources: [],
    id: 'test',
    root: './',
    schema: new GraphQLSchema({}),
    templates: [],
  };
}

function testSubqueryProjectV0_2_0(): SubqueryProject {
  return {
    network: {
      chainId: '0x',
      endpoint: [],
      dictionary: `https://api.subquery.network/sq/subquery/dictionary-polkadot`,
    },
    dataSources: [
      {
        kind: 'substrate/Jsonfy',
        processor: {
          file: 'test/jsonfy.js',
        },
        startBlock: 1,
        mapping: {
          entryScript: '',
          handlers: [
            {
              handler: 'handleEvent',
              kind: 'substrate/JsonfyEvent',
            },
          ],
        },
      },
    ] as any,
    id: 'test',
    schema: new GraphQLSchema({}),
    root: path.resolve(__dirname, '../../'),
    templates: [],
  };
}

function mockProjectService(project: SubqueryProject): ProjectService {
  return {
    blockOffset: 1,
    getProcessedBlockCount: jest.fn(() => Promise.resolve(0)),
    upsertMetadataBlockOffset: jest.fn(),
    setBlockOffset: jest.fn(),
    getAllDataSources: () => project.dataSources,
  } as any;
}

function mockStoreService(): StoreService {
  return {
    setOperationStack: () => {
      /* nothing */
    },
    setBlockHeight: (height: number) => {
      /* nothing */
    },
    getOperationMerkleRoot: () => {
      return null;
    },
  } as unknown as StoreService;
}

function mockStoreCache(): StoreCacheService {
  return {
    metadata: {
      set: (key: string, value: any) => {
        /* nothing */
      },
      // eslint-disable-next-line @typescript-eslint/require-await
      find: async (key: string) => {
        switch (key) {
          case METADATA_UNFINALIZED_BLOCKS_KEY:
            return '[]';

          default:
            return undefined;
        }
      },
      setBulk: (data: any[]) => {
        /* nothing */
      },
      setIncrement: (key: string) => {
        /* nothing */
      },
    },
    flushCache: () => Promise.resolve(),
  } as StoreCacheService;
}

async function createFetchService(
  apiService = mockApiService(),
  indexerManager: IndexerManager,
  dictionaryService: DictionaryService,
  project: SubqueryProject,
  batchSize?: number,
  config?: NodeConfig,
): Promise<FetchService> {
  const dsProcessorService = new DsProcessorService(project, config);
  const projectService = mockProjectService(project);
  const storeCache = mockStoreCache();
  const dynamicDsService = new DynamicDsService(dsProcessorService, project);
  (dynamicDsService as any).getDynamicDatasources = jest.fn(() => []);
  const nodeConfig = new NodeConfig({
    subquery: '',
    subqueryName: '',
    batchSize,
  });
  const unfinalizedBlocksService = new UnfinalizedBlocksService(
    apiService,
    nodeConfig,
    storeCache,
  );
  await unfinalizedBlocksService.init(() => Promise.resolve());
  const eventEmitter = new EventEmitter2();

  return new FetchService(
    apiService,
    nodeConfig,
    project,
    new BlockDispatcherService(
      apiService,
      nodeConfig,
      indexerManager,
      eventEmitter,
      projectService,
      new SmartBatchService(nodeConfig.batchSize),
      mockStoreService(),
      storeCache,
      null, // POI
      project,
      dynamicDsService,
    ),
    dictionaryService,
    dsProcessorService,
    dynamicDsService,
    unfinalizedBlocksService,
    eventEmitter,
    new SchedulerRegistry(),
    new RuntimeService(apiService, dictionaryService),
  );
}

describe('FetchService', () => {
  let apiService: ApiService;
  let project: SubqueryProject;
  let fetchService: FetchService;
  let config: NodeConfig;

  beforeEach(() => {
    apiService = mockApiService();
    project = testSubqueryProject();
    (fetchBlocksBatches as jest.Mock).mockImplementation((api, blockArray) =>
      blockArray.map((height) => ({
        block: { block: { header: { number: { toNumber: () => height } } } },
      })),
    );
    (calcInterval as jest.Mock).mockImplementation((api) => new BN(7_000));
  });

  afterEach(() => {
    (fetchService as unknown as any)?.blockDispatcher?.onApplicationShutdown();
    fetchService?.onApplicationShutdown();
  });

  it('get finalized head when reconnect', async () => {
    fetchService = await createFetchService(
      apiService,
      mockIndexerManager(),
      new DictionaryService(project, nodeConfig),
      project,
    );
    const pendingInit = fetchService.init(1);
    expect(apiService.api.rpc.chain.getFinalizedHead).toHaveBeenCalledTimes(1);
    expect(apiService.api.rpc.chain.getHeader).toHaveBeenCalledTimes(1);
    await pendingInit;
    fetchService.onApplicationShutdown();
  });

  // This doesn't test anything
  it.skip('log errors when failed to get finalized block', async () => {
    fetchService = await createFetchService(
      mockRejectedApiService(),
      mockIndexerManager(),
      new DictionaryService(project, nodeConfig),
      project,
    );
    await fetchService.init(1);
  });

  it('load batchSize of blocks with original method', async () => {
    const batchSize = 50;
    const dictionaryService = new DictionaryService(project, nodeConfig);

    fetchService = await createFetchService(
      apiService,
      mockIndexerManager(),
      dictionaryService,
      project,
      batchSize,
    );
    (fetchService as any).latestFinalizedHeight = 1000;
    (fetchService as any).unfinalizedBlocksService.registerFinalizedBlock({
      number: { toNumber: () => 1000 },
      hash: { toHex: () => '0xabcd' },
    });
    (fetchService as any).latestBestHeight = 1020;
    (fetchService as any).unfinalizedBlocksService.registerUnfinalizedBlock(
      1020,
      '0x1234',
    );
    const end = await (fetchService as any).nextEndBlockHeight(100, batchSize);
    expect(end).toEqual(100 + batchSize - 1);
  });

  it('loop until shutdown', async () => {
    const batchSize = 20;
    (fetchBlocksBatches as jest.Mock).mockImplementation((api, blockArray) =>
      blockArray.map((height) => ({
        block: { block: { header: { number: { toNumber: () => height } } } },
      })),
    );
    const dictionaryService = new DictionaryService(project, nodeConfig);

    const indexerManager = mockIndexerManager();

    fetchService = await createFetchService(
      apiService,
      indexerManager,
      dictionaryService,
      project,
      batchSize,
    );

    (fetchService as any).runtimeService.prefetchMeta = jest.fn();

    const pendingCondition = new Promise((resolve) => {
      // eslint-disable-next-line @typescript-eslint/require-await
      indexerManager.register(async (content) => {
        if (content.block.block.header.number.toNumber() === 10) {
          fetchService.onApplicationShutdown();
          (fetchService as any).blockDispatcher.onApplicationShutdown();
          resolve(undefined);
        }

        return {
          dynamicDsCreated: false,
          blockHash: '0x',
          reindexBlockHeight: null,
        };
      });
    });

    await fetchService.init(1);
    await pendingCondition;

    fetchService.onApplicationShutdown();
  }, 500000);

  // skip this test, we are using dictionaryValidation method with startHeight, rather than use local useDictionary
  it.skip("skip use dictionary once if dictionary 's lastProcessedHeight < startBlockHeight", async () => {
    const batchSize = 20;
    project.network.dictionary =
      'https://api.subquery.network/sq/subquery/dictionary-polkadot';
    project.dataSources = [
      {
        name: 'runtime',
        kind: SubstrateDatasourceKind.Runtime,
        startBlock: 1,
        mapping: {
          entryScript: '',
          file: '',
          handlers: [
            {
              handler: 'handleCall',
              kind: SubstrateHandlerKind.Call,
              filter: {
                module: 'utility',
                method: 'batchAll',
              },
            },
          ],
        },
      },
    ];
    const dictionaryService = mockDictionaryService((mock) => {
      mockDictionaryRet._metadata.lastProcessedHeight++;
    });
    const projectService = mockProjectService(project);
    const storeCache = mockStoreCache();
    const eventEmitter = new EventEmitter2();
    const schedulerRegistry = new SchedulerRegistry();
    const dsProcessorService = new DsProcessorService(project, config);
    const dynamicDsService = new DynamicDsService(dsProcessorService, project);
    (dynamicDsService as any).getDynamicDatasources = jest.fn(() => []);
    const nodeConfig = new NodeConfig({
      subquery: '',
      subqueryName: '',
      batchSize,
    });
    const unfinalizedBlocksService = new UnfinalizedBlocksService(
      apiService,
      nodeConfig,
      storeCache,
    );

    await unfinalizedBlocksService.init(() => Promise.resolve());
    const blockDispatcher = new BlockDispatcherService(
      apiService,
      nodeConfig,
      mockIndexerManager(),
      eventEmitter,
      projectService,
      new SmartBatchService(nodeConfig.batchSize),
      mockStoreService(),
      storeCache,
      null, // POI
      project,
      dynamicDsService,
    );
    fetchService = new FetchService(
      apiService,
      nodeConfig,
      project,
      blockDispatcher,
      dictionaryService,
      dsProcessorService,
      dynamicDsService,
      unfinalizedBlocksService,
      eventEmitter,
      schedulerRegistry,
      new RuntimeService(apiService, dictionaryService),
    );

    const nextEndBlockHeightSpy = jest.spyOn(
      fetchService as any,
      `nextEndBlockHeight`,
    );
    const dictionaryValidationSpy = jest.spyOn(
      fetchService as any,
      `dictionaryValidation`,
    );
    await fetchService.init(1000);

    (fetchService as any).latestFinalizedHeight = 1005;
    blockDispatcher.latestBufferedHeight = undefined;
    // (fetchService as any).latestProcessedHeight = undefined;
    // const loopPromise = fetchService.startLoop(1000);
    await new Promise((resolve) => {
      eventEmitter.on(IndexerEvent.BlocknumberQueueSize, (nextBufferSize) => {
        // [1000,1001,1002,1003,1004]
        if (nextBufferSize.value >= 5) {
          resolve(undefined);
        }
      });
    });

    expect(dictionaryValidationSpy).toHaveBeenCalledTimes(1);
    expect(nextEndBlockHeightSpy).toHaveBeenCalledTimes(1);
    //we expect after use the original method, next loop will still use dictionary by default
    expect((fetchService as any).useDictionary).toBeTruthy();
  }, 500000);

  it('set last buffered Height to dictionary last processed height when dictionary returned batch is empty, and then start use original method', async () => {
    const batchSize = 20;
    project.network.dictionary =
      'https://api.subquery.network/sq/subquery/dictionary-polkadot';
    project.dataSources = [
      {
        name: 'runtime',
        kind: SubstrateDatasourceKind.Runtime,
        startBlock: 1,
        mapping: {
          entryScript: '',
          file: '',
          handlers: [
            {
              handler: 'handleBond',
              kind: SubstrateHandlerKind.Event,
              filter: {
                module: 'staking',
                method: 'Bonded',
              },
            },
          ],
        },
      },
    ];
    const dictionaryService = mockDictionaryService3();
    const projectService = mockProjectService(project);
    const storeCache = mockStoreCache();
    const schedulerRegistry = new SchedulerRegistry();
    const eventEmitter = new EventEmitter2();
    const dsProcessorService = new DsProcessorService(project, config);
    const dynamicDsService = new DynamicDsService(dsProcessorService, project);
    (dynamicDsService as any).getDynamicDatasources = jest.fn(() => []);
    const nodeConfig = new NodeConfig({
      subquery: '',
      subqueryName: '',
      batchSize,
    });
    const unfinalizedBlocksService = new UnfinalizedBlocksService(
      apiService,
      nodeConfig,
      storeCache,
    );
    await unfinalizedBlocksService.init(() => Promise.resolve());

    const blockDispatcher = new BlockDispatcherService(
      apiService,
      nodeConfig,
      mockIndexerManager(),
      eventEmitter,
      projectService,
      new SmartBatchService(nodeConfig.batchSize),
      mockStoreService(),
      storeCache,
      null, // POI
      project,
      dynamicDsService,
    );
    fetchService = new FetchService(
      apiService,
      nodeConfig,
      project,
      blockDispatcher,
      dictionaryService,
      dsProcessorService,
      dynamicDsService,
      unfinalizedBlocksService,
      eventEmitter,
      schedulerRegistry,
      new RuntimeService(apiService, dictionaryService),
    );
    await fetchService.init(1000);
    const nextEndBlockHeightSpy = jest.spyOn(
      fetchService as any,
      `nextEndBlockHeight`,
    );

    (fetchService as any).latestFinalizedHeight = 16000;
    const runtimeService = (fetchService as any).runtimeService;
    runtimeService.prefetchMeta = jest.fn();
    blockDispatcher.latestBufferedHeight = undefined;
    // (fetchService as any).latestProcessedHeight = undefined;
    // const loopPromise = fetchService.startLoop(1000);
    await new Promise((resolve) => {
      eventEmitter.on(IndexerEvent.BlocknumberQueueSize, (nextBufferSize) => {
        if (nextBufferSize.value >= 5) {
          resolve(undefined);
        }
      });
    });
    // await loopPromise;
    expect(nextEndBlockHeightSpy).toHaveBeenCalledTimes(1);
    // lastProcessed height (use dictionary once) + batchsize (use original once)
    expect(blockDispatcher.latestBufferedHeight).toBe(15020);
  }, 500000);

  it('fill the dictionary returned batches to nextBlockBuffer', async () => {
    const batchSize = 20;
    project.network.dictionary =
      'https://api.subquery.network/sq/subquery/dictionary-polkadot';
    project.dataSources = [
      {
        name: 'runtime',
        kind: SubstrateDatasourceKind.Runtime,
        startBlock: 1,
        mapping: {
          entryScript: '',
          file: ' ',
          handlers: [
            {
              handler: 'handleBond',
              kind: SubstrateHandlerKind.Event,
              filter: {
                module: 'staking',
                method: 'Bonded',
              },
            },
          ],
        },
      },
    ];
    const dictionaryService = mockDictionaryService1();
    const projectService = mockProjectService(project);
    const storeCache = mockStoreCache();
    const schedulerRegistry = new SchedulerRegistry();
    const dsProcessorService = new DsProcessorService(project, config);
    const dynamicDsService = new DynamicDsService(dsProcessorService, project);
    (dynamicDsService as any).getDynamicDatasources = jest.fn(() => []);
    const eventEmitter = new EventEmitter2();
    const nodeConfig = new NodeConfig({
      subquery: '',
      subqueryName: '',
      batchSize,
    });
    const unfinalizedBlocksService = new UnfinalizedBlocksService(
      apiService,
      nodeConfig,
      storeCache,
    );
    await unfinalizedBlocksService.init(() => Promise.resolve());
    const blockDispatcher = new BlockDispatcherService(
      apiService,
      nodeConfig,
      mockIndexerManager(),
      eventEmitter,
      projectService,
      new SmartBatchService(nodeConfig.batchSize),
      mockStoreService(),
      storeCache,
      null, // POI
      project,
      dynamicDsService,
    );
    fetchService = new FetchService(
      apiService,
      nodeConfig,
      project,
      blockDispatcher,
      dictionaryService,
      dsProcessorService,
      dynamicDsService,
      unfinalizedBlocksService,
      eventEmitter,
      schedulerRegistry,
      new RuntimeService(apiService, dictionaryService),
    );
    const nextEndBlockHeightSpy = jest.spyOn(
      fetchService as any,
      `nextEndBlockHeight`,
    );
    await fetchService.init(1000);
    (fetchService as any).latestFinalizedHeight = 16000;
    blockDispatcher.latestBufferedHeight = undefined;
    // (fetchService as any).latestProcessedHeight = undefined;
    // const loopPromise = fetchService.startLoop(1000);
    await new Promise((resolve) => {
      eventEmitter.on(IndexerEvent.BlocknumberQueueSize, (nextBufferSize) => {
        if (nextBufferSize.value >= 8) {
          resolve(undefined);
        }
      });
    });
    // await loopPromise;
    expect(nextEndBlockHeightSpy).toBeCalledTimes(0);
    //alway use dictionary
    expect((fetchService as any).useDictionary).toBeTruthy();
    expect(blockDispatcher.latestBufferedHeight).toBe(14900);
  }, 500000);

  it('can support custom data sources', async () => {
    project = testSubqueryProjectV0_2_0();

    const indexerManager = mockIndexerManager();

    fetchService = await createFetchService(
      apiService,
      indexerManager,
      new DictionaryService(project, nodeConfig),
      project,
      20,
      nodeConfig,
    );

    const baseHandlerFilters = jest.spyOn(
      fetchService as any,
      `getBaseHandlerFilters`,
    );

    const getDsProcessor = jest.spyOn(
      (fetchService as any).dsProcessorService,
      `getDsProcessor`,
    );

    const pendingCondition = new Promise((resolve) => {
      // eslint-disable-next-line @typescript-eslint/require-await
      indexerManager.register(async (content) => {
        if (content.block.block.header.number.toNumber() === 10) {
          resolve(undefined);
        }

        return {
          dynamicDsCreated: false,
          blockHash: '0x',
          reindexBlockHeight: null,
        };
      });
    });

    await fetchService.init(1);

    await pendingCondition;

    // const loopPromise = fetchService.startLoop(1);
    // void fetchService.register(async (content) => {
    //   if (content.block.block.header.number.toNumber() === 10) {
    //     fetchService.onApplicationShutdown();
    //   }
    // });
    // await loopPromise;

    expect(baseHandlerFilters).toHaveBeenCalledTimes(1);
    expect(getDsProcessor).toHaveBeenCalledTimes(3);
    fetchService.onApplicationShutdown();
  }, 500000);
  it('given bypassBlocks, should return correct output during runtime', async () => {
    const batchSize = 20;
    project.network.bypassBlocks = ['1 - 22', 35, 44, 40, 80];
    project.dataSources = [
      {
        name: 'runtime',
        kind: SubstrateDatasourceKind.Runtime,
        startBlock: 1,
        mapping: {
          entryScript: '',
          file: '',
          handlers: [
            {
              handler: 'handleBond',
              kind: SubstrateHandlerKind.Block,
            },
          ],
        },
      },
    ];
    const nodeConfig = new NodeConfig({
      subquery: '',
      subqueryName: '',
      batchSize,
    });

    const dictionaryService = new DictionaryService(project, nodeConfig);
    const projectService = mockProjectService(project);
    const storeCache = mockStoreCache();
    const schedulerRegistry = new SchedulerRegistry();
    const eventEmitter = new EventEmitter2();
    const dsProcessorService = new DsProcessorService(project, nodeConfig);
    const dynamicDsService = new DynamicDsService(dsProcessorService, project);
    (dynamicDsService as any).getDynamicDatasources = jest.fn(() => []);

    const unfinalizedBlocksService = new UnfinalizedBlocksService(
      apiService,
      nodeConfig,
      storeCache,
    );
    await unfinalizedBlocksService.init(() => Promise.resolve());

    const blockDispatcher = new BlockDispatcherService(
      apiService,
      nodeConfig,
      mockIndexerManager(),
      eventEmitter,
      projectService,
      new SmartBatchService(nodeConfig.batchSize),
      mockStoreService(),
      storeCache,
      null, // POI
      project,
      dynamicDsService,
    );
    fetchService = new FetchService(
      apiService,
      nodeConfig,
      project,
      blockDispatcher,
      dictionaryService,
      dsProcessorService,
      dynamicDsService,
      unfinalizedBlocksService,
      eventEmitter,
      schedulerRegistry,
      new RuntimeService(apiService, dictionaryService),
    );
    await fetchService.init(1);
    const filteredBatch = jest.spyOn(fetchService as any, `filteredBlockBatch`);
    (fetchService as any).latestFinalizedHeight = 45;
    blockDispatcher.latestBufferedHeight = undefined;
    await new Promise((resolve) => {
      eventEmitter.on(IndexerEvent.BlocknumberQueueSize, (nextBufferSize) => {
        if (nextBufferSize.value >= 5) {
          resolve(undefined);
        }
      });
    });
    expect(filteredBatch.mock.results[0].value).toEqual([]);
    expect(
      difference(range(21, 40 + 1), filteredBatch.mock.results[1].value),
    ).toEqual([21, 22, 35, 40]);
    expect(filteredBatch.mock.results[2].value).not.toContain(44);
    expect((fetchService as any).bypassBlocks).toEqual([80]);
  }, 500000);
});<|MERGE_RESOLUTION|>--- conflicted
+++ resolved
@@ -146,11 +146,8 @@
     get api() {
       return mockApi;
     },
-<<<<<<< HEAD
-=======
     fetchBlocks: (batch: number[], specVer?: number) =>
       fetchBlocksBatches(mockApi as any, batch, specVer),
->>>>>>> 3103d5ab
   } as any;
 }
 
