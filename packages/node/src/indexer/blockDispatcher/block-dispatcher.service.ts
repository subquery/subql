// Copyright 2020-2021 OnFinality Limited authors & contributors
// SPDX-License-Identifier: Apache-2.0

import { Inject, Injectable, OnApplicationShutdown } from '@nestjs/common';
import { EventEmitter2 } from '@nestjs/event-emitter';
import {
  NodeConfig,
  SmartBatchService,
  StoreCacheService,
  StoreService,
  IProjectService,
  PoiService,
  BlockDispatcher,
  ProcessBlockResponse,
} from '@subql/node-core';
import {
  SubqlProjectDs,
  SubqueryProject,
} from '../../configure/SubqueryProject';
import { ApiService } from '../api.service';
import { DynamicDsService } from '../dynamic-ds.service';
import { IndexerManager } from '../indexer.manager';
import { RuntimeService } from '../runtime/runtimeService';
import { BlockContent } from '../types';

/**
 * @description Intended to behave the same as WorkerBlockDispatcherService but doesn't use worker threads or any parallel processing
 */
@Injectable()
export class BlockDispatcherService
  extends BlockDispatcher<BlockContent, SubqlProjectDs>
  implements OnApplicationShutdown
{
  private runtimeService: RuntimeService;

  constructor(
    private apiService: ApiService,
    nodeConfig: NodeConfig,
    private indexerManager: IndexerManager,
    eventEmitter: EventEmitter2,
    @Inject('IProjectService') projectService: IProjectService,
    smartBatchService: SmartBatchService,
    storeService: StoreService,
    storeCacheService: StoreCacheService,
    poiService: PoiService,
    @Inject('ISubqueryProject') project: SubqueryProject,
    dynamicDsService: DynamicDsService,
  ) {
    const fetchBlockBatchesWrapped = async (
      blockNums: number[],
    ): Promise<BlockContent[]> => {
      const specChanged = await this.runtimeService.specChanged(
        blockNums[blockNums.length - 1],
      );

      // If specVersion not changed, a known overallSpecVer will be pass in
      // Otherwise use api to fetch runtimes
      return this.apiService.fetchBlocks(
        blockNums,
        specChanged ? undefined : this.runtimeService.parentSpecVersion,
      );
    };

    super(
      nodeConfig,
      eventEmitter,
      projectService,
      smartBatchService,
      storeService,
      storeCacheService,
      poiService,
      project,
      dynamicDsService,
      fetchBlockBatchesWrapped,
    );
  }

  async init(
    onDynamicDsCreated: (height: number) => Promise<void>,
    runtimeService?: RuntimeService,
  ): Promise<void> {
    await super.init(onDynamicDsCreated);
    this.runtimeService = runtimeService;
  }

  protected getBlockHeight(block: BlockContent): number {
    return block.block.block.header.number.toNumber();
  }

  protected async indexBlock(
    block: BlockContent,
  ): Promise<ProcessBlockResponse> {
    const runtimeVersion = await this.runtimeService.getRuntimeVersion(
      block.block,
    );
<<<<<<< HEAD
  }

  private async fetchBlocksFromQueue(): Promise<void> {
    if (this.fetching || this.isShutdown) return;
    // Process queue is full, no point in fetching more blocks
    // if (this.processQueue.freeSpace < this.nodeConfig.batchSize) return;

    this.fetching = true;

    try {
      while (!this.isShutdown) {
        const blockNums = this.queue.takeMany(
          Math.min(this.processQueue.freeSpace, this.smartBatchSize),
        );
        // Used to compare before and after as a way to check if queue was flushed
        const bufferedHeight = this._latestBufferedHeight;

        // Queue is empty
        if (!blockNums.length) {
          // The process queue might be full so no block nums were taken, wait and try again
          if (this.queue.size) {
            await delay(1);
            continue;
          }
          break;
        }

        if (this.memoryleft() < 0) {
          //stop fetching until memory is freed
          await waitForBatchSize(this.minimumHeapLimit);
          continue;
        }

        logger.info(
          `fetch block [${blockNums[0]},${
            blockNums[blockNums.length - 1]
          }], total ${blockNums.length} blocks`,
        );

        const specChanged = await this.runtimeService.specChanged(
          blockNums[blockNums.length - 1],
        );

        // If specVersion not changed, a known overallSpecVer will be pass in
        // Otherwise use api to fetch runtimes

        if (memoryLock.isLocked) {
          await memoryLock.waitForUnlock();
        }

        const blocks = await this.apiService.fetchBlocks(
          blockNums,
          specChanged ? undefined : this.runtimeService.parentSpecVersion,
        );

        this.smartBatchService.addToSizeBuffer(blocks);

        // Check if the queues have been flushed between queue.takeMany and fetchBlocksBatches resolving
        // Peeking the queue is because the latestBufferedHeight could have regrown since fetching block
        if (
          bufferedHeight > this._latestBufferedHeight ||
          this.queue.peek() < Math.min(...blockNums)
        ) {
          logger.info(`${this.queue.peek()} - ${Math.min(...blockNums)}`);
          logger.info(`Queue was reset for new DS, discarding fetched blocks`);
          continue;
        }

        const blockTasks = blocks.map((block) => async () => {
          const height = block.block.block.header.number.toNumber();
          try {
            const runtimeVersion = await this.runtimeService.getRuntimeVersion(
              block.block,
            );

            this.preProcessBlock(height);
            // Inject runtimeVersion here to enhance api.at preparation
            const processBlockResponse = await this.indexerManager.indexBlock(
              block,
              this.projectService.dataSources,
              runtimeVersion,
            );

            await this.postProcessBlock(height, processBlockResponse);

            //set block to null for garbage collection
            block = null;
          } catch (e) {
            if (this.isShutdown) {
              return;
            }
            logger.error(
              e,
              `failed to index block at height ${height} ${
                e.handler ? `${e.handler}(${e.stack ?? ''})` : ''
              }`,
            );
            throw e;
          }
        });

        // There can be enough of a delay after fetching blocks that shutdown could now be true
        if (this.isShutdown) break;

        this.processQueue.putMany(blockTasks);

        this.eventEmitter.emit(IndexerEvent.BlockQueueSize, {
          value: this.processQueue.size,
        });
      }
    } finally {
      this.fetching = false;
    }
=======
    return this.indexerManager.indexBlock(block, runtimeVersion);
>>>>>>> e4535db3
  }
}<|MERGE_RESOLUTION|>--- conflicted
+++ resolved
@@ -38,7 +38,7 @@
     nodeConfig: NodeConfig,
     private indexerManager: IndexerManager,
     eventEmitter: EventEmitter2,
-    @Inject('IProjectService') projectService: IProjectService,
+    @Inject('IProjectService') projectService: IProjectService<SubqlProjectDs>,
     smartBatchService: SmartBatchService,
     storeService: StoreService,
     storeCacheService: StoreCacheService,
@@ -93,122 +93,10 @@
     const runtimeVersion = await this.runtimeService.getRuntimeVersion(
       block.block,
     );
-<<<<<<< HEAD
-  }
-
-  private async fetchBlocksFromQueue(): Promise<void> {
-    if (this.fetching || this.isShutdown) return;
-    // Process queue is full, no point in fetching more blocks
-    // if (this.processQueue.freeSpace < this.nodeConfig.batchSize) return;
-
-    this.fetching = true;
-
-    try {
-      while (!this.isShutdown) {
-        const blockNums = this.queue.takeMany(
-          Math.min(this.processQueue.freeSpace, this.smartBatchSize),
-        );
-        // Used to compare before and after as a way to check if queue was flushed
-        const bufferedHeight = this._latestBufferedHeight;
-
-        // Queue is empty
-        if (!blockNums.length) {
-          // The process queue might be full so no block nums were taken, wait and try again
-          if (this.queue.size) {
-            await delay(1);
-            continue;
-          }
-          break;
-        }
-
-        if (this.memoryleft() < 0) {
-          //stop fetching until memory is freed
-          await waitForBatchSize(this.minimumHeapLimit);
-          continue;
-        }
-
-        logger.info(
-          `fetch block [${blockNums[0]},${
-            blockNums[blockNums.length - 1]
-          }], total ${blockNums.length} blocks`,
-        );
-
-        const specChanged = await this.runtimeService.specChanged(
-          blockNums[blockNums.length - 1],
-        );
-
-        // If specVersion not changed, a known overallSpecVer will be pass in
-        // Otherwise use api to fetch runtimes
-
-        if (memoryLock.isLocked) {
-          await memoryLock.waitForUnlock();
-        }
-
-        const blocks = await this.apiService.fetchBlocks(
-          blockNums,
-          specChanged ? undefined : this.runtimeService.parentSpecVersion,
-        );
-
-        this.smartBatchService.addToSizeBuffer(blocks);
-
-        // Check if the queues have been flushed between queue.takeMany and fetchBlocksBatches resolving
-        // Peeking the queue is because the latestBufferedHeight could have regrown since fetching block
-        if (
-          bufferedHeight > this._latestBufferedHeight ||
-          this.queue.peek() < Math.min(...blockNums)
-        ) {
-          logger.info(`${this.queue.peek()} - ${Math.min(...blockNums)}`);
-          logger.info(`Queue was reset for new DS, discarding fetched blocks`);
-          continue;
-        }
-
-        const blockTasks = blocks.map((block) => async () => {
-          const height = block.block.block.header.number.toNumber();
-          try {
-            const runtimeVersion = await this.runtimeService.getRuntimeVersion(
-              block.block,
-            );
-
-            this.preProcessBlock(height);
-            // Inject runtimeVersion here to enhance api.at preparation
-            const processBlockResponse = await this.indexerManager.indexBlock(
-              block,
-              this.projectService.dataSources,
-              runtimeVersion,
-            );
-
-            await this.postProcessBlock(height, processBlockResponse);
-
-            //set block to null for garbage collection
-            block = null;
-          } catch (e) {
-            if (this.isShutdown) {
-              return;
-            }
-            logger.error(
-              e,
-              `failed to index block at height ${height} ${
-                e.handler ? `${e.handler}(${e.stack ?? ''})` : ''
-              }`,
-            );
-            throw e;
-          }
-        });
-
-        // There can be enough of a delay after fetching blocks that shutdown could now be true
-        if (this.isShutdown) break;
-
-        this.processQueue.putMany(blockTasks);
-
-        this.eventEmitter.emit(IndexerEvent.BlockQueueSize, {
-          value: this.processQueue.size,
-        });
-      }
-    } finally {
-      this.fetching = false;
-    }
-=======
-    return this.indexerManager.indexBlock(block, runtimeVersion);
->>>>>>> e4535db3
+    return this.indexerManager.indexBlock(
+      block,
+      this.projectService.dataSources,
+      runtimeVersion,
+    );
   }
 }