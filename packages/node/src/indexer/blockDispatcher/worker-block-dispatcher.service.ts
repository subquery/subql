// Copyright 2020-2021 OnFinality Limited authors & contributors
// SPDX-License-Identifier: Apache-2.0

import assert from 'assert';
import path from 'path';
import { Injectable, OnApplicationShutdown } from '@nestjs/common';
import { EventEmitter2 } from '@nestjs/event-emitter';
import { Interval } from '@nestjs/schedule';
import {
  getLogger,
  NodeConfig,
  IndexerEvent,
  Worker,
  AutoQueue,
  waitForHeap,
  memoryLock,
} from '@subql/node-core';
import chalk from 'chalk';
import { last } from 'lodash';
import { ProjectService } from '../project.service';
import { RuntimeService } from '../runtime/runtimeService';
import { SmartBatchService } from '../smartBatch.service';
import {
  FetchBlock,
  ProcessBlock,
  InitWorker,
  NumFetchedBlocks,
  NumFetchingBlocks,
  GetWorkerStatus,
  SyncRuntimeService,
  GetSpecFromMap,
<<<<<<< HEAD
  GetMemoryLeft,
  WaitForWorkerHeap,
=======
>>>>>>> abd627fc
  ReloadDynamicDs,
} from '../worker/worker';
import { BaseBlockDispatcher } from './base-block-dispatcher';

const logger = getLogger('WorkerBlockDispatcherService');

type IIndexerWorker = {
  processBlock: ProcessBlock;
  fetchBlock: FetchBlock;
  numFetchedBlocks: NumFetchedBlocks;
  numFetchingBlocks: NumFetchingBlocks;
  getStatus: GetWorkerStatus;
  syncRuntimeService: SyncRuntimeService;
  getSpecFromMap: GetSpecFromMap;
<<<<<<< HEAD
  getMemoryLeft: GetMemoryLeft;
  waitForWorkerHeap: WaitForWorkerHeap;
=======
>>>>>>> abd627fc
  reloadDynamicDs: ReloadDynamicDs;
};

type IInitIndexerWorker = IIndexerWorker & {
  initWorker: InitWorker;
};

type IndexerWorker = IIndexerWorker & {
  terminate: () => Promise<number>;
};

async function createIndexerWorker(): Promise<IndexerWorker> {
  const indexerWorker = Worker.create<IInitIndexerWorker>(
    path.resolve(__dirname, '../../../dist/indexer/worker/worker.js'),
    [
      'initWorker',
      'processBlock',
      'fetchBlock',
      'numFetchedBlocks',
      'numFetchingBlocks',
      'getStatus',
      'syncRuntimeService',
      'getSpecFromMap',
<<<<<<< HEAD
      'getMemoryLeft',
      'waitForWorkerHeap',
=======
>>>>>>> abd627fc
      'reloadDynamicDs',
    ],
  );

  await indexerWorker.initWorker();

  return indexerWorker;
}

@Injectable()
export class WorkerBlockDispatcherService
  extends BaseBlockDispatcher<AutoQueue<void>>
  implements OnApplicationShutdown
{
  private workers: IndexerWorker[];
  private numWorkers: number;
  smartBatchService: SmartBatchService;

  private taskCounter = 0;
  private isShutdown = false;

  constructor(
    nodeConfig: NodeConfig,
    eventEmitter: EventEmitter2,
    projectService: ProjectService,
    smartBatchService: SmartBatchService,
  ) {
    const numWorkers = nodeConfig.workers;
    super(
      nodeConfig,
      eventEmitter,
      projectService,
      new AutoQueue(numWorkers * nodeConfig.batchSize * 2),
      smartBatchService,
    );
    this.numWorkers = numWorkers;
  }

  async init(
    onDynamicDsCreated: (height: number) => Promise<void>,
    runtimeService?: RuntimeService,
  ): Promise<void> {
    if (this.nodeConfig.unfinalizedBlocks) {
      throw new Error(
        'Sorry, best block feature is not supported with workers yet.',
      );
    }

    this.workers = await Promise.all(
      new Array(this.numWorkers).fill(0).map(() => createIndexerWorker()),
    );

    this.onDynamicDsCreated = onDynamicDsCreated;

    const blockAmount = await this.projectService.getProcessedBlockCount();
    this.setProcessedBlockCount(blockAmount ?? 0);
    // Sync workers runtime from main
    this.runtimeService = runtimeService;
    this.syncWorkerRuntimes();
  }

  async onApplicationShutdown(): Promise<void> {
    this.isShutdown = true;
    // Stop processing blocks
    this.queue.abort();

    // Stop all workers
    if (this.workers) {
      await Promise.all(this.workers.map((w) => w.terminate()));
    }
  }

  syncWorkerRuntimes(): void {
    this.workers.map((w) =>
      w.syncRuntimeService(
        this.runtimeService.specVersionMap,
        this.runtimeService.latestFinalizedHeight,
      ),
    );
  }

  async enqueueBlocks(
    cleanedBlocks: number[],
    latestBufferHeight?: number,
  ): Promise<void> {
    if (!!latestBufferHeight && !cleanedBlocks.length) {
      this.latestBufferedHeight = latestBufferHeight;
      return;
    }

    logger.info(
      `Enqueueing blocks ${cleanedBlocks[0]}...${last(cleanedBlocks)}, total ${
        cleanedBlocks.length
      } blocks`,
    );

    // eslint-disable-next-line no-constant-condition
    if (true) {
      /*
       * Load balancing:
       * worker1: 1,2,3
       * worker2: 4,5,6
       */
      let startIndex = 0;
      while (startIndex < cleanedBlocks.length) {
        const workerIdx = this.getNextWorkerIndex();
        const batchSize = Math.min(
          cleanedBlocks.length - startIndex,
          await this.maxBatchSize(workerIdx),
        );
        cleanedBlocks
          .slice(startIndex, startIndex + batchSize)
          .forEach((height) => this.enqueueBlock(height, workerIdx));
        startIndex += batchSize;
      }
    } else {
      /*
       * Load balancing:
       * worker1: 1,3,5
       * worker2: 2,4,6
       */
      cleanedBlocks.map((height) =>
        this.enqueueBlock(height, this.getNextWorkerIndex()),
      );
    }

    this.latestBufferedHeight = latestBufferHeight ?? last(cleanedBlocks);
  }

  private enqueueBlock(height: number, workerIdx: number) {
    if (this.isShutdown) return;
    const worker = this.workers[workerIdx];

    assert(worker, `Worker ${workerIdx} not found`);

    // Used to compare before and after as a way to check if queue was flushed
    const bufferedHeight = this.latestBufferedHeight;

    const processBlock = async () => {
      try {
        // get SpecVersion from main runtime service
        const { blockSpecVersion, syncedDictionary } =
          await this.runtimeService.getSpecVersion(height);
        // if main runtime specVersion has been updated, then sync with all workers specVersion map, and lastFinalizedBlock
        if (syncedDictionary) {
          this.syncWorkerRuntimes();
        }

        if ((await worker.getMemoryLeft()) < 256) {
          await worker.waitForWorkerHeap(256);
        }

        const start = new Date();
        await memoryLock.acquire('waitForHeap', async () => {
          await worker.fetchBlock(height, blockSpecVersion);
        });
        const end = new Date();

        if (bufferedHeight > this.latestBufferedHeight) {
          logger.debug(`Queue was reset for new DS, discarding fetched blocks`);
          return;
        }

        const waitTime = end.getTime() - start.getTime();
        if (waitTime > 1000) {
          logger.info(
            `Waiting to fetch block ${height}: ${chalk.red(`${waitTime}ms`)}`,
          );
        } else if (waitTime > 200) {
          logger.info(
            `Waiting to fetch block ${height}: ${chalk.yellow(
              `${waitTime}ms`,
            )}`,
          );
        }

        this.preProcessBlock(height);

        const { dynamicDsCreated, operationHash, reindexBlockHeight } =
          await worker.processBlock(height);

        await this.postProcessBlock(height, {
          dynamicDsCreated,
          operationHash: Buffer.from(operationHash, 'base64'),
          reindexBlockHeight,
        });

        if (dynamicDsCreated) {
          // Ensure all workers are aware of all dynamic ds
          await Promise.all(this.workers.map((w) => w.reloadDynamicDs()));
        }
      } catch (e) {
        logger.error(
          e,
          `failed to index block at height ${height} ${
            e.handler ? `${e.handler}(${e.stack ?? ''})` : ''
          }`,
        );
        process.exit(1);
      }
    };

    void this.queue.put(processBlock);
  }

  private async maxBatchSize(workerIdx: number): Promise<number> {
    const memLeft = await this.workers[workerIdx].getMemoryLeft();
    if (memLeft < 256 * 1024 * 1024) return 0;
    return this.smartBatchService.safeBatchSizeForRemainingMemory(memLeft);
  }

  @Interval(15000)
  async sampleWorkerStatus(): Promise<void> {
    for (const worker of this.workers) {
      const status = await worker.getStatus();
      logger.info(JSON.stringify(status));
    }
  }

  // Getter doesn't seem to cary from abstract class
  get latestBufferedHeight(): number {
    return this._latestBufferedHeight;
  }

  set latestBufferedHeight(height: number) {
    super.latestBufferedHeight = height;
    // There is only a single queue with workers so we treat them as the same
    this.eventEmitter.emit(IndexerEvent.BlockQueueSize, {
      value: this.queueSize,
    });
  }

  private getNextWorkerIndex(): number {
    const index = this.taskCounter % this.numWorkers;

    this.taskCounter++;

    return index;
  }
}<|MERGE_RESOLUTION|>--- conflicted
+++ resolved
@@ -29,11 +29,8 @@
   GetWorkerStatus,
   SyncRuntimeService,
   GetSpecFromMap,
-<<<<<<< HEAD
   GetMemoryLeft,
   WaitForWorkerHeap,
-=======
->>>>>>> abd627fc
   ReloadDynamicDs,
 } from '../worker/worker';
 import { BaseBlockDispatcher } from './base-block-dispatcher';
@@ -48,11 +45,8 @@
   getStatus: GetWorkerStatus;
   syncRuntimeService: SyncRuntimeService;
   getSpecFromMap: GetSpecFromMap;
-<<<<<<< HEAD
   getMemoryLeft: GetMemoryLeft;
   waitForWorkerHeap: WaitForWorkerHeap;
-=======
->>>>>>> abd627fc
   reloadDynamicDs: ReloadDynamicDs;
 };
 
@@ -76,11 +70,8 @@
       'getStatus',
       'syncRuntimeService',
       'getSpecFromMap',
-<<<<<<< HEAD
       'getMemoryLeft',
       'waitForWorkerHeap',
-=======
->>>>>>> abd627fc
       'reloadDynamicDs',
     ],
   );
