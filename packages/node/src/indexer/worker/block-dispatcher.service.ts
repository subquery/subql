--- conflicted
+++ resolved
@@ -12,6 +12,8 @@
   getLogger,
   NodeConfig,
   IndexerEvent,
+  AutoQueue,
+  Queue,
   Worker,
   delay,
   profilerWrap,
@@ -19,7 +21,6 @@
 import { EthereumBlockWrapper } from '@subql/types-ethereum';
 import chalk from 'chalk';
 import { last } from 'lodash';
-import { AutoQueue, Queue } from '../../utils/autoQueue';
 import { IndexerManager } from '../indexer.manager';
 import { ProjectService } from '../project.service';
 import {
@@ -116,16 +117,10 @@
     this.fetchQueue = new Queue(nodeConfig.batchSize * 3);
     this.processQueue = new AutoQueue(nodeConfig.batchSize * 3);
 
-<<<<<<< HEAD
-    const { argv } = getYargsOption();
-
     const fetchBlocks = this.apiService.api.fetchBlocks.bind(
       this.apiService.api,
     );
-    if (argv.profiler) {
-=======
     if (this.nodeConfig.profiler) {
->>>>>>> 6752efab
       this.fetchBlocksBatches = profilerWrap(
         fetchBlocks,
         'EthereumUtil',
