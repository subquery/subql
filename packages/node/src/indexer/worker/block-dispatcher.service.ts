// Copyright 2020-2021 OnFinality Limited authors & contributors
// SPDX-License-Identifier: Apache-2.0

import assert from 'assert';
import path from 'path';
import { Injectable, OnApplicationShutdown } from '@nestjs/common';
import { EventEmitter2 } from '@nestjs/event-emitter';
import { Interval } from '@nestjs/schedule';
import { hexToU8a, u8aEq } from '@polkadot/util';
<<<<<<< HEAD
import { ApiService } from '@subql/common-node';
import { AvalancheBlockWrapper } from '@subql/types-avalanche';
import chalk from 'chalk';
import { last } from 'lodash';
import { NodeConfig } from '../../configure/NodeConfig';
import { AutoQueue, Queue } from '../../utils/autoQueue';
import { getLogger } from '../../utils/logger';
import { IndexerEvent } from '../events';
=======
import {
  getLogger,
  NodeConfig,
  IndexerEvent,
  Worker,
  delay,
  getYargsOption,
  profilerWrap,
  AutoQueue,
  Queue,
} from '@subql/node-core';
import { SubstrateBlock } from '@subql/types';
import chalk from 'chalk';
import { last } from 'lodash';
import * as SubstrateUtil from '../../utils/substrate';
import { ApiService } from '../api.service';
>>>>>>> bfad6035
import { IndexerManager } from '../indexer.manager';
import { ProjectService } from '../project.service';
import {
  FetchBlock,
  ProcessBlock,
  InitWorker,
  NumFetchedBlocks,
  NumFetchingBlocks,
  GetWorkerStatus,
} from './worker';

const NULL_MERKEL_ROOT = hexToU8a('0x00');

function isNullMerkelRoot(operationHash: Uint8Array): boolean {
  return u8aEq(operationHash, NULL_MERKEL_ROOT);
}

type IIndexerWorker = {
  processBlock: ProcessBlock;
  fetchBlock: FetchBlock;
  numFetchedBlocks: NumFetchedBlocks;
  numFetchingBlocks: NumFetchingBlocks;
  getStatus: GetWorkerStatus;
};

type IInitIndexerWorker = IIndexerWorker & {
  initWorker: InitWorker;
};

type IndexerWorker = IIndexerWorker & {
  terminate: () => Promise<number>;
};

async function createIndexerWorker(): Promise<IndexerWorker> {
  const indexerWorker = Worker.create<IInitIndexerWorker>(
    path.resolve(__dirname, '../../../dist/indexer/worker/worker.js'),
    [
      'initWorker',
      'processBlock',
      'fetchBlock',
      'numFetchedBlocks',
      'numFetchingBlocks',
      'getStatus',
    ],
  );

  await indexerWorker.initWorker();

  return indexerWorker;
}

<<<<<<< HEAD
function getMaxWorkers(numWorkers?: number): number {
  const maxCPUs = os.cpus().length;
  return Math.min(numWorkers ?? maxCPUs, maxCPUs);
}
=======
type GetRuntimeVersion = (block: SubstrateBlock) => Promise<RuntimeVersion>;
>>>>>>> bfad6035

export interface IBlockDispatcher {
  init(onDynamicDsCreated: (height: number) => Promise<void>): Promise<void>;

  enqueueBlocks(heights: number[]): void;

  queueSize: number;
  freeSize: number;
  latestBufferedHeight: number | undefined;

  // Remove all enqueued blocks, used when a dynamic ds is created
  flushQueue(height: number): void;
}

const logger = getLogger('BlockDispatcherService');

// TODO move to another file
/**
 * @description Intended to behave the same as WorkerBlockDispatcherService but doesn't use worker threads or any parallel processing
 */
@Injectable()
export class BlockDispatcherService
  implements IBlockDispatcher, OnApplicationShutdown
{
  private fetchQueue: Queue<number>;
  private processQueue: AutoQueue<void>;

  private fetching = false;
  private isShutdown = false;
  private onDynamicDsCreated: (height: number) => Promise<void>;
  private _latestBufferedHeight: number;
  private _processedBlockCount: number;

  constructor(
    private apiService: ApiService,
    private nodeConfig: NodeConfig,
    private indexerManager: IndexerManager,
    private eventEmitter: EventEmitter2,
    private projectService: ProjectService,
  ) {
    this.fetchQueue = new Queue(nodeConfig.batchSize * 3);
    this.processQueue = new AutoQueue(nodeConfig.batchSize * 3);
  }

  // eslint-disable-next-line @typescript-eslint/require-await
  async init(
    onDynamicDsCreated: (height: number) => Promise<void>,
  ): Promise<void> {
    this.onDynamicDsCreated = onDynamicDsCreated;
    const blockAmount = await this.projectService.getProcessedBlockCount();
    this.setProcessedBlockCount(blockAmount ?? 0);
  }

  onApplicationShutdown(): void {
    this.isShutdown = true;
    this.processQueue.abort();
  }

  enqueueBlocks(heights: number[]): void {
    if (!heights.length) return;

    logger.info(`Enqueing blocks ${heights[0]}...${last(heights)}`);

    this.fetchQueue.putMany(heights);
    this.latestBufferedHeight = last(heights);

    void this.fetchBlocksFromQueue().catch((e) => {
      logger.error(e, 'Failed to fetch blocks from queue');
      if (!this.isShutdown) {
        throw e;
      }
    });
  }

  flushQueue(height: number): void {
    this.latestBufferedHeight = height;
    this.fetchQueue.flush(); // Empty
    this.processQueue.flush();
  }

  private setProcessedBlockCount(processedBlockCount: number) {
    this._processedBlockCount = processedBlockCount;
    this.eventEmitter.emit(IndexerEvent.BlockProcessedCount, {
      processedBlockCount,
      timestamp: Date.now(),
    });
  }

  private async fetchBlocksFromQueue(): Promise<void> {
    if (this.fetching || this.isShutdown) return;
    // Process queue is full, no point in fetching more blocks
    // if (this.processQueue.freeSpace < this.nodeConfig.batchSize) return;

    this.fetching = true;

    try {
      while (!this.isShutdown) {
        const blockNums = this.fetchQueue.takeMany(
          Math.min(this.nodeConfig.batchSize, this.processQueue.freeSpace),
        );
        // Used to compare before and after as a way to check if queue was flushed
        const bufferedHeight = this._latestBufferedHeight;

        // Queue is empty
        if (!blockNums.length) {
          // The process queue might be full so no block nums were taken, wait and try again
          if (this.fetchQueue.size) {
            await delay(1);
            continue;
          }
          break;
        }

<<<<<<< HEAD
      const blocks = await this.apiService.api.fetchBlocks(blockNums);
=======
        logger.info(
          `fetch block [${blockNums[0]},${
            blockNums[blockNums.length - 1]
          }], total ${blockNums.length} blocks`,
        );
>>>>>>> bfad6035

        const blocks = await this.fetchBlocksBatches(
          this.apiService.getApi(),
          blockNums,
        );

<<<<<<< HEAD
      const blockTasks = blocks.map((block) => async () => {
        const height = block.blockHeight;
        try {
          this.eventEmitter.emit(IndexerEvent.BlockProcessing, {
            height,
            timestamp: Date.now(),
          });

          const { dynamicDsCreated, operationHash } =
            await this.indexerManager.indexBlock(
              block as AvalancheBlockWrapper,
            );

          if (
            this.nodeConfig.proofOfIndex &&
            !isNullMerkelRoot(operationHash)
          ) {
            if (!this.projectService.blockOffset) {
              // Which means during project init, it has not found offset and set value
              await this.projectService.upsertMetadataBlockOffset(height - 1);
=======
        if (bufferedHeight > this._latestBufferedHeight) {
          logger.debug(`Queue was reset for new DS, discarding fetched blocks`);
          continue;
        }
        const blockTasks = blocks.map((block) => async () => {
          const height = block.block.block.header.number.toNumber();
          try {
            this.eventEmitter.emit(IndexerEvent.BlockProcessing, {
              height,
              timestamp: Date.now(),
            });

            const runtimeVersion = await this.getRuntimeVersion(block.block);

            const { dynamicDsCreated, operationHash } =
              await this.indexerManager.indexBlock(block, runtimeVersion);

            // In memory _processedBlockCount increase, db metadata increase BlockCount in indexer.manager
            this.setProcessedBlockCount(this._processedBlockCount + 1);
            if (
              this.nodeConfig.proofOfIndex &&
              !isNullMerkelRoot(operationHash)
            ) {
              if (!this.projectService.blockOffset) {
                // Which means during project init, it has not found offset and set value
                await this.projectService.upsertMetadataBlockOffset(height - 1);
              }
              void this.projectService.setBlockOffset(height - 1);
>>>>>>> bfad6035
            }

<<<<<<< HEAD
          if (dynamicDsCreated) {
            await this.onDynamicDsCreated(height);
          }
        } catch (e) {
          if (this.isShutdown) {
            return;
=======
            if (dynamicDsCreated) {
              await this.onDynamicDsCreated(height);
            }

            assert(
              !this.latestProcessedHeight ||
                height > this.latestProcessedHeight,
              `Block processed out of order. Height: ${height}. Latest: ${this.latestProcessedHeight}`,
            );
            this.latestProcessedHeight = height;
          } catch (e) {
            if (this.isShutdown) {
              return;
            }
            logger.error(
              e,
              `failed to index block at height ${height} ${
                e.handler ? `${e.handler}(${e.stack ?? ''})` : ''
              }`,
            );
            throw e;
>>>>>>> bfad6035
          }
        });

        // There can be enough of a delay after fetching blocks that shutdown could now be true
        if (this.isShutdown) break;

<<<<<<< HEAD
      await Promise.all(this.processQueue.putMany(blockTasks));
=======
        this.processQueue.putMany(blockTasks);

        this.eventEmitter.emit(IndexerEvent.BlockQueueSize, {
          value: this.processQueue.size,
        });
      }
    } finally {
      this.fetching = false;
>>>>>>> bfad6035
    }
  }

  get queueSize(): number {
    return this.fetchQueue.size;
  }

  get freeSize(): number {
    return this.fetchQueue.freeSpace;
  }

  get latestBufferedHeight(): number {
    return this._latestBufferedHeight;
  }

  set latestBufferedHeight(height: number) {
    this.eventEmitter.emit(IndexerEvent.BlocknumberQueueSize, {
      value: this.queueSize,
    });
    this._latestBufferedHeight = height;
  }
}

@Injectable()
export class WorkerBlockDispatcherService
  implements IBlockDispatcher, OnApplicationShutdown
{
  private workers: IndexerWorker[];
  private numWorkers: number;
  private onDynamicDsCreated: (height: number) => Promise<void>;

  private taskCounter = 0;
  private isShutdown = false;
  private queue: AutoQueue<void>;
  private _latestBufferedHeight: number;
  private _processedBlockCount: number;

  constructor(
    private nodeConfig: NodeConfig,
    private eventEmitter: EventEmitter2,
    private projectService: ProjectService,
  ) {
    this.numWorkers = nodeConfig.workers;
    this.queue = new AutoQueue(this.numWorkers * nodeConfig.batchSize * 2);
  }

  async init(
    onDynamicDsCreated: (height: number) => Promise<void>,
  ): Promise<void> {
    this.workers = await Promise.all(
      new Array(this.numWorkers).fill(0).map(() => createIndexerWorker()),
    );

    this.onDynamicDsCreated = onDynamicDsCreated;

    const blockAmount = await this.projectService.getProcessedBlockCount();
    this.setProcessedBlockCount(blockAmount ?? 0);
  }

  private setProcessedBlockCount(processedBlockCount: number) {
    this._processedBlockCount = processedBlockCount;
    this.eventEmitter.emit(IndexerEvent.BlockProcessedCount, {
      processedBlockCount,
      timestamp: Date.now(),
    });
  }

  async onApplicationShutdown(): Promise<void> {
    this.isShutdown = true;
    // Stop processing blocks
    this.queue.abort();

    // Stop all workers
    if (this.workers) {
      await Promise.all(this.workers.map((w) => w.terminate()));
    }
  }

  enqueueBlocks(heights: number[]): void {
    if (!heights.length) return;
    logger.info(
      `Enqueing blocks [${heights[0]}...${last(heights)}], total ${
        heights.length
      } blocks`,
    );

    // eslint-disable-next-line no-constant-condition
    if (true) {
      /*
       * Load balancing:
       * worker1: 1,2,3
       * worker2: 4,5,6
       */
      const workerIdx = this.getNextWorkerIndex();
      heights.map((height) => this.enqueueBlock(height, workerIdx));
    } else {
      /*
       * Load balancing:
       * worker1: 1,3,5
       * worker2: 2,4,6
       */
      heights.map((height) =>
        this.enqueueBlock(height, this.getNextWorkerIndex()),
      );
    }

    this.latestBufferedHeight = last(heights);
  }

  flushQueue(height: number): void {
    this.latestBufferedHeight = height;
    this.queue.flush();
  }

  private enqueueBlock(height: number, workerIdx: number) {
    if (this.isShutdown) return;
    const worker = this.workers[workerIdx];

    assert(worker, `Worker ${workerIdx} not found`);

    // Used to compare before and after as a way to check if queue was flushed
    const bufferedHeight = this._latestBufferedHeight;
    const pendingBlock = worker.fetchBlock(height);

    const processBlock = async () => {
      try {
        const start = new Date();
        const result = await pendingBlock;
        const end = new Date();

        if (bufferedHeight > this._latestBufferedHeight) {
          logger.debug(`Queue was reset for new DS, discarding fetched blocks`);
          return;
        }

        const waitTime = end.getTime() - start.getTime();
        if (waitTime > 1000) {
          logger.info(
            `Waiting to fetch block ${height}: ${chalk.red(`${waitTime}ms`)}`,
          );
        } else if (waitTime > 200) {
          logger.info(
            `Waiting to fetch block ${height}: ${chalk.yellow(
              `${waitTime}ms`,
            )}`,
          );
        }

        // logger.info(
        //   `worker ${workerIdx} processing block ${height}, fetched blocks: ${await worker.numFetchedBlocks()}, fetching blocks: ${await worker.numFetchingBlocks()}`,
        // );

        this.eventEmitter.emit(IndexerEvent.BlockProcessing, {
          height,
          timestamp: Date.now(),
        });

        const { dynamicDsCreated, operationHash } = await worker.processBlock(
          height,
        );
        // In memory _processedBlockCount increase, db metadata increase BlockCount in indexer.manager
        this.setProcessedBlockCount(this._processedBlockCount + 1);

        if (
          this.nodeConfig.proofOfIndex &&
          !isNullMerkelRoot(Buffer.from(operationHash, 'base64'))
        ) {
          if (!this.projectService.blockOffset) {
            // Which means during project init, it has not found offset and set value
            await this.projectService.upsertMetadataBlockOffset(height - 1);
          }
          void this.projectService.setBlockOffset(height - 1);
        }

        if (dynamicDsCreated) {
          await this.onDynamicDsCreated(height);
        }
      } catch (e) {
        logger.error(
          e,
          `failed to index block at height ${height} ${
            e.handler ? `${e.handler}(${e.stack ?? ''})` : ''
          }`,
        );
        throw e;
      }
    };

    void this.queue.put(processBlock);
  }

  @Interval(15000)
  async sampleWorkerStatus(): Promise<void> {
    for (const worker of this.workers) {
      const status = await worker.getStatus();
      logger.info(JSON.stringify(status));
    }
  }

  get queueSize(): number {
    return this.queue.size;
  }

  get freeSize(): number {
    return this.queue.freeSpace;
  }

  get latestBufferedHeight(): number {
    return this._latestBufferedHeight;
  }

  set latestBufferedHeight(height: number) {
    this.eventEmitter.emit(IndexerEvent.BlocknumberQueueSize, {
      value: this.queueSize,
    });
    this._latestBufferedHeight = height;
  }

  private getNextWorkerIndex(): number {
    const index = this.taskCounter % this.numWorkers;

    this.taskCounter++;

    return index;
  }
}<|MERGE_RESOLUTION|>--- conflicted
+++ resolved
@@ -7,16 +7,7 @@
 import { EventEmitter2 } from '@nestjs/event-emitter';
 import { Interval } from '@nestjs/schedule';
 import { hexToU8a, u8aEq } from '@polkadot/util';
-<<<<<<< HEAD
 import { ApiService } from '@subql/common-node';
-import { AvalancheBlockWrapper } from '@subql/types-avalanche';
-import chalk from 'chalk';
-import { last } from 'lodash';
-import { NodeConfig } from '../../configure/NodeConfig';
-import { AutoQueue, Queue } from '../../utils/autoQueue';
-import { getLogger } from '../../utils/logger';
-import { IndexerEvent } from '../events';
-=======
 import {
   getLogger,
   NodeConfig,
@@ -25,15 +16,11 @@
   delay,
   getYargsOption,
   profilerWrap,
-  AutoQueue,
-  Queue,
 } from '@subql/node-core';
-import { SubstrateBlock } from '@subql/types';
+import { AvalancheBlockWrapper } from '@subql/types-avalanche';
 import chalk from 'chalk';
 import { last } from 'lodash';
-import * as SubstrateUtil from '../../utils/substrate';
-import { ApiService } from '../api.service';
->>>>>>> bfad6035
+import { AutoQueue, Queue } from '../../utils/autoQueue';
 import { IndexerManager } from '../indexer.manager';
 import { ProjectService } from '../project.service';
 import {
@@ -85,15 +72,6 @@
   return indexerWorker;
 }
 
-<<<<<<< HEAD
-function getMaxWorkers(numWorkers?: number): number {
-  const maxCPUs = os.cpus().length;
-  return Math.min(numWorkers ?? maxCPUs, maxCPUs);
-}
-=======
-type GetRuntimeVersion = (block: SubstrateBlock) => Promise<RuntimeVersion>;
->>>>>>> bfad6035
-
 export interface IBlockDispatcher {
   init(onDynamicDsCreated: (height: number) => Promise<void>): Promise<void>;
 
@@ -126,6 +104,8 @@
   private _latestBufferedHeight: number;
   private _processedBlockCount: number;
 
+  private latestProcessedHeight: number;
+
   constructor(
     private apiService: ApiService,
     private nodeConfig: NodeConfig,
@@ -206,59 +186,31 @@
           break;
         }
 
-<<<<<<< HEAD
-      const blocks = await this.apiService.api.fetchBlocks(blockNums);
-=======
         logger.info(
           `fetch block [${blockNums[0]},${
             blockNums[blockNums.length - 1]
           }], total ${blockNums.length} blocks`,
         );
->>>>>>> bfad6035
-
-        const blocks = await this.fetchBlocksBatches(
-          this.apiService.getApi(),
-          blockNums,
-        );
-
-<<<<<<< HEAD
-      const blockTasks = blocks.map((block) => async () => {
-        const height = block.blockHeight;
-        try {
-          this.eventEmitter.emit(IndexerEvent.BlockProcessing, {
-            height,
-            timestamp: Date.now(),
-          });
-
-          const { dynamicDsCreated, operationHash } =
-            await this.indexerManager.indexBlock(
-              block as AvalancheBlockWrapper,
-            );
-
-          if (
-            this.nodeConfig.proofOfIndex &&
-            !isNullMerkelRoot(operationHash)
-          ) {
-            if (!this.projectService.blockOffset) {
-              // Which means during project init, it has not found offset and set value
-              await this.projectService.upsertMetadataBlockOffset(height - 1);
-=======
+
+        const blocks = await this.apiService.api.fetchBlocks(blockNums);
+
         if (bufferedHeight > this._latestBufferedHeight) {
           logger.debug(`Queue was reset for new DS, discarding fetched blocks`);
           continue;
         }
+
         const blockTasks = blocks.map((block) => async () => {
-          const height = block.block.block.header.number.toNumber();
+          const height = block.blockHeight;
           try {
             this.eventEmitter.emit(IndexerEvent.BlockProcessing, {
               height,
               timestamp: Date.now(),
             });
 
-            const runtimeVersion = await this.getRuntimeVersion(block.block);
-
             const { dynamicDsCreated, operationHash } =
-              await this.indexerManager.indexBlock(block, runtimeVersion);
+              await this.indexerManager.indexBlock(
+                block as AvalancheBlockWrapper,
+              );
 
             // In memory _processedBlockCount increase, db metadata increase BlockCount in indexer.manager
             this.setProcessedBlockCount(this._processedBlockCount + 1);
@@ -271,17 +223,8 @@
                 await this.projectService.upsertMetadataBlockOffset(height - 1);
               }
               void this.projectService.setBlockOffset(height - 1);
->>>>>>> bfad6035
             }
 
-<<<<<<< HEAD
-          if (dynamicDsCreated) {
-            await this.onDynamicDsCreated(height);
-          }
-        } catch (e) {
-          if (this.isShutdown) {
-            return;
-=======
             if (dynamicDsCreated) {
               await this.onDynamicDsCreated(height);
             }
@@ -303,16 +246,12 @@
               }`,
             );
             throw e;
->>>>>>> bfad6035
           }
         });
 
         // There can be enough of a delay after fetching blocks that shutdown could now be true
         if (this.isShutdown) break;
 
-<<<<<<< HEAD
-      await Promise.all(this.processQueue.putMany(blockTasks));
-=======
         this.processQueue.putMany(blockTasks);
 
         this.eventEmitter.emit(IndexerEvent.BlockQueueSize, {
@@ -321,7 +260,6 @@
       }
     } finally {
       this.fetching = false;
->>>>>>> bfad6035
     }
   }
 
