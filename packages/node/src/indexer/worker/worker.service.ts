--- conflicted
+++ resolved
@@ -58,17 +58,6 @@
     }
   }
 
-<<<<<<< HEAD
-=======
-  setCurrentRuntimeVersion(runtimeHex: string): void {
-    const runtimeVersion = this.apiService
-      .getApi()
-      .registry.createType('RuntimeVersion', runtimeHex);
-
-    this.currentRuntimeVersion = runtimeVersion;
-  }
-
->>>>>>> 53c22702
   async processBlock(height: number): Promise<ProcessBlockResponse> {
     try {
       this._isIndexing = true;
