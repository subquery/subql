// Copyright 2020-2022 OnFinality Limited authors & contributors
// SPDX-License-Identifier: Apache-2.0

import { threadId } from 'node:worker_threads';
import { Injectable } from '@nestjs/common';
<<<<<<< HEAD
import { ApiService } from '@subql/common-node';
import { EthereumBlockWrapper, BlockWrapper } from '@subql/types-avalanche';
import { NodeConfig } from '../../configure/NodeConfig';
=======
import { ApiService, NodeConfig, getLogger } from '@subql/node-core';
import { AvalancheBlockWrapper, BlockWrapper } from '@subql/types-avalanche';
>>>>>>> 2f3144f6
import { AutoQueue } from '../../utils/autoQueue';
import { IndexerManager } from '../indexer.manager';

export type FetchBlockResponse = { parentHash: string } | undefined;

export type ProcessBlockResponse = {
  dynamicDsCreated: boolean;
  operationHash: string; // Base64 encoded u8a array
};

export type WorkerStatusResponse = {
  threadId: number;
  isIndexing: boolean;
  fetchedBlocks: number;
  toFetchBlocks: number;
};

const logger = getLogger(`Worker Service #${threadId}`);

@Injectable()
export class WorkerService {
  private fetchedBlocks: Record<string, BlockWrapper> = {};
  private _isIndexing = false;

  private queue: AutoQueue<FetchBlockResponse>;

  constructor(
    private apiService: ApiService,
    private indexerManager: IndexerManager,
    nodeConfig: NodeConfig,
  ) {
    this.queue = new AutoQueue(undefined, nodeConfig.batchSize);
  }

  async fetchBlock(height: number): Promise<FetchBlockResponse> {
    try {
      return await this.queue.put(async () => {
        // If a dynamic ds is created we might be asked to fetch blocks again, use existing result
        if (!this.fetchedBlocks[height]) {
          const [block] = await this.apiService.api.fetchBlocks([height]);
          this.fetchedBlocks[height] = block;
        }

        const block = this.fetchedBlocks[height];

        // Return info to get the runtime version, this lets the worker thread know
        return undefined;
      });
    } catch (e) {
      logger.error(e, `Failed to fetch block ${height}`);
    }
  }

  async processBlock(height: number): Promise<ProcessBlockResponse> {
    try {
      this._isIndexing = true;
      const block = this.fetchedBlocks[height] as EthereumBlockWrapper;

      if (!block) {
        throw new Error(`Block ${height} has not been fetched`);
      }

      delete this.fetchedBlocks[height];

      const response = await this.indexerManager.indexBlock(block);

      this._isIndexing = false;
      return {
        ...response,
        operationHash: Buffer.from(response.operationHash).toString('base64'),
      };
    } catch (e) {
      logger.error(e, `Failed to index block ${height}: ${e.stack}`);
      throw e;
    }
  }

  get numFetchedBlocks(): number {
    return Object.keys(this.fetchedBlocks).length;
  }

  get numFetchingBlocks(): number {
    return this.queue.size;
  }

  get isIndexing(): boolean {
    return this._isIndexing;
  }
}<|MERGE_RESOLUTION|>--- conflicted
+++ resolved
@@ -3,14 +3,8 @@
 
 import { threadId } from 'node:worker_threads';
 import { Injectable } from '@nestjs/common';
-<<<<<<< HEAD
-import { ApiService } from '@subql/common-node';
+import { ApiService, NodeConfig, getLogger } from '@subql/node-core';
 import { EthereumBlockWrapper, BlockWrapper } from '@subql/types-avalanche';
-import { NodeConfig } from '../../configure/NodeConfig';
-=======
-import { ApiService, NodeConfig, getLogger } from '@subql/node-core';
-import { AvalancheBlockWrapper, BlockWrapper } from '@subql/types-avalanche';
->>>>>>> 2f3144f6
 import { AutoQueue } from '../../utils/autoQueue';
 import { IndexerManager } from '../indexer.manager';
 
