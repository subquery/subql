// Copyright 2020-2021 OnFinality Limited authors & contributors
// SPDX-License-Identifier: Apache-2.0

import assert from 'assert';
import { threadId } from 'node:worker_threads';
import { INestApplication } from '@nestjs/common';
import { NestFactory } from '@nestjs/core';
import { registerWorker, getLogger, NestLogger } from '@subql/node-core';
import { IndexerManager } from '../indexer.manager';
import { WorkerModule } from './worker.module';
import {
  FetchBlockResponse,
  ProcessBlockResponse,
  WorkerService,
  WorkerStatusResponse,
} from './worker.service';

let app: INestApplication;
let workerService: WorkerService;

const logger = getLogger(`worker #${threadId}`);

async function initWorker(): Promise<void> {
  try {
    if (app) {
      logger.warn('Worker already initialised');
      return;
    }

    app = await NestFactory.create(WorkerModule, {
      logger: new NestLogger(),
    });

    await app.init();

    const indexerManager = app.get(IndexerManager);
    // Initialise async services, we do this here rather than in factories so we can capture one off events
    await indexerManager.start();

    workerService = app.get(WorkerService);
  } catch (e) {
    console.log('Failed to start worker', e);
    logger.error(e, 'Failed to start worker');
    throw e;
  }
}

async function fetchBlock(height: number): Promise<FetchBlockResponse> {
  assert(workerService, 'Not initialised');

  return workerService.fetchBlock(height);
}

async function processBlock(height: number): Promise<ProcessBlockResponse> {
  assert(workerService, 'Not initialised');

  return workerService.processBlock(height);
}

// eslint-disable-next-line @typescript-eslint/require-await
async function numFetchedBlocks(): Promise<number> {
  return workerService.numFetchedBlocks;
}

// eslint-disable-next-line @typescript-eslint/require-await
async function numFetchingBlocks(): Promise<number> {
  return workerService.numFetchingBlocks;
}

// eslint-disable-next-line @typescript-eslint/require-await
async function getStatus(): Promise<WorkerStatusResponse> {
  return {
    threadId,
    fetchedBlocks: workerService.numFetchedBlocks,
    toFetchBlocks: workerService.numFetchingBlocks,
    isIndexing: workerService.isIndexing,
  };
}

// Register these functions to be exposed to worker host
registerWorker({
  initWorker,
  fetchBlock,
  processBlock,
  numFetchedBlocks,
  numFetchingBlocks,
  getStatus,
});

// Export types to be used on the parent
export type InitWorker = typeof initWorker;
export type FetchBlock = typeof fetchBlock;
export type ProcessBlock = typeof processBlock;
export type NumFetchedBlocks = typeof numFetchedBlocks;
export type NumFetchingBlocks = typeof numFetchingBlocks;
<<<<<<< HEAD
export type GetWorkerStatus = typeof getStatus;
=======
export type SetCurrentRuntimeVersion = typeof setCurrentRuntimeVersion;
export type GetWorkerStatus = typeof getStatus;

process.on('uncaughtException', (e) => {
  logger.error(e, 'Uncaught Exception');
  throw e;
});
>>>>>>> bfad6035
<|MERGE_RESOLUTION|>--- conflicted
+++ resolved
@@ -93,14 +93,9 @@
 export type ProcessBlock = typeof processBlock;
 export type NumFetchedBlocks = typeof numFetchedBlocks;
 export type NumFetchingBlocks = typeof numFetchingBlocks;
-<<<<<<< HEAD
-export type GetWorkerStatus = typeof getStatus;
-=======
-export type SetCurrentRuntimeVersion = typeof setCurrentRuntimeVersion;
 export type GetWorkerStatus = typeof getStatus;
 
 process.on('uncaughtException', (e) => {
   logger.error(e, 'Uncaught Exception');
   throw e;
-});
->>>>>>> bfad6035
+});