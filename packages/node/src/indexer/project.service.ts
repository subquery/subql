// Copyright 2020-2022 OnFinality Limited authors & contributors
// SPDX-License-Identifier: Apache-2.0

import assert from 'assert';
import { isMainThread } from 'worker_threads';
import { Injectable } from '@nestjs/common';
import { EventEmitter2 } from '@nestjs/event-emitter';
import {
  ApiService,
  MetadataFactory,
  MetadataRepo,
  NodeConfig,
  IndexerEvent,
  StoreService,
  PoiService,
  MmrService,
  getLogger,
  getExistingProjectSchema,
  getMetaDataInfo,
} from '@subql/node-core';
<<<<<<< HEAD
import { getAllEntitiesRelations } from '@subql/utils';
import { QueryTypes, Sequelize } from 'sequelize';
import { SubqueryProject } from '../configure/SubqueryProject';
=======
import { Sequelize } from 'sequelize';
import { SubqlProjectDs, SubqueryProject } from '../configure/SubqueryProject';
import { initDbSchema } from '../utils/project';
import { ApiService } from './api.service';
>>>>>>> 6752efab
import { DsProcessorService } from './ds-processor.service';
import { DynamicDsService } from './dynamic-ds.service';

// eslint-disable-next-line @typescript-eslint/no-var-requires
const { version: packageVersion } = require('../../package.json');

const DEFAULT_DB_SCHEMA = 'public';

const logger = getLogger('Project');

@Injectable()
export class ProjectService {
  private _schema: string;
  private metadataRepo: MetadataRepo;
  private _startHeight: number;
  private _blockOffset: number;

  constructor(
    private readonly dsProcessorService: DsProcessorService,
    private readonly apiService: ApiService,
    private readonly poiService: PoiService,
    protected readonly mmrService: MmrService,
    private readonly sequelize: Sequelize,
    private readonly project: SubqueryProject,
    private readonly storeService: StoreService,
    private readonly nodeConfig: NodeConfig,
    private readonly dynamicDsService: DynamicDsService,
    private eventEmitter: EventEmitter2,
  ) {}

  get schema(): string {
    return this._schema;
  }

  get blockOffset(): number {
    return this._blockOffset;
  }

  get startHeight(): number {
    return this._startHeight;
  }

  private async getExistingProjectSchema(): Promise<string> {
    return getExistingProjectSchema(this.nodeConfig, this.sequelize);
  }

  async init(): Promise<void> {
    // Used to load assets into DS-processor, has to be done in any thread
    await this.dsProcessorService.validateProjectCustomDatasources();
    // Do extra work on main thread to setup stuff
    if (isMainThread) {
      this._schema = await this.ensureProject();
      await this.initDbSchema();
      this.metadataRepo = await this.ensureMetadata();
      this.dynamicDsService.init(this.metadataRepo);

      if (this.nodeConfig.proofOfIndex) {
        const blockOffset = await this.getMetadataBlockOffset();
        void this.setBlockOffset(Number(blockOffset));
        await this.poiService.init(this.schema);
      }

      this._startHeight = await this.getStartHeight();
    } else {
      this.metadataRepo = MetadataFactory(this.sequelize, this.schema);

      this.dynamicDsService.init(this.metadataRepo);

      await this.sequelize.sync();

      this._schema = await this.getExistingProjectSchema();
      assert(this._schema, 'Schema should be created in main thread');
      await this.initDbSchema();

      if (this.nodeConfig.proofOfIndex) {
        await this.poiService.init(this.schema);
      }
    }
  }

  private async ensureProject(): Promise<string> {
    let schema = await this.getExistingProjectSchema();
    if (!schema) {
      schema = await this.createProjectSchema();
    }
    this.eventEmitter.emit(IndexerEvent.Ready, {
      value: true,
    });

    return schema;
  }

  private async createProjectSchema(): Promise<string> {
    let schema: string;
    if (this.nodeConfig.localMode) {
      // create tables in default schema if local mode is enabled
      schema = DEFAULT_DB_SCHEMA;
    } else {
      schema = this.nodeConfig.dbSchema;
      const schemas = await this.sequelize.showAllSchemas(undefined);
      if (!(schemas as unknown as string[]).includes(schema)) {
        await this.sequelize.createSchema(`"${schema}"`, undefined);
      }
    }

    return schema;
  }

  private async initDbSchema(): Promise<void> {
    await initDbSchema(this.project, this.schema, this.storeService);
  }

  private async ensureMetadata(): Promise<MetadataRepo> {
    const metadataRepo = MetadataFactory(this.sequelize, this.schema);

    this.eventEmitter.emit(
      IndexerEvent.NetworkMetadata,
      this.apiService.networkMeta,
    );

    const keys = [
      'lastProcessedHeight',
      'blockOffset',
      'indexerNodeVersion',
      'chain',
      'specName',
      'genesisHash',
      'chainId',
      'processedBlockCount',
    ] as const;

    const entries = await metadataRepo.findAll({
      where: {
        key: keys,
      },
    });

    const keyValue = entries.reduce((arr, curr) => {
      arr[curr.key] = curr.value;
      return arr;
    }, {} as { [key in typeof keys[number]]: string | boolean | number });

    const { chain, genesisHash, specName } = this.apiService.networkMeta;

    if (this.project.runner) {
      await Promise.all([
        metadataRepo.upsert({
          key: 'runnerNode',
          value: this.project.runner.node.name,
        }),
        metadataRepo.upsert({
          key: 'runnerNodeVersion',
          value: this.project.runner.node.version,
        }),
        metadataRepo.upsert({
          key: 'runnerQuery',
          value: this.project.runner.query.name,
        }),
        metadataRepo.upsert({
          key: 'runnerQueryVersion',
          value: this.project.runner.query.version,
        }),
      ]);
    }
    if (!keyValue.genesisHash) {
      await metadataRepo.upsert({ key: 'genesisHash', value: genesisHash });
    } else {
      // Check if the configured genesisHash matches the currently stored genesisHash
      assert(
        // Configured project yaml genesisHash only exists in specVersion v0.2.0, fallback to api fetched genesisHash on v0.0.1
        (this.project.network.genesisHash ?? genesisHash) ===
          keyValue.genesisHash,
        'Specified project manifest chain id / genesis hash does not match database stored genesis hash, consider cleaning project schema using --force-clean',
      );
    }

    if (keyValue.chain !== chain) {
      await metadataRepo.upsert({ key: 'chain', value: chain });
    }

    if (keyValue.specName !== specName) {
      await metadataRepo.upsert({ key: 'specName', value: specName });
    }

    // If project was created before this feature, don't add the key. If it is project created after, add this key.
    if (!keyValue.processedBlockCount && !keyValue.lastProcessedHeight) {
      await metadataRepo.upsert({ key: 'processedBlockCount', value: 0 });
    }

    if (keyValue.indexerNodeVersion !== packageVersion) {
      await metadataRepo.upsert({
        key: 'indexerNodeVersion',
        value: packageVersion,
      });
    }

    return metadataRepo;
  }

  async upsertMetadataBlockOffset(height: number): Promise<void> {
    await this.metadataRepo.upsert({
      key: 'blockOffset',
      value: height,
    });
  }

  async getMetadataBlockOffset(): Promise<number | undefined> {
    return getMetaDataInfo(this.metadataRepo, 'blockOffset');
  }

  async getLastProcessedHeight(): Promise<number | undefined> {
    return getMetaDataInfo(this.metadataRepo, 'lastProcessedHeight');
  }

  private async getStartHeight(): Promise<number> {
    let startHeight: number;
    const lastProcessedHeight = await this.getLastProcessedHeight();
    if (lastProcessedHeight !== null && lastProcessedHeight !== undefined) {
      startHeight = Number(lastProcessedHeight) + 1;
    } else {
      startHeight = this.getStartBlockFromDataSources();
    }

    return startHeight;
  }

  async setBlockOffset(offset: number): Promise<void> {
    if (
      this._blockOffset ||
      offset === null ||
      offset === undefined ||
      isNaN(offset)
    ) {
      return;
    }
    logger.info(`set blockOffset to ${offset}`);
    this._blockOffset = offset;
    return this.mmrService
      .syncFileBaseFromPoi(this.schema, offset)
      .catch((err) => {
        logger.error(err, 'failed to sync poi to mmr');
        process.exit(1);
      });
  }
  async getProcessedBlockCount(): Promise<number> {
    const res = await this.metadataRepo.findOne({
      where: { key: 'processedBlockCount' },
    });

    return res?.value as number | undefined;
  }

  private getStartBlockFromDataSources() {
    const startBlocksList = this.project.dataSources.map(
      (item) => item.startBlock ?? 1,
    );
    if (startBlocksList.length === 0) {
      logger.error(
        `Failed to find a valid datasource, Please check your endpoint if specName filter is used.`,
      );
      process.exit(1);
    } else {
      return Math.min(...startBlocksList);
    }
  }

<<<<<<< HEAD
  private async reindex(targetBlockHeight: number): Promise<void> {
    const lastProcessedHeight = await this.getLastProcessedHeight();
    if (!this.storeService.historical) {
      logger.warn('Unable to reindex, historical state not enabled');
      return;
    }
    if (!lastProcessedHeight || lastProcessedHeight < targetBlockHeight) {
      logger.warn(
        `Skipping reindexing to block ${targetBlockHeight}: current indexing height ${lastProcessedHeight} is behind requested block`,
      );
      return;
    }
    logger.info(`Reindexing to block: ${targetBlockHeight}`);
    const transaction = await this.sequelize.transaction();
    try {
      await this.storeService.rewind(argv.reindex, transaction);

      const blockOffset = await this.getMetadataBlockOffset();
      if (blockOffset) {
        await this.mmrService.deleteMmrNode(targetBlockHeight + 1, blockOffset);
      }
      await transaction.commit();
    } catch (err) {
      logger.error(err, 'Reindexing failed');
      await transaction.rollback();
      throw err;
    }
=======
  private getDataSourcesForSpecName(): SubqlProjectDs[] {
    return this.project.dataSources.filter(
      (ds) =>
        !ds.filter?.specName ||
        ds.filter.specName ===
          this.apiService.getApi().runtimeVersion.specName.toString(),
    );
>>>>>>> 6752efab
  }
}<|MERGE_RESOLUTION|>--- conflicted
+++ resolved
@@ -18,16 +18,9 @@
   getExistingProjectSchema,
   getMetaDataInfo,
 } from '@subql/node-core';
-<<<<<<< HEAD
-import { getAllEntitiesRelations } from '@subql/utils';
-import { QueryTypes, Sequelize } from 'sequelize';
+import { Sequelize } from 'sequelize';
 import { SubqueryProject } from '../configure/SubqueryProject';
-=======
-import { Sequelize } from 'sequelize';
-import { SubqlProjectDs, SubqueryProject } from '../configure/SubqueryProject';
 import { initDbSchema } from '../utils/project';
-import { ApiService } from './api.service';
->>>>>>> 6752efab
 import { DsProcessorService } from './ds-processor.service';
 import { DynamicDsService } from './dynamic-ds.service';
 
@@ -293,43 +286,4 @@
       return Math.min(...startBlocksList);
     }
   }
-
-<<<<<<< HEAD
-  private async reindex(targetBlockHeight: number): Promise<void> {
-    const lastProcessedHeight = await this.getLastProcessedHeight();
-    if (!this.storeService.historical) {
-      logger.warn('Unable to reindex, historical state not enabled');
-      return;
-    }
-    if (!lastProcessedHeight || lastProcessedHeight < targetBlockHeight) {
-      logger.warn(
-        `Skipping reindexing to block ${targetBlockHeight}: current indexing height ${lastProcessedHeight} is behind requested block`,
-      );
-      return;
-    }
-    logger.info(`Reindexing to block: ${targetBlockHeight}`);
-    const transaction = await this.sequelize.transaction();
-    try {
-      await this.storeService.rewind(argv.reindex, transaction);
-
-      const blockOffset = await this.getMetadataBlockOffset();
-      if (blockOffset) {
-        await this.mmrService.deleteMmrNode(targetBlockHeight + 1, blockOffset);
-      }
-      await transaction.commit();
-    } catch (err) {
-      logger.error(err, 'Reindexing failed');
-      await transaction.rollback();
-      throw err;
-    }
-=======
-  private getDataSourcesForSpecName(): SubqlProjectDs[] {
-    return this.project.dataSources.filter(
-      (ds) =>
-        !ds.filter?.specName ||
-        ds.filter.specName ===
-          this.apiService.getApi().runtimeVersion.specName.toString(),
-    );
->>>>>>> 6752efab
-  }
 }