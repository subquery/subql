// Copyright 2020-2022 OnFinality Limited authors & contributors
// SPDX-License-Identifier: Apache-2.0

import assert from 'assert';
import fs from 'fs';
import { off } from 'process';
import { isMainThread } from 'worker_threads';
import { Inject, Injectable } from '@nestjs/common';
import { EventEmitter2 } from '@nestjs/event-emitter';
import { getAllEntitiesRelations } from '@subql/utils';
import { QueryTypes, Sequelize, Transaction } from 'sequelize';
import { NodeConfig } from '../configure/NodeConfig';
import { SubqlProjectDs, SubqueryProject } from '../configure/SubqueryProject';
import { SubqueryRepo } from '../entities';
import { getLogger } from '../utils/logger';
import { getYargsOption } from '../yargs';
import { ApiService } from './api.service';
import { DsProcessorService } from './ds-processor.service';
import { DynamicDsService } from './dynamic-ds.service';
import { MetadataFactory, MetadataRepo } from './entities/Metadata.entity';
import { IndexerEvent } from './events';
import { MmrService } from './mmr.service';
import { PoiService } from './poi.service';
import { StoreService } from './store.service';

// eslint-disable-next-line @typescript-eslint/no-var-requires
const { version: packageVersion } = require('../../package.json');

const DEFAULT_DB_SCHEMA = 'public';

const logger = getLogger('Project');
const { argv } = getYargsOption();

@Injectable()
export class ProjectService {
  private _schema: string;
  private metadataRepo: MetadataRepo;
  private _startHeight: number;
  private _blockOffset: number;

  constructor(
    private readonly dsProcessorService: DsProcessorService,
    private readonly apiService: ApiService,
    private readonly poiService: PoiService,
    protected readonly mmrService: MmrService,
    private readonly sequelize: Sequelize,
    private readonly project: SubqueryProject,
    private readonly storeService: StoreService,
    private readonly nodeConfig: NodeConfig,
    private readonly dynamicDsService: DynamicDsService,
    @Inject('Subquery') protected subqueryRepo: SubqueryRepo,
    private eventEmitter: EventEmitter2,
  ) {}

  get schema(): string {
    return this._schema;
  }

  get blockOffset(): number {
    return this._blockOffset;
  }

  get startHeight(): number {
    return this._startHeight;
  }

  async init(): Promise<void> {
    // Do extra work on main thread to setup stuff
    if (isMainThread) {
      await this.dsProcessorService.validateProjectCustomDatasources();

      this._schema = await this.ensureProject();
      await this.initDbSchema();
      this.metadataRepo = await this.ensureMetadata();
      this.dynamicDsService.init(this.metadataRepo);

      if (this.nodeConfig.proofOfIndex) {
        const blockOffset = await this.getMetadataBlockOffset();
        void this.setBlockOffset(Number(blockOffset));
        await this.poiService.init(this.schema);
      }

      this._startHeight = await this.getStartHeight();
    } else {
      this.metadataRepo = MetadataFactory(this.sequelize, this.schema);

      this.dynamicDsService.init(this.metadataRepo);

      await this.sequelize.sync();

      this._schema = await this.getExistingProjectSchema();
      assert(this._schema, 'Schema should be created in main thread');
      await this.initDbSchema();

<<<<<<< HEAD
    if (argv.reindex !== undefined) {
      await this.reindex(argv.reindex);
    }
    if (this.nodeConfig.proofOfIndex) {
      const blockOffset = await this.getMetadataBlockOffset();
      if (blockOffset !== null && blockOffset !== undefined) {
        this.setBlockOffset(Number(blockOffset));
=======
      if (this.nodeConfig.proofOfIndex) {
        await this.poiService.init(this.schema);
>>>>>>> 0bd6eebe
      }
    }
  }

  private async ensureProject(): Promise<string> {
    let schema = await this.getExistingProjectSchema();
    if (!schema) {
      schema = await this.createProjectSchema();
    } else {
      if (argv['force-clean']) {
        try {
          // drop existing project schema and metadata table
          await this.sequelize.dropSchema(`"${schema}"`, {
            logging: false,
            benchmark: false,
          });

          // remove schema from subquery table (might not exist)
          await this.sequelize.query(
            ` DELETE
              FROM public.subqueries
              WHERE name = :name`,
            {
              replacements: { name: this.nodeConfig.subqueryName },
              type: QueryTypes.DELETE,
            },
          );

          logger.info('force cleaned schema and tables');

          if (fs.existsSync(this.nodeConfig.mmrPath)) {
            await fs.promises.unlink(this.nodeConfig.mmrPath);
            logger.info('force cleaned file based mmr');
          }
        } catch (err) {
          logger.error(err, 'failed to force clean');
        }
        schema = await this.createProjectSchema();
      }
    }

    this.eventEmitter.emit(IndexerEvent.Ready, {
      value: true,
    });

    return schema;
  }

  // Get existing project schema, undefined when doesn't exist
  private async getExistingProjectSchema(): Promise<string> {
    let schema = this.nodeConfig.localMode
      ? DEFAULT_DB_SCHEMA
      : this.nodeConfig.dbSchema;

    // Note that sequelize.fetchAllSchemas does not include public schema, we cannot assume that public schema exists so we must make a raw query
    const schemas = (await this.sequelize
      .query(`SELECT schema_name FROM information_schema.schemata`, {
        type: QueryTypes.SELECT,
      })
      .then((xs) => xs.map((x: any) => x.schema_name))
      .catch((err) => {
        logger.error(`Unable to fetch all schemas: ${err}`);
        process.exit(1);
      })) as [string];

    if (!schemas.includes(schema)) {
      // fallback to subqueries table
      const subqueryModel = await this.subqueryRepo.findOne({
        where: { name: this.nodeConfig.subqueryName },
      });
      if (subqueryModel) {
        schema = subqueryModel.dbSchema;
      } else {
        schema = undefined;
      }
    }
    return schema;
  }

  private async createProjectSchema(): Promise<string> {
    let schema: string;
    if (this.nodeConfig.localMode) {
      // create tables in default schema if local mode is enabled
      schema = DEFAULT_DB_SCHEMA;
    } else {
      schema = this.nodeConfig.dbSchema;
      const schemas = await this.sequelize.showAllSchemas(undefined);
      if (!(schemas as unknown as string[]).includes(schema)) {
        await this.sequelize.createSchema(`"${schema}"`, undefined);
      }
    }

    return schema;
  }

  private async initDbSchema(): Promise<void> {
    const graphqlSchema = this.project.schema;
    const modelsRelations = getAllEntitiesRelations(graphqlSchema);
    await this.storeService.init(modelsRelations, this.schema);
  }

  private async ensureMetadata(): Promise<MetadataRepo> {
    const metadataRepo = MetadataFactory(this.sequelize, this.schema);

    const project = await this.subqueryRepo.findOne({
      where: { name: this.nodeConfig.subqueryName },
    });

    this.eventEmitter.emit(
      IndexerEvent.NetworkMetadata,
      this.apiService.networkMeta,
    );

    const keys = [
      'lastProcessedHeight',
      'blockOffset',
      'indexerNodeVersion',
      'chain',
      'specName',
      'genesisHash',
      'chainId',
    ] as const;

    const entries = await metadataRepo.findAll({
      where: {
        key: keys,
      },
    });

    const keyValue = entries.reduce((arr, curr) => {
      arr[curr.key] = curr.value;
      return arr;
    }, {} as { [key in typeof keys[number]]: string | boolean | number });

    const { chain, genesisHash, specName } = this.apiService.networkMeta;

    if (this.project.runner) {
      await Promise.all([
        metadataRepo.upsert({
          key: 'runnerNode',
          value: this.project.runner.node.name,
        }),
        metadataRepo.upsert({
          key: 'runnerNodeVersion',
          value: this.project.runner.node.version,
        }),
        metadataRepo.upsert({
          key: 'runnerQuery',
          value: this.project.runner.query.name,
        }),
        metadataRepo.upsert({
          key: 'runnerQueryVersion',
          value: this.project.runner.query.version,
        }),
      ]);
    }
    if (!keyValue.genesisHash) {
      if (project) {
        await metadataRepo.upsert({
          key: 'genesisHash',
          value: project.networkGenesis,
        });
      } else {
        await metadataRepo.upsert({ key: 'genesisHash', value: genesisHash });
      }
    } else {
      // Check if the configured genesisHash matches the currently stored genesisHash
      assert(
        // Configured project yaml genesisHash only exists in specVersion v0.2.0, fallback to api fetched genesisHash on v0.0.1
        (this.project.network.chainId ?? genesisHash) === keyValue.genesisHash,
        'Specified project manifest chain id / genesis hash does not match database stored genesis hash, consider cleaning project schema using --force-clean',
      );
    }

    if (keyValue.chain !== chain) {
      await metadataRepo.upsert({ key: 'chain', value: chain });
    }

    if (keyValue.specName !== specName) {
      await metadataRepo.upsert({ key: 'specName', value: specName });
    }

    if (keyValue.indexerNodeVersion !== packageVersion) {
      await metadataRepo.upsert({
        key: 'indexerNodeVersion',
        value: packageVersion,
      });
    }

    return metadataRepo;
  }

  async upsertMetadataBlockOffset(height: number): Promise<void> {
    await this.metadataRepo.upsert({
      key: 'blockOffset',
      value: height,
    });
  }

  async getMetadataBlockOffset(): Promise<number | undefined> {
    const res = await this.metadataRepo.findOne({
      where: { key: 'blockOffset' },
    });

    return res?.value as number | undefined;
  }

  async getLastProcessedHeight(): Promise<number | undefined> {
    const res = await this.metadataRepo.findOne({
      where: { key: 'lastProcessedHeight' },
    });

    return res?.value as number | undefined;
  }

  private async getStartHeight(): Promise<number> {
    let startHeight: number;
    const lastProcessedHeight = await this.getLastProcessedHeight();
    if (lastProcessedHeight !== null && lastProcessedHeight !== undefined) {
      startHeight = Number(lastProcessedHeight) + 1;
    } else {
      const project = await this.subqueryRepo.findOne({
        where: { name: this.nodeConfig.subqueryName },
      });
      if (project !== null) {
        startHeight = project.nextBlockHeight;
      } else {
        startHeight = this.getStartBlockFromDataSources();
      }
    }

    return startHeight;
  }

  async setBlockOffset(offset: number): Promise<void> {
    if (
      this._blockOffset ||
      offset === null ||
      offset === undefined ||
      isNaN(offset)
    ) {
      return;
    }
    logger.info(`set blockOffset to ${offset}`);
    this._blockOffset = offset;
    return this.mmrService
      .syncFileBaseFromPoi(this.schema, offset)
      .catch((err) => {
        logger.error(err, 'failed to sync poi to mmr');
        process.exit(1);
      });
  }

  private getStartBlockFromDataSources() {
    const startBlocksList = this.getDataSourcesForSpecName().map(
      (item) => item.startBlock ?? 1,
    );
    if (startBlocksList.length === 0) {
      logger.error(
        `Failed to find a valid datasource, Please check your endpoint if specName filter is used.`,
      );
      process.exit(1);
    } else {
      return Math.min(...startBlocksList);
    }
  }

  private getDataSourcesForSpecName(): SubqlProjectDs[] {
    return this.project.dataSources.filter(
      (ds) =>
        !ds.filter?.specName ||
        ds.filter.specName ===
          this.apiService.getApi().runtimeVersion.specName.toString(),
    );
  }

  private async reindex(targetBlockHeight: number): Promise<void> {
    const lastProcessedHeight = await this.getLastProcessedHeight();
    if (!this.storeService.historical) {
      logger.warn('Unable to reindex, historical state not enabled');
      return;
    }
    if (!lastProcessedHeight || lastProcessedHeight < targetBlockHeight) {
      logger.warn(
        `Skipping reindexing to block ${targetBlockHeight}: current indexing height ${lastProcessedHeight} is behind requested block`,
      );
      return;
    }
    logger.info(`Reindexing to block: ${targetBlockHeight}`);
    const transaction = await this.sequelize.transaction();
    try {
      await this.storeService.rewind(argv.reindex, transaction);

      const blockOffset = await this.getMetadataBlockOffset();
      if (blockOffset) {
        await this.mmrService.deleteMmrNode(targetBlockHeight + 1, blockOffset);
      }
      await transaction.commit();
    } catch (err) {
      logger.error(err, 'Reindexing failed');
      await transaction.rollback();
      throw err;
    }
  }
}<|MERGE_RESOLUTION|>--- conflicted
+++ resolved
@@ -81,6 +81,10 @@
       }
 
       this._startHeight = await this.getStartHeight();
+
+      if (argv.reindex !== undefined) {
+        await this.reindex(argv.reindex);
+      }
     } else {
       this.metadataRepo = MetadataFactory(this.sequelize, this.schema);
 
@@ -92,18 +96,8 @@
       assert(this._schema, 'Schema should be created in main thread');
       await this.initDbSchema();
 
-<<<<<<< HEAD
-    if (argv.reindex !== undefined) {
-      await this.reindex(argv.reindex);
-    }
-    if (this.nodeConfig.proofOfIndex) {
-      const blockOffset = await this.getMetadataBlockOffset();
-      if (blockOffset !== null && blockOffset !== undefined) {
-        this.setBlockOffset(Number(blockOffset));
-=======
       if (this.nodeConfig.proofOfIndex) {
         await this.poiService.init(this.schema);
->>>>>>> 0bd6eebe
       }
     }
   }
