--- conflicted
+++ resolved
@@ -5,11 +5,6 @@
 import { isMainThread } from 'worker_threads';
 import { Injectable } from '@nestjs/common';
 import { EventEmitter2 } from '@nestjs/event-emitter';
-import {
-  isCustomDs,
-  isRuntimeDs,
-  SubstrateHandlerKind,
-} from '@subql/common-substrate';
 import {
   MetadataFactory,
   MetadataRepo,
@@ -22,21 +17,9 @@
   getExistingProjectSchema,
   getMetaDataInfo,
 } from '@subql/node-core';
-<<<<<<< HEAD
-import { getAllEntitiesRelations } from '@subql/utils';
-import Cron from 'cron-converter';
-import { QueryTypes, Sequelize } from 'sequelize';
-import {
-  SubqlProjectBlockFilter,
-  SubqlProjectDs,
-  SubqueryProject,
-} from '../configure/SubqueryProject';
-import { getBlockByHeight, getTimestamp } from '../utils/substrate';
-=======
 import { Sequelize } from 'sequelize';
 import { SubqlProjectDs, SubqueryProject } from '../configure/SubqueryProject';
 import { initDbSchema } from '../utils/project';
->>>>>>> 139e43b4
 import { ApiService } from './api.service';
 import { DsProcessorService } from './ds-processor.service';
 import { DynamicDsService } from './dynamic-ds.service';
