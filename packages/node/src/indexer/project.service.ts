// Copyright 2020-2022 OnFinality Limited authors & contributors
// SPDX-License-Identifier: Apache-2.0

import assert from 'assert';
import { isMainThread } from 'worker_threads';
import { Inject, Injectable } from '@nestjs/common';
import { EventEmitter2 } from '@nestjs/event-emitter';
import {
  ApiService,
  MetadataFactory,
  MetadataRepo,
  NodeConfig,
  IndexerEvent,
  StoreService,
  PoiService,
  MmrService,
  getLogger,
  getExistingProjectSchema,
  getMetaDataInfo,
} from '@subql/node-core';
import { Sequelize } from 'sequelize';
import {
  generateTimestampReferenceForBlockFilters,
  SubqlProjectDs,
  SubqueryProject,
} from '../configure/SubqueryProject';
<<<<<<< HEAD
import { initDbSchema } from '../utils/project';
import { reindex } from '../utils/reindex';
=======
import { initDbSchema, initHotSchemaReload } from '../utils/project';
import { reindex } from '../utils/reindex';
import { ApiService } from './api.service';
>>>>>>> 97b0d803
import { DsProcessorService } from './ds-processor.service';
import { DynamicDsService } from './dynamic-ds.service';
import { BestBlocks } from './types';
import {
  METADATA_LAST_FINALIZED_PROCESSED_KEY,
  METADATA_UNFINALIZED_BLOCKS_KEY,
  UnfinalizedBlocksService,
} from './unfinalizedBlocks.service';

// eslint-disable-next-line @typescript-eslint/no-var-requires
const { version: packageVersion } = require('../../package.json');

const DEFAULT_DB_SCHEMA = 'public';

const logger = getLogger('Project');

@Injectable()
export class ProjectService {
  private _schema: string;
  private metadataRepo: MetadataRepo;
  private _startHeight: number;
  private _blockOffset: number;

  constructor(
    private readonly dsProcessorService: DsProcessorService,
    private readonly apiService: ApiService,
    private readonly poiService: PoiService,
    protected readonly mmrService: MmrService,
    private readonly sequelize: Sequelize,
    @Inject('ISubqueryProject') private readonly project: SubqueryProject,
    private readonly storeService: StoreService,
    private readonly nodeConfig: NodeConfig,
    private readonly dynamicDsService: DynamicDsService,
    private eventEmitter: EventEmitter2,
    private unfinalizedBlockService: UnfinalizedBlocksService,
  ) {}

  get schema(): string {
    return this._schema;
  }

  get dataSources(): SubqlProjectDs[] {
    return this.project.dataSources;
  }

  get blockOffset(): number {
    return this._blockOffset;
  }

  get startHeight(): number {
    return this._startHeight;
  }

  get isHistorical(): boolean {
    return this.storeService.historical;
  }

  // eslint-disable-next-line @typescript-eslint/require-await
<<<<<<< HEAD
=======
  get metadataName(): string {
    return this.metadataRepo.tableName;
  }

>>>>>>> 97b0d803
  private async getExistingProjectSchema(): Promise<string> {
    return getExistingProjectSchema(this.nodeConfig, this.sequelize);
  }

  async init(): Promise<void> {
    // Used to load assets into DS-processor, has to be done in any thread
    await this.dsProcessorService.validateProjectCustomDatasources();
    // Do extra work on main thread to setup stuff
    this.project.dataSources = await generateTimestampReferenceForBlockFilters(
      this.project.dataSources,
      this.apiService.api,
    );
    if (isMainThread) {
      this._schema = await this.ensureProject();
      await this.initDbSchema();
      this.metadataRepo = await this.ensureMetadata();
      this.dynamicDsService.init(this.metadataRepo);

      await this.initHotSchemaReload();

      if (this.nodeConfig.proofOfIndex) {
        const blockOffset = await this.getMetadataBlockOffset();
        void this.setBlockOffset(Number(blockOffset));
        await this.poiService.init(this.schema);
      }

      this._startHeight = await this.getStartHeight();
    } else {
      this.metadataRepo = await MetadataFactory(
        this.sequelize,
        this.schema,
        this.nodeConfig.multiChain,
        this.project.network.chainId,
      );

      this.dynamicDsService.init(this.metadataRepo);

      await this.sequelize.sync();

      this._schema = await this.getExistingProjectSchema();
      assert(this._schema, 'Schema should be created in main thread');
      await this.initDbSchema();

      if (this.nodeConfig.proofOfIndex) {
        await this.poiService.init(this.schema);
      }
    }

    if (this.nodeConfig.unfinalizedBlocks && !this.isHistorical) {
      logger.error(
        'Unfinalized blocks cannot be enabled without historical. You will need to reindex your project to enable historical',
      );
      process.exit(1);
    }

    const reindexedTo = await this.unfinalizedBlockService.init(
      this.metadataRepo,
<<<<<<< HEAD
      this.reindex,
=======
      this.reindex.bind(this),
>>>>>>> 97b0d803
    );

    if (reindexedTo !== undefined) {
      this._startHeight = reindexedTo;
    }
  }

  private async ensureProject(): Promise<string> {
    let schema = await this.getExistingProjectSchema();
    if (!schema) {
      schema = await this.createProjectSchema();
    }
    this.eventEmitter.emit(IndexerEvent.Ready, {
      value: true,
    });

    return schema;
  }

  private async createProjectSchema(): Promise<string> {
    let schema: string;
    if (this.nodeConfig.localMode) {
      // create tables in default schema if local mode is enabled
      schema = DEFAULT_DB_SCHEMA;
    } else {
      schema = this.nodeConfig.dbSchema;
      const schemas = await this.sequelize.showAllSchemas(undefined);
      if (!(schemas as unknown as string[]).includes(schema)) {
        await this.sequelize.createSchema(`"${schema}"`, undefined);
      }
    }

    return schema;
  }

  private async initHotSchemaReload(): Promise<void> {
    await initHotSchemaReload(this.schema, this.storeService);
  }
  private async initDbSchema(): Promise<void> {
    await initDbSchema(this.project, this.schema, this.storeService);
  }

  private async ensureMetadata(): Promise<MetadataRepo> {
    const metadataRepo = await MetadataFactory(
      this.sequelize,
      this.schema,
      this.nodeConfig.multiChain,
      this.project.network.chainId,
    );

    this.eventEmitter.emit(
      IndexerEvent.NetworkMetadata,
      this.apiService.networkMeta,
    );

    const keys = [
      'lastProcessedHeight',
      'blockOffset',
      'indexerNodeVersion',
      'chain',
      'specName',
      'genesisHash',
      'startHeight',
      'chainId',
      'processedBlockCount',
      'lastFinalizedVerifiedHeight',
      'schemaMigrationCount',
<<<<<<< HEAD
      'bestBlocks',
=======
      'bypassBlocks',
>>>>>>> 97b0d803
    ] as const;

    const entries = await metadataRepo.findAll({
      where: {
        key: keys,
      },
    });

    const keyValue = entries.reduce((arr, curr) => {
      arr[curr.key] = curr.value;
      return arr;
    }, {} as { [key in typeof keys[number]]: string | boolean | number });

    const { chain, genesisHash, specName } = this.apiService.networkMeta;

    if (this.project.runner) {
      const { node, query } = this.project.runner;
      await Promise.all([
        metadataRepo.upsert({
          key: 'runnerNode',
          value: node.name,
        }),
        metadataRepo.upsert({
          key: 'runnerNodeVersion',
          value: node.version,
        }),
        metadataRepo.upsert({
          key: 'runnerQuery',
          value: query.name,
        }),
        metadataRepo.upsert({
          key: 'runnerQueryVersion',
          value: query.version,
        }),
      ]);
    }
    if (!keyValue.genesisHash) {
      await metadataRepo.upsert({ key: 'genesisHash', value: genesisHash });
    } else {
      // Check if the configured genesisHash matches the currently stored genesisHash
      assert(
        // Configured project yaml genesisHash only exists in specVersion v0.2.0, fallback to api fetched genesisHash on v0.0.1
        (this.project.network.genesisHash ?? genesisHash) ===
          keyValue.genesisHash,
        'Specified project manifest chain id / genesis hash does not match database stored genesis hash, consider cleaning project schema using --force-clean',
      );
    }
    if (keyValue.chain !== chain) {
      await metadataRepo.upsert({ key: 'chain', value: chain });
    }

    if (keyValue.specName !== specName) {
      await metadataRepo.upsert({ key: 'specName', value: specName });
    }

    // If project was created before this feature, don't add the key. If it is project created after, add this key.
    if (!keyValue.processedBlockCount && !keyValue.lastProcessedHeight) {
      await metadataRepo.upsert({ key: 'processedBlockCount', value: 0 });
    }

    if (keyValue.indexerNodeVersion !== packageVersion) {
      await metadataRepo.upsert({
        key: 'indexerNodeVersion',
        value: packageVersion,
      });
    }
    if (!keyValue.schemaMigrationCount) {
      await metadataRepo.upsert({ key: 'schemaMigrationCount', value: 0 });
    }

<<<<<<< HEAD
    if (!keyValue.bestBlocks) {
      await metadataRepo.upsert({
        key: 'bestBlocks',
        value: '{}',
=======
    if (!keyValue.startHeight) {
      await metadataRepo.upsert({
        key: 'startHeight',
        value: this.getStartBlockFromDataSources(),
>>>>>>> 97b0d803
      });
    }

    return metadataRepo;
  }

  async upsertMetadataBlockOffset(height: number): Promise<void> {
    await this.metadataRepo.upsert({
      key: 'blockOffset',
      value: height,
    });
  }

<<<<<<< HEAD
=======
  //string should be jsonb object
>>>>>>> 97b0d803
  async getMetadataUnfinalizedBlocks(): Promise<BestBlocks | undefined> {
    const val = await getMetaDataInfo<string>(
      this.metadataRepo,
      METADATA_UNFINALIZED_BLOCKS_KEY,
    );
    if (val) {
      return JSON.parse(val) as BestBlocks;
    }
    return undefined;
  }

  async getLastFinalizedVerifiedHeight(): Promise<number | undefined> {
    return getMetaDataInfo(
      this.metadataRepo,
      METADATA_LAST_FINALIZED_PROCESSED_KEY,
    );
  }

  async getMetadataBlockOffset(): Promise<number | undefined> {
    return getMetaDataInfo(this.metadataRepo, 'blockOffset');
  }

  async getLastProcessedHeight(): Promise<number | undefined> {
    return getMetaDataInfo(this.metadataRepo, 'lastProcessedHeight');
  }

  private async getStartHeight(): Promise<number> {
    let startHeight: number;
    const lastProcessedHeight = await this.getLastProcessedHeight();
    if (lastProcessedHeight !== null && lastProcessedHeight !== undefined) {
      startHeight = Number(lastProcessedHeight) + 1;
    } else {
      startHeight = this.getStartBlockFromDataSources();
    }
    return startHeight;
  }

  async setBlockOffset(offset: number): Promise<void> {
    if (
      this._blockOffset ||
      offset === null ||
      offset === undefined ||
      isNaN(offset)
    ) {
      return;
    }
    logger.info(`set blockOffset to ${offset}`);
    this._blockOffset = offset;
    return this.mmrService
      .syncFileBaseFromPoi(this.schema, offset)
      .catch((err) => {
        logger.error(err, 'failed to sync poi to mmr');
        process.exit(1);
      });
  }
  async getProcessedBlockCount(): Promise<number> {
    const res = await this.metadataRepo.findOne({
      where: { key: 'processedBlockCount' },
    });

    return res?.value as number | undefined;
  }

  private getStartBlockFromDataSources() {
    const startBlocksList = this.project.dataSources.map(
      (item) => item.startBlock ?? 1,
    );
    if (startBlocksList.length === 0) {
      logger.error(
        `Failed to find a valid datasource, Please check your endpoint if specName filter is used.`,
      );
      process.exit(1);
    } else {
      return Math.min(...startBlocksList);
    }
  }

  async reindex(targetBlockHeight: number): Promise<void> {
    const lastProcessedHeight = await this.getLastProcessedHeight();

    return reindex(
      this.getStartBlockFromDataSources(),
      await this.getMetadataBlockOffset(),
      targetBlockHeight,
      lastProcessedHeight,
      this.storeService,
      this.dynamicDsService,
      this.mmrService,
      this.sequelize,
      /* Not providing force clean service, it should never be needed */
    );
  }
<<<<<<< HEAD
  n;
=======

  async reindex(targetBlockHeight: number): Promise<void> {
    const lastProcessedHeight = await this.getLastProcessedHeight();

    return reindex(
      this.getStartBlockFromDataSources(),
      await this.getMetadataBlockOffset(),
      targetBlockHeight,
      lastProcessedHeight,
      this.storeService,
      this.unfinalizedBlockService,
      this.dynamicDsService,
      this.mmrService,
      this.sequelize,
      /* Not providing force clean service, it should never be needed */
    );
  }
>>>>>>> 97b0d803
}<|MERGE_RESOLUTION|>--- conflicted
+++ resolved
@@ -24,14 +24,8 @@
   SubqlProjectDs,
   SubqueryProject,
 } from '../configure/SubqueryProject';
-<<<<<<< HEAD
-import { initDbSchema } from '../utils/project';
-import { reindex } from '../utils/reindex';
-=======
 import { initDbSchema, initHotSchemaReload } from '../utils/project';
 import { reindex } from '../utils/reindex';
-import { ApiService } from './api.service';
->>>>>>> 97b0d803
 import { DsProcessorService } from './ds-processor.service';
 import { DynamicDsService } from './dynamic-ds.service';
 import { BestBlocks } from './types';
@@ -90,13 +84,6 @@
   }
 
   // eslint-disable-next-line @typescript-eslint/require-await
-<<<<<<< HEAD
-=======
-  get metadataName(): string {
-    return this.metadataRepo.tableName;
-  }
-
->>>>>>> 97b0d803
   private async getExistingProjectSchema(): Promise<string> {
     return getExistingProjectSchema(this.nodeConfig, this.sequelize);
   }
@@ -154,11 +141,7 @@
 
     const reindexedTo = await this.unfinalizedBlockService.init(
       this.metadataRepo,
-<<<<<<< HEAD
-      this.reindex,
-=======
       this.reindex.bind(this),
->>>>>>> 97b0d803
     );
 
     if (reindexedTo !== undefined) {
@@ -226,11 +209,7 @@
       'processedBlockCount',
       'lastFinalizedVerifiedHeight',
       'schemaMigrationCount',
-<<<<<<< HEAD
       'bestBlocks',
-=======
-      'bypassBlocks',
->>>>>>> 97b0d803
     ] as const;
 
     const entries = await metadataRepo.findAll({
@@ -247,23 +226,22 @@
     const { chain, genesisHash, specName } = this.apiService.networkMeta;
 
     if (this.project.runner) {
-      const { node, query } = this.project.runner;
       await Promise.all([
         metadataRepo.upsert({
           key: 'runnerNode',
-          value: node.name,
+          value: this.project.runner.node.name,
         }),
         metadataRepo.upsert({
           key: 'runnerNodeVersion',
-          value: node.version,
+          value: this.project.runner.node.version,
         }),
         metadataRepo.upsert({
           key: 'runnerQuery',
-          value: query.name,
+          value: this.project.runner.query.name,
         }),
         metadataRepo.upsert({
           key: 'runnerQueryVersion',
-          value: query.version,
+          value: this.project.runner.query.version,
         }),
       ]);
     }
@@ -301,17 +279,16 @@
       await metadataRepo.upsert({ key: 'schemaMigrationCount', value: 0 });
     }
 
-<<<<<<< HEAD
-    if (!keyValue.bestBlocks) {
-      await metadataRepo.upsert({
-        key: 'bestBlocks',
-        value: '{}',
-=======
+    // if (!keyValue.bestBlocks) {
+    //   await metadataRepo.upsert({
+    //     key: 'bestBlocks',
+    //     value: '{}',
+    //   });
+    // }
     if (!keyValue.startHeight) {
       await metadataRepo.upsert({
         key: 'startHeight',
         value: this.getStartBlockFromDataSources(),
->>>>>>> 97b0d803
       });
     }
 
@@ -325,10 +302,6 @@
     });
   }
 
-<<<<<<< HEAD
-=======
-  //string should be jsonb object
->>>>>>> 97b0d803
   async getMetadataUnfinalizedBlocks(): Promise<BestBlocks | undefined> {
     const val = await getMetaDataInfo<string>(
       this.metadataRepo,
@@ -421,25 +394,5 @@
       /* Not providing force clean service, it should never be needed */
     );
   }
-<<<<<<< HEAD
   n;
-=======
-
-  async reindex(targetBlockHeight: number): Promise<void> {
-    const lastProcessedHeight = await this.getLastProcessedHeight();
-
-    return reindex(
-      this.getStartBlockFromDataSources(),
-      await this.getMetadataBlockOffset(),
-      targetBlockHeight,
-      lastProcessedHeight,
-      this.storeService,
-      this.unfinalizedBlockService,
-      this.dynamicDsService,
-      this.mmrService,
-      this.sequelize,
-      /* Not providing force clean service, it should never be needed */
-    );
-  }
->>>>>>> 97b0d803
 }