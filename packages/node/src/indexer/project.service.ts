// Copyright 2020-2022 OnFinality Limited authors & contributors
// SPDX-License-Identifier: Apache-2.0

import assert from 'assert';
import { isMainThread } from 'worker_threads';
import { Injectable } from '@nestjs/common';
import { EventEmitter2 } from '@nestjs/event-emitter';
import {
  ApiService,
  MetadataFactory,
  MetadataRepo,
  NodeConfig,
  IndexerEvent,
  StoreService,
  PoiService,
  MmrService,
  getLogger,
  getExistingProjectSchema,
  getMetaDataInfo,
} from '@subql/node-core';
import { Sequelize } from 'sequelize';
import {
  generateTimestampReferenceForBlockFilters,
  SubqlProjectDs,
  SubqueryProject,
} from '../configure/SubqueryProject';
import { initDbSchema } from '../utils/project';
<<<<<<< HEAD
=======
import { reindex } from '../utils/reindex';
import { ApiService } from './api.service';
>>>>>>> 53c22702
import { DsProcessorService } from './ds-processor.service';
import { DynamicDsService } from './dynamic-ds.service';
import { BestBlocks } from './types';
import {
  METADATA_LAST_FINALIZED_PROCESSED_KEY,
  METADATA_UNFINALIZED_BLOCKS_KEY,
  UnfinalizedBlocksService,
} from './unfinalizedBlocks.service';

// eslint-disable-next-line @typescript-eslint/no-var-requires
const { version: packageVersion } = require('../../package.json');

const DEFAULT_DB_SCHEMA = 'public';

const logger = getLogger('Project');

@Injectable()
export class ProjectService {
  private _schema: string;
  private metadataRepo: MetadataRepo;
  private _startHeight: number;
  private _blockOffset: number;

  constructor(
    private readonly dsProcessorService: DsProcessorService,
    private readonly apiService: ApiService,
    private readonly poiService: PoiService,
    protected readonly mmrService: MmrService,
    private readonly sequelize: Sequelize,
    private readonly project: SubqueryProject,
    private readonly storeService: StoreService,
    private readonly nodeConfig: NodeConfig,
    private readonly dynamicDsService: DynamicDsService,
    private eventEmitter: EventEmitter2,
    private unfinalizedBlockService: UnfinalizedBlocksService,
  ) {}

  get schema(): string {
    return this._schema;
  }

  get dataSources(): SubqlProjectDs[] {
    return this.project.dataSources;
  }

  get blockOffset(): number {
    return this._blockOffset;
  }

  get startHeight(): number {
    return this._startHeight;
  }

  get isHistorical(): boolean {
    return this.storeService.historical;
  }

  // eslint-disable-next-line @typescript-eslint/require-await
  private async getExistingProjectSchema(): Promise<string> {
    return getExistingProjectSchema(this.nodeConfig, this.sequelize);
  }

  async init(): Promise<void> {
    // Used to load assets into DS-processor, has to be done in any thread
    await this.dsProcessorService.validateProjectCustomDatasources();
    // Do extra work on main thread to setup stuff
    this.project.dataSources = await generateTimestampReferenceForBlockFilters(
      this.project.dataSources,
      this.apiService.api,
    );
    if (isMainThread) {
      this._schema = await this.ensureProject();
      await this.initDbSchema();
      this.metadataRepo = await this.ensureMetadata();
      this.dynamicDsService.init(this.metadataRepo);

      if (this.nodeConfig.proofOfIndex) {
        const blockOffset = await this.getMetadataBlockOffset();
        void this.setBlockOffset(Number(blockOffset));
        await this.poiService.init(this.schema);
      }

      this._startHeight = await this.getStartHeight();
    } else {
      this.metadataRepo = MetadataFactory(this.sequelize, this.schema);

      this.dynamicDsService.init(this.metadataRepo);

      await this.sequelize.sync();

      this._schema = await this.getExistingProjectSchema();
      assert(this._schema, 'Schema should be created in main thread');
      await this.initDbSchema();

      if (this.nodeConfig.proofOfIndex) {
        await this.poiService.init(this.schema);
      }
    }

    if (this.nodeConfig.unfinalizedBlocks && !this.isHistorical) {
      logger.error(
        'Unfinalized blocks cannot be enabled without historical. You will need to reindex your project to enable historical',
      );
      process.exit(1);
    }

    const reindexedTo = await this.unfinalizedBlockService.init(
      this.metadataRepo,
      this.reindex.bind(this),
    );

    if (reindexedTo !== undefined) {
      this._startHeight = reindexedTo;
    }
  }

  private async ensureProject(): Promise<string> {
    let schema = await this.getExistingProjectSchema();
    if (!schema) {
      schema = await this.createProjectSchema();
    }
    this.eventEmitter.emit(IndexerEvent.Ready, {
      value: true,
    });

    return schema;
  }

  private async createProjectSchema(): Promise<string> {
    let schema: string;
    if (this.nodeConfig.localMode) {
      // create tables in default schema if local mode is enabled
      schema = DEFAULT_DB_SCHEMA;
    } else {
      schema = this.nodeConfig.dbSchema;
      const schemas = await this.sequelize.showAllSchemas(undefined);
      if (!(schemas as unknown as string[]).includes(schema)) {
        await this.sequelize.createSchema(`"${schema}"`, undefined);
      }
    }

    return schema;
  }

  private async initDbSchema(): Promise<void> {
    await initDbSchema(this.project, this.schema, this.storeService);
  }

  private async ensureMetadata(): Promise<MetadataRepo> {
    const metadataRepo = MetadataFactory(this.sequelize, this.schema);

    this.eventEmitter.emit(
      IndexerEvent.NetworkMetadata,
      this.apiService.networkMeta,
    );

    const keys = [
      'lastProcessedHeight',
      'blockOffset',
      'indexerNodeVersion',
      'chain',
      'specName',
      'genesisHash',
      'chainId',
      'processedBlockCount',
      'lastFinalizedVerifiedHeight',
      'schemaMigrationCount',
    ] as const;

    const entries = await metadataRepo.findAll({
      where: {
        key: keys,
      },
    });

    const keyValue = entries.reduce((arr, curr) => {
      arr[curr.key] = curr.value;
      return arr;
    }, {} as { [key in typeof keys[number]]: string | boolean | number });

    const { chain, genesisHash, specName } = this.apiService.networkMeta;

    if (this.project.runner) {
      await Promise.all([
        metadataRepo.upsert({
          key: 'runnerNode',
          value: this.project.runner.node.name,
        }),
        metadataRepo.upsert({
          key: 'runnerNodeVersion',
          value: this.project.runner.node.version,
        }),
        metadataRepo.upsert({
          key: 'runnerQuery',
          value: this.project.runner.query.name,
        }),
        metadataRepo.upsert({
          key: 'runnerQueryVersion',
          value: this.project.runner.query.version,
        }),
      ]);
    }
    if (!keyValue.genesisHash) {
      await metadataRepo.upsert({ key: 'genesisHash', value: genesisHash });
    } else {
      // Check if the configured genesisHash matches the currently stored genesisHash
      assert(
        // Configured project yaml genesisHash only exists in specVersion v0.2.0, fallback to api fetched genesisHash on v0.0.1
        (this.project.network.genesisHash ?? genesisHash) ===
          keyValue.genesisHash,
        'Specified project manifest chain id / genesis hash does not match database stored genesis hash, consider cleaning project schema using --force-clean',
      );
    }

    if (keyValue.chain !== chain) {
      await metadataRepo.upsert({ key: 'chain', value: chain });
    }

    if (keyValue.specName !== specName) {
      await metadataRepo.upsert({ key: 'specName', value: specName });
    }

    // If project was created before this feature, don't add the key. If it is project created after, add this key.
    if (!keyValue.processedBlockCount && !keyValue.lastProcessedHeight) {
      await metadataRepo.upsert({ key: 'processedBlockCount', value: 0 });
    }

    if (keyValue.indexerNodeVersion !== packageVersion) {
      await metadataRepo.upsert({
        key: 'indexerNodeVersion',
        value: packageVersion,
      });
    }
    if (!keyValue.schemaMigrationCount) {
      await metadataRepo.upsert({ key: 'schemaMigrationCount', value: 0 });
    }

    return metadataRepo;
  }

  async upsertMetadataBlockOffset(height: number): Promise<void> {
    await this.metadataRepo.upsert({
      key: 'blockOffset',
      value: height,
    });
  }

  //string should be jsonb object
  async getMetadataUnfinalizedBlocks(): Promise<BestBlocks | undefined> {
    const val = await getMetaDataInfo<string>(
      this.metadataRepo,
      METADATA_UNFINALIZED_BLOCKS_KEY,
    );
    if (val) {
      return JSON.parse(val) as BestBlocks;
    }
    return undefined;
  }

  async getLastFinalizedVerifiedHeight(): Promise<number | undefined> {
    return getMetaDataInfo(
      this.metadataRepo,
      METADATA_LAST_FINALIZED_PROCESSED_KEY,
    );
  }

  async getMetadataBlockOffset(): Promise<number | undefined> {
    return getMetaDataInfo(this.metadataRepo, 'blockOffset');
  }

  async getLastProcessedHeight(): Promise<number | undefined> {
    return getMetaDataInfo(this.metadataRepo, 'lastProcessedHeight');
  }

  private async getStartHeight(): Promise<number> {
    let startHeight: number;
    const lastProcessedHeight = await this.getLastProcessedHeight();
    if (lastProcessedHeight !== null && lastProcessedHeight !== undefined) {
      startHeight = Number(lastProcessedHeight) + 1;
    } else {
      startHeight = this.getStartBlockFromDataSources();
    }
    return startHeight;
  }

  async setBlockOffset(offset: number): Promise<void> {
    if (
      this._blockOffset ||
      offset === null ||
      offset === undefined ||
      isNaN(offset)
    ) {
      return;
    }
    logger.info(`set blockOffset to ${offset}`);
    this._blockOffset = offset;
    return this.mmrService
      .syncFileBaseFromPoi(this.schema, offset)
      .catch((err) => {
        logger.error(err, 'failed to sync poi to mmr');
        process.exit(1);
      });
  }
  async getProcessedBlockCount(): Promise<number> {
    const res = await this.metadataRepo.findOne({
      where: { key: 'processedBlockCount' },
    });

    return res?.value as number | undefined;
  }

  private getStartBlockFromDataSources() {
    const startBlocksList = this.project.dataSources.map(
      (item) => item.startBlock ?? 1,
    );
    if (startBlocksList.length === 0) {
      logger.error(
        `Failed to find a valid datasource, Please check your endpoint if specName filter is used.`,
      );
      process.exit(1);
    } else {
      return Math.min(...startBlocksList);
    }
  }
<<<<<<< HEAD
=======

  private getDataSourcesForSpecName(): SubqlProjectDs[] {
    return this.project.dataSources.filter(
      (ds) =>
        !ds.filter?.specName ||
        ds.filter.specName ===
          this.apiService.getApi().runtimeVersion.specName.toString(),
    );
  }

  async reindex(targetBlockHeight: number): Promise<void> {
    const lastProcessedHeight = await this.getLastProcessedHeight();

    return reindex(
      this.getStartBlockFromDataSources(),
      await this.getMetadataBlockOffset(),
      targetBlockHeight,
      lastProcessedHeight,
      this.storeService,
      this.unfinalizedBlockService,
      this.dynamicDsService,
      this.mmrService,
      this.sequelize,
      /* Not providing force clean service, it should never be needed */
    );
  }
>>>>>>> 53c22702
}<|MERGE_RESOLUTION|>--- conflicted
+++ resolved
@@ -25,19 +25,9 @@
   SubqueryProject,
 } from '../configure/SubqueryProject';
 import { initDbSchema } from '../utils/project';
-<<<<<<< HEAD
-=======
 import { reindex } from '../utils/reindex';
-import { ApiService } from './api.service';
->>>>>>> 53c22702
 import { DsProcessorService } from './ds-processor.service';
 import { DynamicDsService } from './dynamic-ds.service';
-import { BestBlocks } from './types';
-import {
-  METADATA_LAST_FINALIZED_PROCESSED_KEY,
-  METADATA_UNFINALIZED_BLOCKS_KEY,
-  UnfinalizedBlocksService,
-} from './unfinalizedBlocks.service';
 
 // eslint-disable-next-line @typescript-eslint/no-var-requires
 const { version: packageVersion } = require('../../package.json');
@@ -64,7 +54,6 @@
     private readonly nodeConfig: NodeConfig,
     private readonly dynamicDsService: DynamicDsService,
     private eventEmitter: EventEmitter2,
-    private unfinalizedBlockService: UnfinalizedBlocksService,
   ) {}
 
   get schema(): string {
@@ -134,15 +123,6 @@
         'Unfinalized blocks cannot be enabled without historical. You will need to reindex your project to enable historical',
       );
       process.exit(1);
-    }
-
-    const reindexedTo = await this.unfinalizedBlockService.init(
-      this.metadataRepo,
-      this.reindex.bind(this),
-    );
-
-    if (reindexedTo !== undefined) {
-      this._startHeight = reindexedTo;
     }
   }
 
@@ -277,25 +257,6 @@
     });
   }
 
-  //string should be jsonb object
-  async getMetadataUnfinalizedBlocks(): Promise<BestBlocks | undefined> {
-    const val = await getMetaDataInfo<string>(
-      this.metadataRepo,
-      METADATA_UNFINALIZED_BLOCKS_KEY,
-    );
-    if (val) {
-      return JSON.parse(val) as BestBlocks;
-    }
-    return undefined;
-  }
-
-  async getLastFinalizedVerifiedHeight(): Promise<number | undefined> {
-    return getMetaDataInfo(
-      this.metadataRepo,
-      METADATA_LAST_FINALIZED_PROCESSED_KEY,
-    );
-  }
-
   async getMetadataBlockOffset(): Promise<number | undefined> {
     return getMetaDataInfo(this.metadataRepo, 'blockOffset');
   }
@@ -354,17 +315,6 @@
       return Math.min(...startBlocksList);
     }
   }
-<<<<<<< HEAD
-=======
-
-  private getDataSourcesForSpecName(): SubqlProjectDs[] {
-    return this.project.dataSources.filter(
-      (ds) =>
-        !ds.filter?.specName ||
-        ds.filter.specName ===
-          this.apiService.getApi().runtimeVersion.specName.toString(),
-    );
-  }
 
   async reindex(targetBlockHeight: number): Promise<void> {
     const lastProcessedHeight = await this.getLastProcessedHeight();
@@ -375,12 +325,11 @@
       targetBlockHeight,
       lastProcessedHeight,
       this.storeService,
-      this.unfinalizedBlockService,
       this.dynamicDsService,
       this.mmrService,
       this.sequelize,
       /* Not providing force clean service, it should never be needed */
     );
   }
->>>>>>> 53c22702
+  n;
 }