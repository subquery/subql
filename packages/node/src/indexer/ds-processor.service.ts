// Copyright 2020-2022 OnFinality Limited authors & contributors
// SPDX-License-Identifier: Apache-2.0

import fs from 'fs';
import path from 'path';
import { Injectable } from '@nestjs/common';
import {
  EthereumHandlerKind,
  isCustomDs,
<<<<<<< HEAD
  SubqlEthereumCustomDataSource,
  SubqlEthereumDataSource,
  SubqlDatasourceProcessor,
} from '@subql/common-ethereum';
import { getLogger } from '@subql/node-core';
=======
  SubstrateCustomDataSource,
  SubstrateDataSource,
  SubstrateDatasourceProcessor,
  SubstrateNetworkFilter,
} from '@subql/common-substrate';
import { getLogger, NodeConfig, Sandbox } from '@subql/node-core';
>>>>>>> 6752efab
import {
  SecondLayerHandlerProcessor_0_0_0,
  SecondLayerHandlerProcessor_1_0_0,
  SubqlCustomDatasource,
} from '@subql/types-ethereum';

import { VMScript } from 'vm2';
import { SubqueryProject } from '../configure/SubqueryProject';

export interface DsPluginSandboxOption {
  root: string;
  entry: string;
  script: string;
}

const logger = getLogger('ds-sandbox');

export function isSecondLayerHandlerProcessor_0_0_0<
  K extends EthereumHandlerKind,
  F,
  E,
  DS extends SubqlCustomDatasource = SubqlEthereumCustomDataSource,
>(
  processor:
    | SecondLayerHandlerProcessor_0_0_0<K, F, E, DS>
    | SecondLayerHandlerProcessor_1_0_0<K, F, E, DS>,
): processor is SecondLayerHandlerProcessor_0_0_0<K, F, E, DS> {
  // Exisiting datasource processors had no concept of specVersion, therefore undefined is equivalent to 0.0.0
  return processor.specVersion === undefined;
}

export function isSecondLayerHandlerProcessor_1_0_0<
  K extends EthereumHandlerKind,
  F,
  E,
  DS extends SubqlEthereumCustomDataSource = SubqlEthereumCustomDataSource,
>(
  processor:
    | SecondLayerHandlerProcessor_0_0_0<K, F, E, DS>
    | SecondLayerHandlerProcessor_1_0_0<K, F, E, DS>,
): processor is SecondLayerHandlerProcessor_1_0_0<K, F, E, DS> {
  return processor.specVersion === '1.0.0';
}

export function asSecondLayerHandlerProcessor_1_0_0<
  K extends EthereumHandlerKind,
  F,
  E,
  DS extends SubqlEthereumCustomDataSource = SubqlEthereumCustomDataSource,
>(
  processor:
    | SecondLayerHandlerProcessor_0_0_0<K, F, E, DS>
    | SecondLayerHandlerProcessor_1_0_0<K, F, E, DS>,
): SecondLayerHandlerProcessor_1_0_0<K, F, E, DS> {
  if (isSecondLayerHandlerProcessor_1_0_0(processor)) {
    return processor;
  }

  if (!isSecondLayerHandlerProcessor_0_0_0(processor)) {
    throw new Error('Unsupported ds processor version');
  }

  return {
    ...processor,
    specVersion: '1.0.0',
    filterProcessor: (params) =>
      processor.filterProcessor(params.filter, params.input, params.ds),
    transformer: (params) =>
      processor
        .transformer(params.input, params.ds, params.api, params.assets)
        .then((res) => [res]),
  };
}

export class DsPluginSandbox extends Sandbox {
  constructor(option: DsPluginSandboxOption, nodeConfig: NodeConfig) {
    super(
      option,
      new VMScript(
        `module.exports = require('${option.entry}').default;`,
        path.join(option.root, 'ds_sandbox'),
      ),
      nodeConfig,
    );
    this.freeze(logger, 'logger');
  }

  getDsPlugin<D extends string>(): SubqlDatasourceProcessor<D, unknown> {
    return this.run(this.script);
  }
}

@Injectable()
export class DsProcessorService {
  private processorCache: {
    [entry: string]: SubqlDatasourceProcessor<string, unknown>;
  } = {};
  constructor(
    private project: SubqueryProject,
    private readonly nodeConfig: NodeConfig,
  ) {}

  async validateCustomDs(
    datasources: SubqlEthereumCustomDataSource[],
  ): Promise<void> {
    for (const ds of datasources) {
      const processor = this.getDsProcessor(ds);
      /* Standard validation applicable to all custom ds and processors */
      if (ds.kind !== processor.kind) {
        throw new Error(
          `ds kind (${ds.kind}) doesnt match processor (${processor.kind})`,
        );
      }

      for (const handler of ds.mapping.handlers) {
        if (!(handler.kind in processor.handlerProcessors)) {
          throw new Error(
            `ds kind ${handler.kind} not one of ${Object.keys(
              processor.handlerProcessors,
            ).join(', ')}`,
          );
        }
      }

      ds.mapping.handlers.map((handler) =>
        processor.handlerProcessors[handler.kind].filterValidator(
          handler.filter,
        ),
      );

      /* Additional processor specific validation */
      processor.validate(ds, await this.getAssets(ds));
    }
  }

  async validateProjectCustomDatasources(): Promise<void> {
    await this.validateCustomDs(
      (this.project.dataSources as SubqlEthereumDataSource[]).filter(
        isCustomDs,
      ),
    );
  }

  getDsProcessor<D extends string>(
    ds: SubqlEthereumCustomDataSource<string>,
  ): SubqlDatasourceProcessor<D, unknown> {
    if (!isCustomDs(ds)) {
      throw new Error(`data source is not a custom data source`);
    }
    if (!this.processorCache[ds.processor.file]) {
      const sandbox = new DsPluginSandbox(
        {
          root: this.project.root,
          entry: ds.processor.file,
          script:
            null /* TODO get working with Readers, same as with sandbox */,
        },
        this.nodeConfig,
      );
      try {
        this.processorCache[ds.processor.file] = sandbox.getDsPlugin<D>();
      } catch (e) {
        logger.error(`not supported ds @${ds.kind}`);
        throw e;
      }
    }
    return this.processorCache[
      ds.processor.file
    ] as unknown as SubqlDatasourceProcessor<D, unknown>;
  }

  // eslint-disable-next-line @typescript-eslint/require-await
  async getAssets(
    ds: SubqlEthereumCustomDataSource,
  ): Promise<Record<string, string>> {
    if (!isCustomDs(ds)) {
      throw new Error(`data source is not a custom data source`);
    }

    if (!ds.assets) {
      return {};
    }

    const res: Record<string, string> = {};

    for (const [name, { file }] of ds.assets) {
      // TODO update with https://github.com/subquery/subql/pull/511
      try {
        res[name] = fs.readFileSync(file, {
          encoding: 'utf8',
        });
      } catch (e) {
        logger.error(`Failed to load datasource asset ${file}`);
        throw e;
      }
    }

    return res;
  }
}<|MERGE_RESOLUTION|>--- conflicted
+++ resolved
@@ -7,20 +7,11 @@
 import {
   EthereumHandlerKind,
   isCustomDs,
-<<<<<<< HEAD
   SubqlEthereumCustomDataSource,
   SubqlEthereumDataSource,
   SubqlDatasourceProcessor,
 } from '@subql/common-ethereum';
-import { getLogger } from '@subql/node-core';
-=======
-  SubstrateCustomDataSource,
-  SubstrateDataSource,
-  SubstrateDatasourceProcessor,
-  SubstrateNetworkFilter,
-} from '@subql/common-substrate';
 import { getLogger, NodeConfig, Sandbox } from '@subql/node-core';
->>>>>>> 6752efab
 import {
   SecondLayerHandlerProcessor_0_0_0,
   SecondLayerHandlerProcessor_1_0_0,
