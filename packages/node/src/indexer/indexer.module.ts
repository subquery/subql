--- conflicted
+++ resolved
@@ -2,11 +2,6 @@
 // SPDX-License-Identifier: Apache-2.0
 
 import { Module } from '@nestjs/common';
-<<<<<<< HEAD
-import { EventEmitter2 } from '@nestjs/event-emitter';
-import { ApiService } from '@subql/common-node';
-import { EthereumApiService } from '../avalanche';
-=======
 import {
   ApiService,
   DbModule,
@@ -14,8 +9,7 @@
   PoiService,
   MmrService,
 } from '@subql/node-core';
-import { AvalancheApiService } from '../avalanche';
->>>>>>> 2f3144f6
+import { EthereumApiService } from '../avalanche';
 import { SubqueryProject } from '../configure/SubqueryProject';
 import { DictionaryService } from './dictionary.service';
 import { DsProcessorService } from './ds-processor.service';
@@ -25,44 +19,6 @@
 import { SandboxService } from './sandbox.service';
 import { WorkerService } from './worker/worker.service';
 
-<<<<<<< HEAD
-const { argv } = getYargsOption();
-
-const ApiServiceProvider = {
-  provide: ApiService,
-  useFactory: async (project: SubqueryProject) => {
-    const apiService = new EthereumApiService(project);
-    await apiService.init();
-    return apiService;
-  },
-  inject: [SubqueryProject],
-};
-
-const BaseProvider = [
-  IndexerManager,
-  StoreService,
-  FetchService,
-  ApiServiceProvider,
-  BenchmarkService,
-  DictionaryService,
-  SandboxService,
-  DsProcessorService,
-  DynamicDsService,
-  PoiService,
-  MmrService,
-  ProjectService,
-  WorkerService,
-  {
-    provide: 'IBlockDispatcher',
-    inject: [SubqueryProject, EventEmitter2],
-    useClass: argv.workers
-      ? WorkerBlockDispatcherService
-      : BlockDispatcherService,
-  },
-];
-
-=======
->>>>>>> 2f3144f6
 @Module({
   imports: [DbModule.forFeature(['Subquery'])],
   providers: [
@@ -71,7 +27,7 @@
     {
       provide: ApiService,
       useFactory: async (project: SubqueryProject) => {
-        const apiService = new AvalancheApiService(project);
+        const apiService = new EthereumApiService(project);
         await apiService.init();
         return apiService;
       },
