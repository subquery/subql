--- conflicted
+++ resolved
@@ -9,8 +9,13 @@
   gql,
 } from '@apollo/client/core';
 import { Injectable, OnApplicationShutdown } from '@nestjs/common';
-<<<<<<< HEAD
-import { getLogger, getYargsOption, profiler } from '@subql/common-node';
+import {
+  getYargsOption,
+  NodeConfig,
+  timeout,
+  getLogger,
+  profiler,
+} from '@subql/node-core';
 import {
   DictionaryQueryCondition,
   DictionaryQueryEntry,
@@ -18,25 +23,12 @@
 import { buildQuery, GqlNode, GqlQuery, GqlVar, MetaData } from '@subql/utils';
 import fetch from 'node-fetch';
 import { SubqueryProject } from '../configure/SubqueryProject';
-=======
-import {
-  getYargsOption,
-  NodeConfig,
-  timeout,
-  getLogger,
-  profiler,
-} from '@subql/node-core';
-import { DictionaryQueryCondition, DictionaryQueryEntry } from '@subql/types';
-import { buildQuery, GqlNode, GqlQuery, GqlVar, MetaData } from '@subql/utils';
-import fetch from 'node-fetch';
-import { SubqueryProject } from '../configure/SubqueryProject';
 
 export type SpecVersion = {
   id: string;
   start: number; //start with this block
   end: number;
 };
->>>>>>> bfad6035
 
 export type Dictionary = {
   _metadata: MetaData;
