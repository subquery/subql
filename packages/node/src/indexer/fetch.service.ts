// Copyright 2020-2022 OnFinality Limited authors & contributors
// SPDX-License-Identifier: Apache-2.0

import { Inject, Injectable, OnApplicationShutdown } from '@nestjs/common';
import { EventEmitter2 } from '@nestjs/event-emitter';
import { Interval, SchedulerRegistry } from '@nestjs/schedule';
import {
  isCustomDs,
  EthereumHandlerKind,
  SubqlHandlerFilter,
} from '@subql/common-ethereum';
import {
  ApiService,
  Dictionary,
  checkMemoryUsage,
  delay,
  Dictionary,
  getLogger,
  IndexerEvent,
  NodeConfig,
} from '@subql/node-core';
import {
  DictionaryQueryEntry,
  ApiWrapper,
  EthereumLogFilter,
  EthereumTransactionFilter,
} from '@subql/types-ethereum';
import { range, sortBy, uniqBy } from 'lodash';
import { SubqlProjectDs, SubqueryProject } from '../configure/SubqueryProject';
<<<<<<< HEAD
import { calcInterval } from '../ethereum/utils.ethereum';
import { eventToTopic, functionToSighash } from '../utils/string';
import { DictionaryService } from './dictionary.service';
=======
import { isBaseHandler, isCustomHandler } from '../utils/project';
import * as SubstrateUtil from '../utils/substrate';
import { calcInterval } from '../utils/substrate';
import { yargsOptions } from '../yargs';
import { ApiService } from './api.service';
import { IBlockDispatcher } from './blockDispatcher';
import { DictionaryService, SpecVersion } from './dictionary.service';
import { DsProcessorService } from './ds-processor.service';
>>>>>>> 53c22702
import { DynamicDsService } from './dynamic-ds.service';
import { UnfinalizedBlocksService } from './unfinalizedBlocks.service';

const logger = getLogger('fetch');
let BLOCK_TIME_VARIANCE = 5000;
const DICTIONARY_MAX_QUERY_SIZE = 10000;
const CHECK_MEMORY_INTERVAL = 60000;
const MINIMUM_BATCH_SIZE = 5;
const INTERVAL_PERCENT = 0.9;

function eventFilterToQueryEntry(
  filter: EthereumLogFilter,
): DictionaryQueryEntry {
  const conditions = [];
  if (filter.address) {
    conditions.push({
      field: 'address',
      value: filter.address.toLowerCase(),
    });
  }
  if (filter.topics) {
    for (let i = 0; i < Math.min(filter.topics.length, 4); i++) {
      const topic = filter.topics[i];
      if (!topic) {
        continue;
      }
      const field = `topics${i}`;
      conditions.push({ field, value: eventToTopic(topic) });
    }
  }
  return {
    entity: 'evmLogs',
    conditions,
  };
}

function callFilterToQueryEntry(
  filter: EthereumTransactionFilter,
): DictionaryQueryEntry {
  const conditions = [];
  if (filter.from) {
    conditions.push({
      field: 'from',
      value: filter.from.toLowerCase(),
    });
  }
  if (filter.to) {
    conditions.push({
      field: 'to',
      value: filter.to.toLowerCase(),
    });
  }
  if (filter.function) {
    conditions.push({
      field: 'func',
      value: functionToSighash(filter.function),
    });
  }
  return {
    entity: 'evmTransactions',
    conditions,
  };
}

@Injectable()
export class FetchService implements OnApplicationShutdown {
  private latestBestHeight: number;
  private latestFinalizedHeight: number;
  private isShutdown = false;
<<<<<<< HEAD
  private useDictionary: boolean;
  private dictionaryQueryEntries?: DictionaryQueryEntry[];
=======
  private parentSpecVersion: number;
>>>>>>> 53c22702
  private batchSizeScale: number;
  private templateDynamicDatasouces: SubqlProjectDs[];
  private dictionaryGenesisMatches = true;

  constructor(
    private apiService: ApiService,
    private nodeConfig: NodeConfig,
    private project: SubqueryProject,
    @Inject('IBlockDispatcher') private blockDispatcher: IBlockDispatcher,
    private dictionaryService: DictionaryService,
    private dynamicDsService: DynamicDsService,
    private unfinalizedBlocksService: UnfinalizedBlocksService,
    private eventEmitter: EventEmitter2,
    private schedulerRegistry: SchedulerRegistry,
  ) {
    this.batchSizeScale = 1;
  }

  onApplicationShutdown(): void {
    this.isShutdown = true;
  }

  get api(): ApiWrapper {
    return this.apiService.api;
  }

  async syncDynamicDatascourcesFromMeta(): Promise<void> {
    this.templateDynamicDatasouces =
      await this.dynamicDsService.getDynamicDatasources();
  }

<<<<<<< HEAD
  // TODO: if custom ds doesn't support dictionary, use baseFilter, if yes, let
  getDictionaryQueryEntries(): DictionaryQueryEntry[] {
    const queryEntries: DictionaryQueryEntry[] = [];

    const dataSources = this.project.dataSources;
    for (const ds of dataSources.concat(this.templateDynamicDatasouces)) {
      for (const handler of ds.mapping.handlers) {
        let filterList: SubqlHandlerFilter[];
        filterList = [handler.filter];
        filterList = filterList.filter((f) => f);
=======
  buildDictionaryQueryEntries(startBlock: number): DictionaryQueryEntry[] {
    const queryEntries: DictionaryQueryEntry[] = [];

    const dataSources = this.project.dataSources.filter(
      (ds) =>
        isRuntimeDataSourceV0_3_0(ds) ||
        isRuntimeDataSourceV0_2_0(ds) ||
        !(ds as RuntimeDataSourceV0_0_1).filter?.specName ||
        (ds as RuntimeDataSourceV0_0_1).filter.specName ===
          this.api.runtimeVersion.specName.toString(),
    );

    // Only run the ds that is equal or less than startBlock
    // sort array from lowest ds.startBlock to highest
    const filteredDs = dataSources
      .concat(this.templateDynamicDatasouces)
      .filter((ds) => ds.startBlock <= startBlock)
      .sort((a, b) => a.startBlock - b.startBlock);

    for (const ds of filteredDs) {
      const plugin = isCustomDs(ds)
        ? this.dsProcessorService.getDsProcessor(ds)
        : undefined;
      for (const handler of ds.mapping.handlers) {
        const baseHandlerKind = this.getBaseHandlerKind(ds, handler);
        let filterList: SubstrateRuntimeHandlerFilter[];
        if (isCustomDs(ds)) {
          const processor = plugin.handlerProcessors[handler.kind];
          if (processor.dictionaryQuery) {
            const queryEntry = processor.dictionaryQuery(
              (handler as SubstrateCustomHandler).filter,
              ds,
            );
            if (queryEntry) {
              queryEntries.push(queryEntry);
              continue;
            }
          }
          filterList =
            this.getBaseHandlerFilters<SubstrateRuntimeHandlerFilter>(
              ds,
              handler.kind,
            );
        } else {
          filterList = [handler.filter];
        }
        // Filter out any undefined
        filterList = filterList.filter(Boolean);
>>>>>>> 53c22702
        if (!filterList.length) return [];
        switch (handler.kind) {
          case EthereumHandlerKind.Block:
            return [];
          case EthereumHandlerKind.Call: {
            for (const filter of filterList as EthereumTransactionFilter[]) {
              if (
                filter.from !== undefined ||
                filter.to !== undefined ||
                filter.function
              ) {
                queryEntries.push(callFilterToQueryEntry(filter));
              } else {
                return [];
              }
            }
            break;
          }
          case EthereumHandlerKind.Event: {
            for (const filter of filterList as EthereumLogFilter[]) {
              if (filter.address || filter.topics) {
                queryEntries.push(eventFilterToQueryEntry(filter));
              } else {
                return [];
              }
            }
            break;
          }
          default:
        }
      }
    }

    return uniqBy(
      queryEntries,
      (item) =>
        `${item.entity}|${JSON.stringify(
          sortBy(item.conditions, (c) => c.field),
        )}`,
    );
  }

  updateDictionary(): void {
    this.dictionaryService.buildDictionaryEntryMap<SubqlProjectDs>(
      this.project.dataSources.concat(this.templateDynamicDatasouces),
      this.buildDictionaryQueryEntries.bind(this),
    );
  }

  private get useDictionary(): boolean {
    return (
      !!this.project.network.dictionary &&
      this.dictionaryGenesisMatches &&
      !!this.dictionaryService.getDictionaryQueryEntries(
        this.blockDispatcher.latestBufferedHeight ??
          Math.min(...this.project.dataSources.map((ds) => ds.startBlock)),
      ).length
    );
  }

  async init(startHeight: number): Promise<void> {
    if (this.api) {
      const CHAIN_INTERVAL = calcInterval(this.api) * INTERVAL_PERCENT;

      BLOCK_TIME_VARIANCE = Math.min(BLOCK_TIME_VARIANCE, CHAIN_INTERVAL);

      this.schedulerRegistry.addInterval(
        'getLatestBlockHead',
        setInterval(() => void this.getBestBlockHead(), BLOCK_TIME_VARIANCE),
      );
    }
    await this.syncDynamicDatascourcesFromMeta();
    this.updateDictionary();
    this.eventEmitter.emit(IndexerEvent.UsingDictionary, {
      value: Number(this.useDictionary),
    });
    await this.getFinalizedBlockHead();
    await this.getBestBlockHead();

    await this.blockDispatcher.init(this.resetForNewDs.bind(this));

    void this.startLoop(startHeight);
  }

  @Interval(CHECK_MEMORY_INTERVAL)
  checkBatchScale(): void {
    if (this.nodeConfig['scale-batch-size']) {
      const scale = checkMemoryUsage(this.batchSizeScale, this.nodeConfig);

      if (this.batchSizeScale !== scale) {
        this.batchSizeScale = scale;
      }
    }
  }

  @Interval(BLOCK_TIME_VARIANCE * 1000)
  async getFinalizedBlockHead(): Promise<void> {
    if (!this.api) {
      logger.debug(`Skip fetch finalized block until API is ready`);
      return;
    }
    try {
<<<<<<< HEAD
      const currentFinalizedHeight = await this.api.getFinalizedBlockHeight();
=======
      const finalizedHash = await this.api.rpc.chain.getFinalizedHead();
      const finalizedHeader = await this.api.rpc.chain.getHeader(finalizedHash);
      this.unfinalizedBlocksService.registerFinalizedBlock(finalizedHeader);
      const currentFinalizedHeight = finalizedHeader.number.toNumber();
>>>>>>> 53c22702
      if (this.latestFinalizedHeight !== currentFinalizedHeight) {
        this.latestFinalizedHeight = currentFinalizedHeight;
        if (!this.nodeConfig.unfinalizedBlocks) {
          this.eventEmitter.emit(IndexerEvent.BlockTarget, {
            height: this.latestFinalizedHeight,
          });
        }
      }
    } catch (e) {
      logger.warn(e, `Having a problem when get finalized block`);
    }
  }

  @Interval(BLOCK_TIME_VARIANCE * 1000)
  async getBestBlockHead(): Promise<void> {
    if (!this.api) {
      logger.debug(`Skip fetch best block until API is ready`);
      return;
    }
    try {
      const currentBestHeight = await this.api.getLastHeight();
      if (this.latestBestHeight !== currentBestHeight) {
        this.latestBestHeight = currentBestHeight;
        this.eventEmitter.emit(IndexerEvent.BlockBest, {
          height: this.latestBestHeight,
        });

        if (this.nodeConfig.unfinalizedBlocks) {
          this.eventEmitter.emit(IndexerEvent.BlockTarget, {
            height: this.latestBestHeight,
          });
        }
      }
    } catch (e) {
      logger.warn(e, `Having a problem when get best block`);
    }
  }
<<<<<<< HEAD

  async startLoop(initBlockHeight: number): Promise<void> {
=======
  private async startLoop(initBlockHeight: number): Promise<void> {
>>>>>>> 53c22702
    await this.fillNextBlockBuffer(initBlockHeight);
  }

  getModulos(): number[] {
    const modulos: number[] = [];
    for (const ds of this.project.dataSources) {
      if (isCustomDs(ds)) {
        continue;
      }
      for (const handler of ds.mapping.handlers) {
        if (
          handler.kind === EthereumHandlerKind.Block &&
          handler.filter &&
          handler.filter.modulo
        ) {
          modulos.push(handler.filter.modulo);
        }
      }
    }
    return modulos;
  }

  getModuloBlocks(startHeight: number, endHeight: number): number[] {
    const modulos = this.getModulos();
    const moduloBlocks: number[] = [];
    for (let i = startHeight; i < endHeight; i++) {
      if (modulos.find((m) => i % m === 0)) {
        moduloBlocks.push(i);
      }
    }
    return moduloBlocks;
  }

  getEnqueuedModuloBlocks(startBlockHeight: number): number[] {
    return this.getModuloBlocks(
      startBlockHeight,
      this.nodeConfig.batchSize * Math.max(...this.getModulos()) +
        startBlockHeight,
    ).slice(0, this.nodeConfig.batchSize);
  }

  async fillNextBlockBuffer(initBlockHeight: number): Promise<void> {
    let startBlockHeight: number;
    let scaledBatchSize: number;
    const handlers = [].concat(
      ...this.project.dataSources.map((ds) => ds.mapping.handlers),
    );

    const getStartBlockHeight = (): number => {
      return this.blockDispatcher.latestBufferedHeight
        ? this.blockDispatcher.latestBufferedHeight + 1
        : initBlockHeight;
    };

    while (!this.isShutdown) {
      startBlockHeight = getStartBlockHeight();

      scaledBatchSize = Math.max(
        Math.round(this.batchSizeScale * this.nodeConfig.batchSize),
        Math.min(MINIMUM_BATCH_SIZE, this.nodeConfig.batchSize * 3),
      );
      const latestHeight = this.nodeConfig.unfinalizedBlocks
        ? this.latestBestHeight
        : this.latestFinalizedHeight;

      if (
        this.blockDispatcher.freeSize < scaledBatchSize ||
        startBlockHeight > latestHeight
      ) {
        await delay(1);
        continue;
      }

      if (this.useDictionary) {
        const queryEndBlock = startBlockHeight + DICTIONARY_MAX_QUERY_SIZE;
        const moduloBlocks = this.getModuloBlocks(
          startBlockHeight,
          queryEndBlock,
        );

        try {
          const dictionary =
            await this.dictionaryService.scopedDictionaryEntries(
              startBlockHeight,
              queryEndBlock,
              scaledBatchSize,
            );

          if (startBlockHeight !== getStartBlockHeight()) {
            logger.debug(
              `Queue was reset for new DS, discarding dictionary query result`,
            );
            continue;
          }

          if (
            dictionary &&
            this.dictionaryValidation(dictionary, startBlockHeight)
          ) {
            let { batchBlocks } = dictionary;

            batchBlocks = batchBlocks
              .concat(moduloBlocks)
              .sort((a, b) => a - b);
            if (batchBlocks.length === 0) {
              // There we're no blocks in this query range, we can set a new height we're up to
              this.blockDispatcher.latestBufferedHeight = Math.min(
                queryEndBlock - 1,
                dictionary._metadata.lastProcessedHeight,
              );
            } else {
              const maxBlockSize = Math.min(
                batchBlocks.length,
                this.blockDispatcher.freeSize,
              );
              batchBlocks = batchBlocks.slice(0, maxBlockSize);
              this.blockDispatcher.enqueueBlocks(batchBlocks);
            }
            continue; // skip nextBlockRange() way
          }
          // else use this.nextBlockRange()
        } catch (e) {
          logger.debug(`Fetch dictionary stopped: ${e.message}`);
          this.eventEmitter.emit(IndexerEvent.SkipDictionary);
        }
      }

      const endHeight = this.nextEndBlockHeight(
        startBlockHeight,
        scaledBatchSize,
      );

      if (handlers.length && this.getModulos().length === handlers.length) {
        this.blockDispatcher.enqueueBlocks(
          this.getEnqueuedModuloBlocks(startBlockHeight),
        );
      } else {
        this.blockDispatcher.enqueueBlocks(
          range(startBlockHeight, endHeight + 1),
        );
      }
    }
  }

  private nextEndBlockHeight(
    startBlockHeight: number,
    scaledBatchSize: number,
  ): number {
    let endBlockHeight = startBlockHeight + scaledBatchSize - 1;

    if (endBlockHeight > this.latestFinalizedHeight) {
      if (this.nodeConfig.unfinalizedBlocks) {
        if (endBlockHeight >= this.latestBestHeight) {
          endBlockHeight = this.latestBestHeight;
        }
      } else {
        endBlockHeight = this.latestFinalizedHeight;
      }
    }
    return endBlockHeight;
  }

<<<<<<< HEAD
=======
  async resetForNewDs(blockHeight: number): Promise<void> {
    await this.syncDynamicDatascourcesFromMeta();
    this.dynamicDsService.deleteTempDsRecords(blockHeight);
    this.updateDictionary();
    this.blockDispatcher.flushQueue(blockHeight);
  }
  async resetForIncorrectBestBlock(blockHeight: number): Promise<void> {
    await this.syncDynamicDatascourcesFromMeta();
    this.updateDictionary();
    this.blockDispatcher.flushQueue(blockHeight);
  }

>>>>>>> 53c22702
  private dictionaryValidation(
    { _metadata: metaData }: Dictionary,
    startBlockHeight: number,
  ): boolean {
<<<<<<< HEAD
    if (metaData.genesisHash !== this.api.getGenesisHash()) {
      logger.error(
        'The dictionary that you have specified does not match the chain you are indexing, it will be ignored. Please update your project manifest to reference the correct dictionary',
      );
      this.useDictionary = false;
      this.eventEmitter.emit(IndexerEvent.UsingDictionary, {
        value: Number(this.useDictionary),
      });
      this.eventEmitter.emit(IndexerEvent.SkipDictionary);
      return false;
=======
    if (dictionary !== undefined) {
      const { _metadata: metaData } = dictionary;

      if (metaData.genesisHash !== this.api.genesisHash.toString()) {
        logger.error(
          'The dictionary that you have specified does not match the chain you are indexing, it will be ignored. Please update your project manifest to reference the correct dictionary',
        );
        this.dictionaryGenesisMatches = false;
        this.eventEmitter.emit(IndexerEvent.UsingDictionary, {
          value: Number(this.useDictionary),
        });
        this.eventEmitter.emit(IndexerEvent.SkipDictionary);
        return false;
      }

      if (startBlockHeight !== undefined) {
        if (metaData.lastProcessedHeight < startBlockHeight) {
          logger.warn(
            `Dictionary indexed block is behind current indexing block height`,
          );
          this.eventEmitter.emit(IndexerEvent.SkipDictionary);
          return false;
        }
      }
      return true;
>>>>>>> 53c22702
    }
    if (metaData.lastProcessedHeight < startBlockHeight) {
      logger.warn(
        `Dictionary indexed block is behind current indexing block height`,
      );
      this.eventEmitter.emit(IndexerEvent.SkipDictionary);
      return false;
    }
    return true;
  }

  async resetForNewDs(blockHeight: number): Promise<void> {
    await this.syncDynamicDatascourcesFromMeta();
    this.dynamicDsService.deleteTempDsRecords(blockHeight);
    this.updateDictionary();
    this.blockDispatcher.flushQueue(blockHeight);
  }
}<|MERGE_RESOLUTION|>--- conflicted
+++ resolved
@@ -14,7 +14,6 @@
   Dictionary,
   checkMemoryUsage,
   delay,
-  Dictionary,
   getLogger,
   IndexerEvent,
   NodeConfig,
@@ -27,22 +26,11 @@
 } from '@subql/types-ethereum';
 import { range, sortBy, uniqBy } from 'lodash';
 import { SubqlProjectDs, SubqueryProject } from '../configure/SubqueryProject';
-<<<<<<< HEAD
 import { calcInterval } from '../ethereum/utils.ethereum';
 import { eventToTopic, functionToSighash } from '../utils/string';
+import { IBlockDispatcher } from './blockDispatcher';
 import { DictionaryService } from './dictionary.service';
-=======
-import { isBaseHandler, isCustomHandler } from '../utils/project';
-import * as SubstrateUtil from '../utils/substrate';
-import { calcInterval } from '../utils/substrate';
-import { yargsOptions } from '../yargs';
-import { ApiService } from './api.service';
-import { IBlockDispatcher } from './blockDispatcher';
-import { DictionaryService, SpecVersion } from './dictionary.service';
-import { DsProcessorService } from './ds-processor.service';
->>>>>>> 53c22702
 import { DynamicDsService } from './dynamic-ds.service';
-import { UnfinalizedBlocksService } from './unfinalizedBlocks.service';
 
 const logger = getLogger('fetch');
 let BLOCK_TIME_VARIANCE = 5000;
@@ -110,12 +98,7 @@
   private latestBestHeight: number;
   private latestFinalizedHeight: number;
   private isShutdown = false;
-<<<<<<< HEAD
-  private useDictionary: boolean;
   private dictionaryQueryEntries?: DictionaryQueryEntry[];
-=======
-  private parentSpecVersion: number;
->>>>>>> 53c22702
   private batchSizeScale: number;
   private templateDynamicDatasouces: SubqlProjectDs[];
   private dictionaryGenesisMatches = true;
@@ -127,7 +110,6 @@
     @Inject('IBlockDispatcher') private blockDispatcher: IBlockDispatcher,
     private dictionaryService: DictionaryService,
     private dynamicDsService: DynamicDsService,
-    private unfinalizedBlocksService: UnfinalizedBlocksService,
     private eventEmitter: EventEmitter2,
     private schedulerRegistry: SchedulerRegistry,
   ) {
@@ -147,67 +129,21 @@
       await this.dynamicDsService.getDynamicDatasources();
   }
 
-<<<<<<< HEAD
-  // TODO: if custom ds doesn't support dictionary, use baseFilter, if yes, let
-  getDictionaryQueryEntries(): DictionaryQueryEntry[] {
+  buildDictionaryQueryEntries(startBlock: number): DictionaryQueryEntry[] {
     const queryEntries: DictionaryQueryEntry[] = [];
 
-    const dataSources = this.project.dataSources;
-    for (const ds of dataSources.concat(this.templateDynamicDatasouces)) {
+    // Only run the ds that is equal or less than startBlock
+    // sort array from lowest ds.startBlock to highest
+    const filteredDs = this.project.dataSources
+      .concat(this.templateDynamicDatasouces)
+      .filter((ds) => ds.startBlock <= startBlock)
+      .sort((a, b) => a.startBlock - b.startBlock);
+
+    for (const ds of filteredDs) {
       for (const handler of ds.mapping.handlers) {
         let filterList: SubqlHandlerFilter[];
         filterList = [handler.filter];
         filterList = filterList.filter((f) => f);
-=======
-  buildDictionaryQueryEntries(startBlock: number): DictionaryQueryEntry[] {
-    const queryEntries: DictionaryQueryEntry[] = [];
-
-    const dataSources = this.project.dataSources.filter(
-      (ds) =>
-        isRuntimeDataSourceV0_3_0(ds) ||
-        isRuntimeDataSourceV0_2_0(ds) ||
-        !(ds as RuntimeDataSourceV0_0_1).filter?.specName ||
-        (ds as RuntimeDataSourceV0_0_1).filter.specName ===
-          this.api.runtimeVersion.specName.toString(),
-    );
-
-    // Only run the ds that is equal or less than startBlock
-    // sort array from lowest ds.startBlock to highest
-    const filteredDs = dataSources
-      .concat(this.templateDynamicDatasouces)
-      .filter((ds) => ds.startBlock <= startBlock)
-      .sort((a, b) => a.startBlock - b.startBlock);
-
-    for (const ds of filteredDs) {
-      const plugin = isCustomDs(ds)
-        ? this.dsProcessorService.getDsProcessor(ds)
-        : undefined;
-      for (const handler of ds.mapping.handlers) {
-        const baseHandlerKind = this.getBaseHandlerKind(ds, handler);
-        let filterList: SubstrateRuntimeHandlerFilter[];
-        if (isCustomDs(ds)) {
-          const processor = plugin.handlerProcessors[handler.kind];
-          if (processor.dictionaryQuery) {
-            const queryEntry = processor.dictionaryQuery(
-              (handler as SubstrateCustomHandler).filter,
-              ds,
-            );
-            if (queryEntry) {
-              queryEntries.push(queryEntry);
-              continue;
-            }
-          }
-          filterList =
-            this.getBaseHandlerFilters<SubstrateRuntimeHandlerFilter>(
-              ds,
-              handler.kind,
-            );
-        } else {
-          filterList = [handler.filter];
-        }
-        // Filter out any undefined
-        filterList = filterList.filter(Boolean);
->>>>>>> 53c22702
         if (!filterList.length) return [];
         switch (handler.kind) {
           case EthereumHandlerKind.Block:
@@ -310,14 +246,7 @@
       return;
     }
     try {
-<<<<<<< HEAD
       const currentFinalizedHeight = await this.api.getFinalizedBlockHeight();
-=======
-      const finalizedHash = await this.api.rpc.chain.getFinalizedHead();
-      const finalizedHeader = await this.api.rpc.chain.getHeader(finalizedHash);
-      this.unfinalizedBlocksService.registerFinalizedBlock(finalizedHeader);
-      const currentFinalizedHeight = finalizedHeader.number.toNumber();
->>>>>>> 53c22702
       if (this.latestFinalizedHeight !== currentFinalizedHeight) {
         this.latestFinalizedHeight = currentFinalizedHeight;
         if (!this.nodeConfig.unfinalizedBlocks) {
@@ -355,12 +284,8 @@
       logger.warn(e, `Having a problem when get best block`);
     }
   }
-<<<<<<< HEAD
-
-  async startLoop(initBlockHeight: number): Promise<void> {
-=======
+
   private async startLoop(initBlockHeight: number): Promise<void> {
->>>>>>> 53c22702
     await this.fillNextBlockBuffer(initBlockHeight);
   }
 
@@ -523,63 +448,20 @@
     return endBlockHeight;
   }
 
-<<<<<<< HEAD
-=======
-  async resetForNewDs(blockHeight: number): Promise<void> {
-    await this.syncDynamicDatascourcesFromMeta();
-    this.dynamicDsService.deleteTempDsRecords(blockHeight);
-    this.updateDictionary();
-    this.blockDispatcher.flushQueue(blockHeight);
-  }
-  async resetForIncorrectBestBlock(blockHeight: number): Promise<void> {
-    await this.syncDynamicDatascourcesFromMeta();
-    this.updateDictionary();
-    this.blockDispatcher.flushQueue(blockHeight);
-  }
-
->>>>>>> 53c22702
   private dictionaryValidation(
     { _metadata: metaData }: Dictionary,
     startBlockHeight: number,
   ): boolean {
-<<<<<<< HEAD
     if (metaData.genesisHash !== this.api.getGenesisHash()) {
       logger.error(
         'The dictionary that you have specified does not match the chain you are indexing, it will be ignored. Please update your project manifest to reference the correct dictionary',
       );
-      this.useDictionary = false;
+      this.dictionaryGenesisMatches = false;
       this.eventEmitter.emit(IndexerEvent.UsingDictionary, {
         value: Number(this.useDictionary),
       });
       this.eventEmitter.emit(IndexerEvent.SkipDictionary);
       return false;
-=======
-    if (dictionary !== undefined) {
-      const { _metadata: metaData } = dictionary;
-
-      if (metaData.genesisHash !== this.api.genesisHash.toString()) {
-        logger.error(
-          'The dictionary that you have specified does not match the chain you are indexing, it will be ignored. Please update your project manifest to reference the correct dictionary',
-        );
-        this.dictionaryGenesisMatches = false;
-        this.eventEmitter.emit(IndexerEvent.UsingDictionary, {
-          value: Number(this.useDictionary),
-        });
-        this.eventEmitter.emit(IndexerEvent.SkipDictionary);
-        return false;
-      }
-
-      if (startBlockHeight !== undefined) {
-        if (metaData.lastProcessedHeight < startBlockHeight) {
-          logger.warn(
-            `Dictionary indexed block is behind current indexing block height`,
-          );
-          this.eventEmitter.emit(IndexerEvent.SkipDictionary);
-          return false;
-        }
-      }
-      return true;
->>>>>>> 53c22702
     }
     if (metaData.lastProcessedHeight < startBlockHeight) {
       logger.warn(
@@ -597,4 +479,10 @@
     this.updateDictionary();
     this.blockDispatcher.flushQueue(blockHeight);
   }
+
+  async resetForIncorrectBestBlock(blockHeight: number): Promise<void> {
+    await this.syncDynamicDatascourcesFromMeta();
+    this.updateDictionary();
+    this.blockDispatcher.flushQueue(blockHeight);
+  }
 }