// Copyright 2020-2022 OnFinality Limited authors & contributors
// SPDX-License-Identifier: Apache-2.0

import { Inject, Injectable, OnApplicationShutdown } from '@nestjs/common';
import { EventEmitter2 } from '@nestjs/event-emitter';
import { Interval, SchedulerRegistry } from '@nestjs/schedule';
import {
  isCustomDs,
  EthereumHandlerKind,
  SubqlHandlerFilter,
} from '@subql/common-ethereum';
import {
  ApiService,
  delay,
  checkMemoryUsage,
  NodeConfig,
  IndexerEvent,
  getLogger,
} from '@subql/node-core';
import {
  DictionaryQueryEntry,
  ApiWrapper,
  EthereumLogFilter,
  EthereumTransactionFilter,
} from '@subql/types-ethereum';
import { range, sortBy, uniqBy } from 'lodash';
import { SubqlProjectDs, SubqueryProject } from '../configure/SubqueryProject';
<<<<<<< HEAD
import { calcInterval } from '../ethereum/utils.ethereum';
import { eventToTopic, functionToSighash } from '../utils/string';
import { Dictionary, DictionaryService } from './dictionary.service';
=======
import { isBaseHandler, isCustomHandler } from '../utils/project';
import * as SubstrateUtil from '../utils/substrate';
import { calcInterval } from '../utils/substrate';
import { yargsOptions } from '../yargs';
import { ApiService } from './api.service';
import { DictionaryService, SpecVersion } from './dictionary.service';
>>>>>>> 6752efab
import { DsProcessorService } from './ds-processor.service';
import { DynamicDsService } from './dynamic-ds.service';
import { IBlockDispatcher } from './worker/block-dispatcher.service';

const logger = getLogger('fetch');
let BLOCK_TIME_VARIANCE = 5000;
const DICTIONARY_MAX_QUERY_SIZE = 10000;
const CHECK_MEMORY_INTERVAL = 60000;
const MINIMUM_BATCH_SIZE = 5;
const INTERVAL_PERCENT = 0.9;

function eventFilterToQueryEntry(
  filter: EthereumLogFilter,
): DictionaryQueryEntry {
  const conditions = [];
  if (filter.address) {
    conditions.push({
      field: 'address',
      value: filter.address.toLowerCase(),
    });
  }
  if (filter.topics) {
    for (let i = 0; i < Math.min(filter.topics.length, 4); i++) {
      const topic = filter.topics[i];
      if (!topic) {
        continue;
      }
      const field = `topics${i}`;
      conditions.push({ field, value: eventToTopic(topic) });
    }
  }
  return {
    entity: 'evmLogs',
    conditions,
  };
}

function callFilterToQueryEntry(
  filter: EthereumTransactionFilter,
): DictionaryQueryEntry {
  const conditions = [];
  if (filter.from) {
    conditions.push({
      field: 'from',
      value: filter.from.toLowerCase(),
    });
  }
  if (filter.to) {
    conditions.push({
      field: 'to',
      value: filter.to.toLowerCase(),
    });
  }
  if (filter.function) {
    conditions.push({
      field: 'func',
      value: functionToSighash(filter.function),
    });
  }
  return {
    entity: 'evmTransactions',
    conditions,
  };
}

@Injectable()
export class FetchService implements OnApplicationShutdown {
  private latestBestHeight: number;
  private latestFinalizedHeight: number;
  private isShutdown = false;
  private useDictionary: boolean;
  private dictionaryQueryEntries?: DictionaryQueryEntry[];
  private batchSizeScale: number;
  private templateDynamicDatasouces: SubqlProjectDs[];

  constructor(
    private apiService: ApiService,
    private nodeConfig: NodeConfig,
    private project: SubqueryProject,
    @Inject('IBlockDispatcher') private blockDispatcher: IBlockDispatcher,
    private dictionaryService: DictionaryService,
    private dynamicDsService: DynamicDsService,
    private eventEmitter: EventEmitter2,
    private schedulerRegistry: SchedulerRegistry,
  ) {
    this.batchSizeScale = 1;
  }

  onApplicationShutdown(): void {
    this.isShutdown = true;
  }

  get api(): ApiWrapper {
    return this.apiService.api;
  }

  async syncDynamicDatascourcesFromMeta(): Promise<void> {
    this.templateDynamicDatasouces =
      await this.dynamicDsService.getDynamicDatasources();
  }

  // TODO: if custom ds doesn't support dictionary, use baseFilter, if yes, let
  getDictionaryQueryEntries(): DictionaryQueryEntry[] {
    const queryEntries: DictionaryQueryEntry[] = [];

    const dataSources = this.project.dataSources;
    for (const ds of dataSources.concat(this.templateDynamicDatasouces)) {
      for (const handler of ds.mapping.handlers) {
        let filterList: SubqlHandlerFilter[];
        filterList = [handler.filter];
        filterList = filterList.filter((f) => f);
        if (!filterList.length) return [];
        switch (handler.kind) {
          case EthereumHandlerKind.Block:
            return [];
          case EthereumHandlerKind.Call: {
            for (const filter of filterList as EthereumTransactionFilter[]) {
              if (
                filter.from !== undefined ||
                filter.to !== undefined ||
                filter.function
              ) {
                queryEntries.push(callFilterToQueryEntry(filter));
              } else {
                return [];
              }
            }
            break;
          }
          case EthereumHandlerKind.Event: {
            for (const filter of filterList as EthereumLogFilter[]) {
              if (filter.address || filter.topics) {
                queryEntries.push(eventFilterToQueryEntry(filter));
              } else {
                return [];
              }
            }
            break;
          }
          default:
        }
      }
    }

    return uniqBy(
      queryEntries,
      (item) =>
        `${item.entity}|${JSON.stringify(
          sortBy(item.conditions, (c) => c.field),
        )}`,
    );
  }

  updateDictionary(): void {
    this.dictionaryQueryEntries = this.getDictionaryQueryEntries();
    this.useDictionary =
      !!this.dictionaryQueryEntries?.length &&
      !!this.project.network.dictionary;
  }

  async init(startHeight: number): Promise<void> {
    if (this.api) {
      const CHAIN_INTERVAL = calcInterval(this.api) * INTERVAL_PERCENT;

      BLOCK_TIME_VARIANCE = Math.min(BLOCK_TIME_VARIANCE, CHAIN_INTERVAL);

      this.schedulerRegistry.addInterval(
        'getLatestBlockHead',
        setInterval(() => void this.getBestBlockHead(), BLOCK_TIME_VARIANCE),
      );
    }
    await this.syncDynamicDatascourcesFromMeta();
    this.updateDictionary();
    this.eventEmitter.emit(IndexerEvent.UsingDictionary, {
      value: Number(this.useDictionary),
    });
    await this.getFinalizedBlockHead();
    await this.getBestBlockHead();

    await this.blockDispatcher.init(this.resetForNewDs.bind(this));

    void this.startLoop(startHeight);
  }

  @Interval(CHECK_MEMORY_INTERVAL)
  checkBatchScale(): void {
    if (this.nodeConfig['scale-batch-size']) {
      const scale = checkMemoryUsage(this.batchSizeScale, this.nodeConfig);

      if (this.batchSizeScale !== scale) {
        this.batchSizeScale = scale;
      }
    }
  }

  @Interval(BLOCK_TIME_VARIANCE * 1000)
  async getFinalizedBlockHead(): Promise<void> {
    if (!this.api) {
      logger.debug(`Skip fetch finalized block until API is ready`);
      return;
    }
    try {
      const currentFinalizedHeight = await this.api.getFinalizedBlockHeight();
      if (this.latestFinalizedHeight !== currentFinalizedHeight) {
        this.latestFinalizedHeight = currentFinalizedHeight;
        this.eventEmitter.emit(IndexerEvent.BlockTarget, {
          height: this.latestFinalizedHeight,
        });
      }
    } catch (e) {
      logger.error(e, `Having a problem when get finalized block`);
    }
  }

  @Interval(BLOCK_TIME_VARIANCE * 1000)
  async getBestBlockHead(): Promise<void> {
    if (!this.api) {
      logger.debug(`Skip fetch best block until API is ready`);
      return;
    }
    try {
      const currentBestHeight = await this.api.getLastHeight();
      if (this.latestBestHeight !== currentBestHeight) {
        this.latestBestHeight = currentBestHeight;
        this.eventEmitter.emit(IndexerEvent.BlockBest, {
          height: this.latestBestHeight,
        });
      }
    } catch (e) {
      logger.error(e, `Having a problem when get best block`);
    }
  }

  async startLoop(initBlockHeight: number): Promise<void> {
    await this.fillNextBlockBuffer(initBlockHeight);
  }

  getModulos(): number[] {
    const modulos: number[] = [];
    for (const ds of this.project.dataSources) {
      if (isCustomDs(ds)) {
        continue;
      }
      for (const handler of ds.mapping.handlers) {
        if (
          handler.kind === EthereumHandlerKind.Block &&
          handler.filter &&
          handler.filter.modulo
        ) {
          modulos.push(handler.filter.modulo);
        }
      }
    }
    return modulos;
  }

  getModuloBlocks(startHeight: number, endHeight: number): number[] {
    const modulos = this.getModulos();
    const moduloBlocks: number[] = [];
    for (let i = startHeight; i < endHeight; i++) {
      if (modulos.find((m) => i % m === 0)) {
        moduloBlocks.push(i);
      }
    }
    return moduloBlocks;
  }

  async fillNextBlockBuffer(initBlockHeight: number): Promise<void> {
    let startBlockHeight: number;
    let scaledBatchSize: number;

    const getStartBlockHeight = (): number => {
      return this.blockDispatcher.latestBufferedHeight
        ? this.blockDispatcher.latestBufferedHeight + 1
        : initBlockHeight;
    };

    while (!this.isShutdown) {
      startBlockHeight = getStartBlockHeight();

      scaledBatchSize = Math.max(
        Math.round(this.batchSizeScale * this.nodeConfig.batchSize),
        Math.min(MINIMUM_BATCH_SIZE, this.nodeConfig.batchSize * 3),
      );

      if (
        this.blockDispatcher.freeSize < scaledBatchSize ||
        startBlockHeight > this.latestFinalizedHeight
      ) {
        await delay(1);
        continue;
      }
      if (this.useDictionary) {
        const queryEndBlock = startBlockHeight + DICTIONARY_MAX_QUERY_SIZE;
        const moduloBlocks = this.getModuloBlocks(
          startBlockHeight,
          queryEndBlock,
        );
        try {
          const dictionary = await this.dictionaryService.getDictionary(
            startBlockHeight,
            queryEndBlock,
            scaledBatchSize,
            this.dictionaryQueryEntries,
          );

          if (startBlockHeight !== getStartBlockHeight()) {
            logger.debug(
              `Queue was reset for new DS, discarding dictionary query result`,
            );
            continue;
          }

          if (
            dictionary &&
            this.dictionaryValidation(dictionary, startBlockHeight)
          ) {
            let { batchBlocks } = dictionary;
            batchBlocks = batchBlocks
              .concat(moduloBlocks)
              .sort((a, b) => a - b);
            if (batchBlocks.length === 0) {
              // There we're no blocks in this query range, we can set a new height we're up to
              this.blockDispatcher.latestBufferedHeight = Math.min(
                queryEndBlock - 1,
                dictionary._metadata.lastProcessedHeight,
              );
            } else {
              const maxBlockSize = Math.min(
                batchBlocks.length,
                this.blockDispatcher.freeSize,
              );
              batchBlocks = batchBlocks.slice(0, maxBlockSize);
              this.blockDispatcher.enqueueBlocks(batchBlocks);
            }
            continue; // skip nextBlockRange() way
          }
          // else use this.nextBlockRange()
        } catch (e) {
          logger.debug(`Fetch dictionary stopped: ${e.message}`);
          this.eventEmitter.emit(IndexerEvent.SkipDictionary);
        }
      }
      // the original method: fill next batch size of blocks
      const endHeight = this.nextEndBlockHeight(
        startBlockHeight,
        scaledBatchSize,
      );
      this.blockDispatcher.enqueueBlocks(
        range(startBlockHeight, endHeight + 1),
      );
    }
  }

<<<<<<< HEAD
=======
  async getSpecFromApi(height: number): Promise<number> {
    const parentBlockHash = await this.api.rpc.chain.getBlockHash(
      Math.max(height - 1, 0),
    );
    const runtimeVersion = await this.api.rpc.state.getRuntimeVersion(
      parentBlockHash,
    );
    const specVersion = runtimeVersion.specVersion.toNumber();
    return specVersion;
  }

  getSpecFromMap(
    blockHeight: number,
    specVersions: SpecVersion[],
  ): number | undefined {
    //return undefined if can not find inside range
    const spec = specVersions.find(
      (spec) => blockHeight >= spec.start && blockHeight <= spec.end,
    );
    return spec ? Number(spec.id) : undefined;
  }

  async getSpecVersion(blockHeight: number): Promise<number> {
    let currentSpecVersion: number;
    // we want to keep the specVersionMap in memory, and use it even useDictionary been disabled
    // therefore instead of check .useDictionary, we check it length before use it.
    if (this.specVersionMap && this.specVersionMap.length !== 0) {
      currentSpecVersion = this.getSpecFromMap(
        blockHeight,
        this.specVersionMap,
      );
    }
    if (currentSpecVersion === undefined) {
      currentSpecVersion = await this.getSpecFromApi(blockHeight);
      // Assume dictionary is synced
      if (blockHeight + SPEC_VERSION_BLOCK_GAP < this.latestFinalizedHeight) {
        const response = this.useDictionary
          ? await this.dictionaryService.getSpecVersions()
          : undefined;
        if (response !== undefined) {
          this.specVersionMap = response;
        }
      }
    }
    return currentSpecVersion;
  }

  async getRuntimeVersion(block: SubstrateBlock): Promise<RuntimeVersion> {
    if (
      !this.currentRuntimeVersion ||
      this.currentRuntimeVersion.specVersion.toNumber() !== block.specVersion
    ) {
      this.currentRuntimeVersion = await this.api.rpc.state.getRuntimeVersion(
        block.block.header.parentHash,
      );
    }
    return this.currentRuntimeVersion;
  }

  @profiler(yargsOptions.argv.profiler)
  async specChanged(height: number): Promise<boolean> {
    const specVersion = await this.getSpecVersion(height);
    if (this.parentSpecVersion !== specVersion) {
      await this.prefetchMeta(height);
      this.parentSpecVersion = specVersion;
      return true;
    }
    return false;
  }

  @profiler(yargsOptions.argv.profiler)
  async prefetchMeta(height: number): Promise<void> {
    const blockHash = await this.api.rpc.chain.getBlockHash(height);
    if (
      this.parentSpecVersion &&
      this.specVersionMap &&
      this.specVersionMap.length !== 0
    ) {
      const parentSpecVersion = this.specVersionMap.find(
        (spec) => Number(spec.id) === this.parentSpecVersion,
      );
      for (const specVersion of this.specVersionMap) {
        if (
          specVersion.start > parentSpecVersion.end &&
          specVersion.start <= height
        ) {
          const blockHash = await this.api.rpc.chain.getBlockHash(
            specVersion.start,
          );
          await SubstrateUtil.prefetchMetadata(this.api, blockHash);
        }
      }
    } else {
      await SubstrateUtil.prefetchMetadata(this.api, blockHash);
    }
  }

>>>>>>> 6752efab
  private nextEndBlockHeight(
    startBlockHeight: number,
    scaledBatchSize: number,
  ): number {
    let endBlockHeight = startBlockHeight + scaledBatchSize - 1;

    if (endBlockHeight > this.latestFinalizedHeight) {
      endBlockHeight = this.latestFinalizedHeight;
    }
    return endBlockHeight;
  }

  private dictionaryValidation(
    { _metadata: metaData }: Dictionary,
    startBlockHeight: number,
  ): boolean {
<<<<<<< HEAD
    if (metaData.genesisHash !== this.api.getGenesisHash()) {
      logger.warn(`Dictionary is disabled since now`);
      this.useDictionary = false;
      this.eventEmitter.emit(IndexerEvent.UsingDictionary, {
        value: Number(this.useDictionary),
      });
      this.eventEmitter.emit(IndexerEvent.SkipDictionary);
      return false;
=======
    if (dictionary !== undefined) {
      const { _metadata: metaData } = dictionary;

      if (metaData.genesisHash !== this.api.genesisHash.toString()) {
        logger.error('The dictionary that you have specified does not match the chain you are indexing, it will be ignored. Please update your project manifest to reference the correct dictionary');
        this.useDictionary = false;
        this.eventEmitter.emit(IndexerEvent.UsingDictionary, {
          value: Number(this.useDictionary),
        });
        this.eventEmitter.emit(IndexerEvent.SkipDictionary);
        return false;
      }

      if (startBlockHeight !== undefined) {
        if (metaData.lastProcessedHeight < startBlockHeight) {
          logger.warn(
            `Dictionary indexed block is behind current indexing block height`,
          );
          this.eventEmitter.emit(IndexerEvent.SkipDictionary);
          return false;
        }
      }
      return true;
>>>>>>> 6752efab
    }
    if (metaData.lastProcessedHeight < startBlockHeight) {
      logger.warn(
        `Dictionary indexed block is behind current indexing block height`,
      );
      this.eventEmitter.emit(IndexerEvent.SkipDictionary);
      return false;
    }
    return true;
  }

  async resetForNewDs(blockHeight: number): Promise<void> {
    await this.syncDynamicDatascourcesFromMeta();
    this.updateDictionary();
    this.blockDispatcher.flushQueue(blockHeight);
  }
}<|MERGE_RESOLUTION|>--- conflicted
+++ resolved
@@ -11,6 +11,7 @@
 } from '@subql/common-ethereum';
 import {
   ApiService,
+  Dictionary,
   delay,
   checkMemoryUsage,
   NodeConfig,
@@ -25,19 +26,9 @@
 } from '@subql/types-ethereum';
 import { range, sortBy, uniqBy } from 'lodash';
 import { SubqlProjectDs, SubqueryProject } from '../configure/SubqueryProject';
-<<<<<<< HEAD
 import { calcInterval } from '../ethereum/utils.ethereum';
 import { eventToTopic, functionToSighash } from '../utils/string';
-import { Dictionary, DictionaryService } from './dictionary.service';
-=======
-import { isBaseHandler, isCustomHandler } from '../utils/project';
-import * as SubstrateUtil from '../utils/substrate';
-import { calcInterval } from '../utils/substrate';
-import { yargsOptions } from '../yargs';
-import { ApiService } from './api.service';
-import { DictionaryService, SpecVersion } from './dictionary.service';
->>>>>>> 6752efab
-import { DsProcessorService } from './ds-processor.service';
+import { DictionaryService } from './dictionary.service';
 import { DynamicDsService } from './dynamic-ds.service';
 import { IBlockDispatcher } from './worker/block-dispatcher.service';
 
@@ -391,106 +382,6 @@
     }
   }
 
-<<<<<<< HEAD
-=======
-  async getSpecFromApi(height: number): Promise<number> {
-    const parentBlockHash = await this.api.rpc.chain.getBlockHash(
-      Math.max(height - 1, 0),
-    );
-    const runtimeVersion = await this.api.rpc.state.getRuntimeVersion(
-      parentBlockHash,
-    );
-    const specVersion = runtimeVersion.specVersion.toNumber();
-    return specVersion;
-  }
-
-  getSpecFromMap(
-    blockHeight: number,
-    specVersions: SpecVersion[],
-  ): number | undefined {
-    //return undefined if can not find inside range
-    const spec = specVersions.find(
-      (spec) => blockHeight >= spec.start && blockHeight <= spec.end,
-    );
-    return spec ? Number(spec.id) : undefined;
-  }
-
-  async getSpecVersion(blockHeight: number): Promise<number> {
-    let currentSpecVersion: number;
-    // we want to keep the specVersionMap in memory, and use it even useDictionary been disabled
-    // therefore instead of check .useDictionary, we check it length before use it.
-    if (this.specVersionMap && this.specVersionMap.length !== 0) {
-      currentSpecVersion = this.getSpecFromMap(
-        blockHeight,
-        this.specVersionMap,
-      );
-    }
-    if (currentSpecVersion === undefined) {
-      currentSpecVersion = await this.getSpecFromApi(blockHeight);
-      // Assume dictionary is synced
-      if (blockHeight + SPEC_VERSION_BLOCK_GAP < this.latestFinalizedHeight) {
-        const response = this.useDictionary
-          ? await this.dictionaryService.getSpecVersions()
-          : undefined;
-        if (response !== undefined) {
-          this.specVersionMap = response;
-        }
-      }
-    }
-    return currentSpecVersion;
-  }
-
-  async getRuntimeVersion(block: SubstrateBlock): Promise<RuntimeVersion> {
-    if (
-      !this.currentRuntimeVersion ||
-      this.currentRuntimeVersion.specVersion.toNumber() !== block.specVersion
-    ) {
-      this.currentRuntimeVersion = await this.api.rpc.state.getRuntimeVersion(
-        block.block.header.parentHash,
-      );
-    }
-    return this.currentRuntimeVersion;
-  }
-
-  @profiler(yargsOptions.argv.profiler)
-  async specChanged(height: number): Promise<boolean> {
-    const specVersion = await this.getSpecVersion(height);
-    if (this.parentSpecVersion !== specVersion) {
-      await this.prefetchMeta(height);
-      this.parentSpecVersion = specVersion;
-      return true;
-    }
-    return false;
-  }
-
-  @profiler(yargsOptions.argv.profiler)
-  async prefetchMeta(height: number): Promise<void> {
-    const blockHash = await this.api.rpc.chain.getBlockHash(height);
-    if (
-      this.parentSpecVersion &&
-      this.specVersionMap &&
-      this.specVersionMap.length !== 0
-    ) {
-      const parentSpecVersion = this.specVersionMap.find(
-        (spec) => Number(spec.id) === this.parentSpecVersion,
-      );
-      for (const specVersion of this.specVersionMap) {
-        if (
-          specVersion.start > parentSpecVersion.end &&
-          specVersion.start <= height
-        ) {
-          const blockHash = await this.api.rpc.chain.getBlockHash(
-            specVersion.start,
-          );
-          await SubstrateUtil.prefetchMetadata(this.api, blockHash);
-        }
-      }
-    } else {
-      await SubstrateUtil.prefetchMetadata(this.api, blockHash);
-    }
-  }
-
->>>>>>> 6752efab
   private nextEndBlockHeight(
     startBlockHeight: number,
     scaledBatchSize: number,
@@ -507,40 +398,16 @@
     { _metadata: metaData }: Dictionary,
     startBlockHeight: number,
   ): boolean {
-<<<<<<< HEAD
     if (metaData.genesisHash !== this.api.getGenesisHash()) {
-      logger.warn(`Dictionary is disabled since now`);
+      logger.error(
+        'The dictionary that you have specified does not match the chain you are indexing, it will be ignored. Please update your project manifest to reference the correct dictionary',
+      );
       this.useDictionary = false;
       this.eventEmitter.emit(IndexerEvent.UsingDictionary, {
         value: Number(this.useDictionary),
       });
       this.eventEmitter.emit(IndexerEvent.SkipDictionary);
       return false;
-=======
-    if (dictionary !== undefined) {
-      const { _metadata: metaData } = dictionary;
-
-      if (metaData.genesisHash !== this.api.genesisHash.toString()) {
-        logger.error('The dictionary that you have specified does not match the chain you are indexing, it will be ignored. Please update your project manifest to reference the correct dictionary');
-        this.useDictionary = false;
-        this.eventEmitter.emit(IndexerEvent.UsingDictionary, {
-          value: Number(this.useDictionary),
-        });
-        this.eventEmitter.emit(IndexerEvent.SkipDictionary);
-        return false;
-      }
-
-      if (startBlockHeight !== undefined) {
-        if (metaData.lastProcessedHeight < startBlockHeight) {
-          logger.warn(
-            `Dictionary indexed block is behind current indexing block height`,
-          );
-          this.eventEmitter.emit(IndexerEvent.SkipDictionary);
-          return false;
-        }
-      }
-      return true;
->>>>>>> 6752efab
     }
     if (metaData.lastProcessedHeight < startBlockHeight) {
       logger.warn(
