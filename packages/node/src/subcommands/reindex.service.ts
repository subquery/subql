--- conflicted
+++ resolved
@@ -13,9 +13,8 @@
   getMetaDataInfo,
 } from '@subql/node-core';
 import { Sequelize } from 'sequelize';
-import { SubqlProjectDs, SubqueryProject } from '../configure/SubqueryProject';
+import { SubqueryProject } from '../configure/SubqueryProject';
 import { DynamicDsService } from '../indexer/dynamic-ds.service';
-import { UnfinalizedBlocksService } from '../indexer/unfinalizedBlocks.service';
 import { initDbSchema } from '../utils/project';
 import { reindex } from '../utils/reindex';
 
@@ -35,7 +34,6 @@
     private readonly mmrService: MmrService,
     private readonly project: SubqueryProject,
     private readonly forceCleanService: ForceCleanService,
-    private readonly unfinalizedBlocksService: UnfinalizedBlocksService,
     private readonly dynamicDsService: DynamicDsService,
   ) {}
 
@@ -49,20 +47,6 @@
     await this.initDbSchema();
     this.metadataRepo = MetadataFactory(this.sequelize, this.schema);
     this.dynamicDsService.init(this.metadataRepo);
-  }
-
-  async getTargetHeightWithUnfinalizedBlocks(inputHeight): Promise<number> {
-    (this.unfinalizedBlocksService as any).metadataRepo = this.metadataRepo;
-    const unfinalizedBlocks =
-      await this.unfinalizedBlocksService.getMetadataUnfinalizedBlocks();
-    const bestBlocks = unfinalizedBlocks.filter(
-      ([bestBlockHeight]) => Number(bestBlockHeight) <= inputHeight,
-    );
-    if (bestBlocks.length === 0) {
-      return inputHeight;
-    }
-    const [firstBestBlock] = bestBlocks[0];
-    return Math.min(inputHeight, firstBestBlock);
   }
 
   private async getExistingProjectSchema(): Promise<string> {
@@ -88,17 +72,7 @@
     await initDbSchema(this.project, this.schema, this.storeService);
   }
 
-<<<<<<< HEAD
   // eslint-disable-next-line @typescript-eslint/require-await
-=======
-  private async getDataSourcesForSpecName(): Promise<SubqlProjectDs[]> {
-    const specName = await this.getMetadataSpecName();
-    return this.project.dataSources.filter(
-      (ds) => !ds.filter?.specName || ds.filter.specName === specName,
-    );
-  }
-
->>>>>>> 53c22702
   private async getStartBlockFromDataSources() {
     const datasources = this.project.dataSources;
 
@@ -125,7 +99,6 @@
       targetBlockHeight,
       lastProcessedHeight,
       this.storeService,
-      this.unfinalizedBlocksService,
       this.dynamicDsService,
       this.mmrService,
       this.sequelize,
