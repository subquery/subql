--- conflicted
+++ resolved
@@ -13,14 +13,8 @@
   getMetaDataInfo,
 } from '@subql/node-core';
 import { Sequelize } from 'sequelize';
-<<<<<<< HEAD
 import { SubqueryProject } from '../configure/SubqueryProject';
 import { DynamicDsService } from '../indexer/dynamic-ds.service';
-=======
-import { SubqlProjectDs, SubqueryProject } from '../configure/SubqueryProject';
-import { DynamicDsService } from '../indexer/dynamic-ds.service';
-import { UnfinalizedBlocksService } from '../indexer/unfinalizedBlocks.service';
->>>>>>> 97b0d803
 import { initDbSchema } from '../utils/project';
 import { reindex } from '../utils/reindex';
 
@@ -38,12 +32,8 @@
     private readonly nodeConfig: NodeConfig,
     private readonly storeService: StoreService,
     private readonly mmrService: MmrService,
-    @Inject('ISubqueryProject') private project: SubqueryProject,
+    @Inject('ISubqueryProject') private readonly project: SubqueryProject,
     private readonly forceCleanService: ForceCleanService,
-<<<<<<< HEAD
-=======
-    private readonly unfinalizedBlocksService: UnfinalizedBlocksService,
->>>>>>> 97b0d803
     private readonly dynamicDsService: DynamicDsService,
   ) {}
 
@@ -55,13 +45,7 @@
       throw new Error('Schema does not exist.');
     }
     await this.initDbSchema();
-<<<<<<< HEAD
-    this.metadataRepo = MetadataFactory(this.sequelize, this.schema);
-    this.dynamicDsService.init(this.metadataRepo);
-  }
-
-=======
-
+    // Should we use an optional arg for multiChain?
     this.metadataRepo = await MetadataFactory(
       this.sequelize,
       this.schema,
@@ -71,21 +55,6 @@
     this.dynamicDsService.init(this.metadataRepo);
   }
 
-  async getTargetHeightWithUnfinalizedBlocks(inputHeight): Promise<number> {
-    (this.unfinalizedBlocksService as any).metadataRepo = this.metadataRepo;
-    const unfinalizedBlocks =
-      await this.unfinalizedBlocksService.getMetadataUnfinalizedBlocks();
-    const bestBlocks = unfinalizedBlocks.filter(
-      ([bestBlockHeight]) => Number(bestBlockHeight) <= inputHeight,
-    );
-    if (bestBlocks.length === 0) {
-      return inputHeight;
-    }
-    const [firstBestBlock] = bestBlocks[0];
-    return Math.min(inputHeight, firstBestBlock);
-  }
-
->>>>>>> 97b0d803
   private async getExistingProjectSchema(): Promise<string> {
     return getExistingProjectSchema(this.nodeConfig, this.sequelize);
   }
@@ -109,17 +78,7 @@
     await initDbSchema(this.project, this.schema, this.storeService);
   }
 
-<<<<<<< HEAD
   // eslint-disable-next-line @typescript-eslint/require-await
-=======
-  private async getDataSourcesForSpecName(): Promise<SubqlProjectDs[]> {
-    const specName = await this.getMetadataSpecName();
-    return this.project.dataSources.filter(
-      (ds) => !ds.filter?.specName || ds.filter.specName === specName,
-    );
-  }
-
->>>>>>> 97b0d803
   private async getStartBlockFromDataSources() {
     const datasources = this.project.dataSources;
 
@@ -146,10 +105,6 @@
       targetBlockHeight,
       lastProcessedHeight,
       this.storeService,
-<<<<<<< HEAD
-=======
-      this.unfinalizedBlocksService,
->>>>>>> 97b0d803
       this.dynamicDsService,
       this.mmrService,
       this.sequelize,
