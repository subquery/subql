// Copyright 2020-2024 SubQuery Pte Ltd authors & contributors
// SPDX-License-Identifier: GPL-3.0

import { Inject, Injectable } from '@nestjs/common';
import { NestFactory } from '@nestjs/core';
import { ApiPromise } from '@polkadot/api';
import {
  NodeConfig,
  TestingService as BaseTestingService,
  NestLogger,
  TestRunner,
<<<<<<< HEAD
  SubqlProjectDs,
  IBlock,
=======
>>>>>>> d6dce171
} from '@subql/node-core';
import { SubstrateDatasource } from '@subql/types';
import { SubqueryProject } from '../configure/SubqueryProject';
import { ApiService } from '../indexer/api.service';
import { IndexerManager } from '../indexer/indexer.manager';
import { ProjectService } from '../indexer/project.service';
import { ApiAt, BlockContent, LightBlockContent } from '../indexer/types';
import { TestingModule } from './testing.module';

@Injectable()
export class TestingService extends BaseTestingService<
  ApiPromise,
  ApiAt,
  BlockContent | LightBlockContent,
  SubstrateDatasource
> {
  constructor(
    nodeConfig: NodeConfig,
    @Inject('ISubqueryProject') project: SubqueryProject,
  ) {
    super(nodeConfig, project);
  }

  async getTestRunner(): Promise<
    [
      close: () => Promise<void>,
      runner: TestRunner<ApiPromise, ApiAt, BlockContent, SubstrateDatasource>,
    ]
  > {
    const testContext = await NestFactory.createApplicationContext(
      TestingModule,
      {
        logger: new NestLogger(!!this.nodeConfig.debug),
      },
    );

    await testContext.init();

    const projectService: ProjectService = testContext.get('IProjectService');
    const apiService = testContext.get(ApiService);

    // Initialise async services, we do this here rather than in factories, so we can capture one off events
    await apiService.init();
    await projectService.init();

    return [testContext.close.bind(testContext), testContext.get(TestRunner)];
  }

  async indexBlock(
    block: IBlock<BlockContent | LightBlockContent>,
    handler: string,
    indexerManager: IndexerManager,
    apiService: ApiService,
  ): Promise<void> {
    const runtimeVersion =
      await apiService.unsafeApi.rpc.state.getRuntimeVersion(
        block.getHeader().blockHash,
      );

    await indexerManager.indexBlock(
      block,
      this.getDsWithHandler(handler),
      runtimeVersion,
    );
  }
}<|MERGE_RESOLUTION|>--- conflicted
+++ resolved
@@ -9,11 +9,8 @@
   TestingService as BaseTestingService,
   NestLogger,
   TestRunner,
-<<<<<<< HEAD
   SubqlProjectDs,
   IBlock,
-=======
->>>>>>> d6dce171
 } from '@subql/node-core';
 import { SubstrateDatasource } from '@subql/types';
 import { SubqueryProject } from '../configure/SubqueryProject';
