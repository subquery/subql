--- conflicted
+++ resolved
@@ -9,15 +9,8 @@
   StoreService,
 } from '@subql/node-core';
 import { ConfigureModule } from '../configure/configure.module';
-<<<<<<< HEAD
 import { DsProcessorService } from '../indexer/ds-processor.service';
 import { DynamicDsService } from '../indexer/dynamic-ds.service';
-=======
-import { ApiService } from '../indexer/api.service';
-import { DsProcessorService } from '../indexer/ds-processor.service';
-import { DynamicDsService } from '../indexer/dynamic-ds.service';
-import { UnfinalizedBlocksService } from '../indexer/unfinalizedBlocks.service';
->>>>>>> 97b0d803
 import { ForceCleanService } from './forceClean.service';
 import { ReindexService } from './reindex.service';
 
@@ -27,19 +20,8 @@
     ReindexService,
     MmrService,
     ForceCleanService,
-<<<<<<< HEAD
     DynamicDsService,
     DsProcessorService,
-=======
-    UnfinalizedBlocksService,
-    DynamicDsService,
-    DsProcessorService,
-    {
-      // Used to work with DI for unfinalizedBlocksService but not used with reindex
-      provide: ApiService,
-      useFactory: () => undefined,
-    },
->>>>>>> 97b0d803
   ],
   controllers: [],
 })
