# Build stage
FROM node:18-alpine as builder
# Set working directory
WORKDIR /app

# Copy all packages
COPY ./packages ./packages

# Copy tsconfig.json
COPY ./tsconfig.json ./tsconfig.json

# Copy build script
COPY ./scripts/build.sh ./scripts/build.sh

# Install dependencies and build
RUN ./scripts/build.sh packages/node

# Production stage
FROM node:18-alpine

# Copy .tgz file from builder
COPY --from=builder /app/packages/node/app.tgz /app.tgz

# Install production dependencies
RUN apk add --no-cache tini curl git && \
    tar -xzvf /app.tgz --strip 1 && \
    rm /app.tgz && \
    yarn install --production && \
    yarn cache clean && \
    rm -rf /root/.npm /root/.cache

# Create ./.monitor directory and set permissions
RUN mkdir -p .monitor && \
    chown 1000:1000 .monitor

# Make the user not ROOT
USER 1000
# Fix timezone to UTC
<<<<<<< HEAD
ENV TZ ='UTC'

=======
ENV TZ=utc
>>>>>>> d8857d55

# Set Entry point and command
ENTRYPOINT ["/sbin/tini", "--", "/bin/run"]
CMD ["-f","/app"]<|MERGE_RESOLUTION|>--- conflicted
+++ resolved
@@ -36,12 +36,7 @@
 # Make the user not ROOT
 USER 1000
 # Fix timezone to UTC
-<<<<<<< HEAD
-ENV TZ ='UTC'
-
-=======
 ENV TZ=utc
->>>>>>> d8857d55
 
 # Set Entry point and command
 ENTRYPOINT ["/sbin/tini", "--", "/bin/run"]
