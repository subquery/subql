# Changelog
All notable changes to this project will be documented in this file.

The format is based on [Keep a Changelog](https://keepachangelog.com/en/1.0.0/),
and this project adheres to [Semantic Versioning](https://semver.org/spec/v2.0.0.html).

## [Unreleased]

<<<<<<< HEAD
### Changed
- Updated with node-core to support both versions of dictionaries. Now also support multiple dictionary endpoints, indexer will fetch and switch dictionaries base on available blocks (#2257)

=======
## [3.9.0] - 2024-03-05
### Changed
- Update `@subql/node-core` to 7.4.0
>>>>>>> 94f78336

## [3.6.1] - 2024-02-29
### Fixed
- Update `@subql/node-core` to fix Poi generation issue with negative integer, also drop subscription triggers and notifiy_functions

## [3.6.0] - 2024-02-23
### Changed
- Update `@subql/node-core` to 7.3.0

## [3.5.3] - 2024-02-07
### Fixed
- Critical bug introduced in 3.5.0 which broke historical indexing

## [3.5.1] - 2024-01-30
### Changed
- Update `@subql/node-core` with updates to `@subql/apollo-links`

## [3.5.0] - 2024-01-25
### Changed
- Update `@subql/node-core` with support for CSV exports and schema migrations

## [3.4.11] - 2024-01-10
### Fixed
- Update with node-core , improve project initialization query from x-sequelize (#2212)

## [3.4.10] - 2024-01-04
### Fixed
- Update with node-core, fix x-sequelize same table name issue. (#2209)
- Sync postgres version to 16 in docker-compose file. (#2209)

## [3.4.9] - 2023-12-20
### Fixed
- Metadata lastProcessedHeight undefined issue via `@subql/node-core`

## [3.4.8] - 2023-12-14
### Changed
- Update @subql/common

## [3.4.7] - 2023-12-05
### Fixed
- Fix init dynamic ds failed with workers, due to incorrect injection in fetch module.

## [3.4.6] - 2023-12-04
### Fixed
- Update `@subql/node-core` with fixes

## [3.4.5] - 2023-11-30
### Changed
- Update `@subql/node-core` with fixes (#2187, #2189)

## [3.4.4] - 2023-11-28
### Fixed
- Fix ipfs deployment templates path failed to resolved, issue was introduced node-core 7.0.0
- Update with node-core to fix network dictionary timeout but not fallback to config dictionary issue

## [3.4.3] - 2023-11-27
### Changed
- Remove unused PoiService from block dispatchers (#2176)
- Update `@subql/node-core` with bug fixes

## [3.4.2] - 2023-11-16
### Fixed
- Sync with node-core 6.4.2 (#2167, #2169)

## [3.4.1] - 2023-11-13
### Fixed
- Sync with node-core 6.4.1, store not having access to blockHeight and causing workers to fail on startup

## [3.4.0] - 2023-11-10
### Changed
- Update Polkadot/api to 10.10.1 (#2150)
- Use yargs config from node-core (#2144)

## [3.3.0] - 2023-11-06
### Added
- With `dictionary-query-size` now dictionary can config the query block range(#2139)

### Fixed
- Sync with node-core 6.3.0 with various fixes

## [3.2.0] - 2023-10-31
### Fixed
- Sync with node-core, fixed modulo block ahead of finalized block issue (#2132)
- Missing dependencies for testing command

### Changed
- Use WorkerInMemoryCacheService from node core (#2125)
- Update `@subql/node-core` with latest features and fixes

### Added
- Logger now supports negative filters. To use this prefix the logger name with a `-`. E.g `--debug="*,-SQL"` (#2133)

## [3.1.1] - 2023-10-25
### Fixed
- Update node-core with fix for crash when creating a dynamic datasource

## [3.1.0] - 2023-10-20
### Added
- Inject in-memory cache to sandbox (#2110)

### Fixed
- Bump with `@subq/node-core` 3.1.0 , fixed poi migration init check, and improve logging

## [3.0.8] - 2023-10-18
### Fixed
- Update node-core, fix store bulk methods failing with workers

## [3.0.7] - 2023-10-17
### Changed
- Update with node-core 6.0.3

## [3.0.6] - 2023-10-12
### Changed
- Update node-core

## [3.0.5] - 2023-10-11
### Changed
- debug has changed from a boolean to a string to allow scoping debug log level (#2077)

### Fixed
- Sync with node-core.
  - Fixed Poi migration performance issue.
  - Fixed AutoQueue timeout issue. (#2081)
  - Fixed Poi sync could block DB IO and drop connection issue.(#2086)

## [3.0.4] - 2023-10-03
### Changed
- Version bump with `types-core` 0.1.1

## [3.0.3] - 2023-10-03
### Fixed
- Empty string causing main command to not run, this happened with the default docker compose in starters

## [3.0.2] - 2023-10-02
### Fixed
- Use specific dictionary metadata validation for substrate (#2057)

## [3.0.1] - 2023-09-28
### Fixed
- Fix crashes when intialization fails for one of the endpoint (#1970)
- Remove `@willsoto/nestjs-prometheus` from dependency as it is already added in node-core (#2012)
- Project node runner options being overwritten by yargs defaults (#1967)
- Sync with node-core, fix dictionary resolver failed to get token issue

### Changed
- Move code to node-core (#1797)

### Added
- Project upgrades feature which allows upgrading projects at specific heights (#1797)
- Support for `skipTransactions` and LightBlock (#1968)

## [2.12.2] - 2023-08-17
### Fixed
- Testing framework not starting because of missing dependency (#1955)
- Bump with node-core 4.2.3, delay getPoiBlocksByRange when fully synced, fixes the high CPU usage issue

## [2.12.1] - 2023-08-17
### Fixed
- Incorrect dictionary query for methods/calls filter (#1950)

## [2.12.0] - 2023-08-16
### Added
- Support for `isSigned` filter (#1940)

### Fixed
- Dictionary query only working if `module` AND `method` filters are provided for call or event handlers (#1940)

## [2.11.1] - 2023-08-11
### Fixed
- injected `unsafeApi` in global, revert previous change in #1932. (#1935)

## [2.11.0] - 2023-08-10
### Fixed
- fix injected unsafe api name in sandbox (#1932)

### Added
- add `--primary-network-endpoint` cli option (#1927)
- Support for update availability logs (#1930)

## [2.10.1] - 2023-08-04
### Changed
- Sync with node-core 4.1.0:
  - moved `indexBlock` to base `TestingService` (#1913)
  - Simplify conneciton pool logic (#1915)
  - Fix poi operationHash and miss poi blocks (#1917)

## [2.10.0] - 2023-07-31
### Fixed
- Update license (#1891)
- Performance scoring fix (#1895)

## [2.9.3] - 2023-07-17
### Changed
- Inti DB schema manually during test run (#1870)

### Fixed
- Fixed missing mmrQueryService in indexer module (#1885)
- Sync
  - for `@subql/apollo-links` update (#1886)
  - fix retry logic for workers in connection pool (#1829)

## [2.9.2] - 2023-07-11
### Fixed
- Use `ConnectionPoolStateManager` from host when workers are turned on (#1829)
- Handle RPC error for oversized block responses (#1876)
- Modidy `TestingService` to use `TestRunner` from node-core (#1870)
- Sync with @node/core, various improvements for POI feature (#1869)

## [2.9.1] - 2023-07-06
### Fixed
- Sync with @subql/node-core, fixed Poi table missing mmr issue (#1871)

## [2.9.0] - 2023-07-04
### Added
- `store-cache-upper-limit` flag to control limiting the max size of the store cache (#1859)

## [2.8.0] - 2023-06-26
### Added
- import `PgMmrCacheService` into indexer module (#1828)

### Changed
- Move code into node-core (#1823)

### Fixed
- Fix apiConnect issues in ApiPromiseConnection

## [2.7.0] - 2023-06-19
### Changed
- Sync with @subql/node-core, upgrade @subql/apollo-links, enable dictionary-resolver by default (#1801)

## [2.6.1] - 2023-06-16
### Fixed
- sync with node-core 2.5.1, fixed meta service missing construct (#1804)

## [2.6.0] - 2023-06-15
### Added
- Integrated multiple endpoint improvements from node-core (#1657)
- Improved error handling within ApiPromiseConnection class (#1657)

## [2.5.5] - 2023-06-09
### Changed
- Use @subql/x-sequelize in order to support cockroach (#1791)

## [2.5.4] - 2023-06-07
### Fixed
- Sync with node-core 2.4.4, fixed various issue for mmr (#1787)

## [2.5.3] - 2023-06-02
### Fixed
- Sync with node-core 2.4.3, fixed mmr missing node due to cache lock (#1784)

## [2.5.2] - 2023-06-01
### Fixed
- Testing db schema (#1766)

## [2.5.1] - 2023-05-31
### Changed
- Improve incorrect runner message (#1775)
- Update node-core to fix MMR db issues (#1777)

## [2.5.0] - 2023-05-30
### Fixed
- Workers creating their own temp dir for IPFS based projects (#1771)
- Workers failing to start (#1769)

### Added
- Cache rpc requests for `state_getRuntimeVersion` and `chain_getHeader` (#1760)

## [2.4.1] - 2023-05-26
### Fixed
- Improve mmr error and status, set `mmr-store-type` default to postgres db (#1752)
- Fix subcommand could escape issue, setup profiler at application init (#1755)

## [2.4.0] - 2023-05-24
### Changed
- Tidy up commands and their args (#1741)
- Update node-core

## [2.3.0] - 2023-05-19
### Changed
- Update polkadot api to 10.7.1 (#1736)
- Update Node to 18 (#1719)

## [2.2.1] - 2023-05-17
### Changed
- Update node-core with fixes

## [2.2.0] - 2023-05-16
### Fixed
- `--dictionray-resolver` flag also requiring dictionary flag (#1714)

### Changed
- Changes relating to node-core and updating node-core

## [2.1.3] - 2023-05-12
### Changed
- Sync fix with
  - Fix app could fail to start, due to flush before metadata repo been set (#1688)

## [2.1.2] - 2023-05-12
### Changed
- Sync change with
  - Fix metadata check, allow base indexer manager to parse abis with ethereum (#1682)
  - Move validate function to common (#1683)
  - Inject the chain id into sandboxes (#1684)

## [2.1.1] - 2023-05-11
### Fixed
- Fix missing scheduler subcommands (#1677)

## [2.1.0] - 2023-05-10
### Added
- `bulkRemove` method on the store. (#1666)
- Ability to regenerate MMR (#1664)
- Ability to migrade MMR from file based db to postgres db and vice versa (#1618)

### Changed
- Move more chain agnostic to node-core. (#1658) (#1659)
- Move any polkadot imports to utils package. (#1653)
- Update node-core

## [2.0.2] - 2023-04-27
### Fixed
- Fix api not being defined, fix not using filter on dataSources (#1647)

### Changed
- Deprecate `localMode` (#1648)

## [2.0.1] - 2023-04-27
### Fixed
- Fix ApiService abstract class, improve getting all DS (#1638)
- Fix tests (#1640)
- Force flush cache with reindex command (#1645)
- Sync with
  - Fixed `StoreService` not been init due to assertion issue (#1641)

## [2.0.0] - 2023-04-20
### Added
- Added Database cache feature, this significantly improve indexing performance
  - Data flush to database when number of records reaches `--store-cache-threshold` value (default is 1000), this reduces number of transactions to database in order to save time.
  - Direct get data from the cache rather than wait to retrieve it from database, with flag `--store-get-cache-size` user could decide how many records for **each** entity they want to keep in the cache (default is 500)
  - If enabled `--store-cache-async` writing data to the store is asynchronous with regard to block processing (default is enabled)
- Testing Framework, allow users to test their projects filters and handler functions without having to index the project (#1584)
  - Create test files with the naming convention `*.test.ts` and place them in the `src/tests` or `src/test` folder. Each test file should contain test cases for specific mapping handlers.
  - Run the testing service using the command: `subql-node test`.

## [1.21.2] - 2023-04-17
### Fixed
- Fix workers fetching blocks out of order (#1616)

## [1.21.1] - 2023-03-30
### Added
- Support multiple endpoints (#1551)

### Fixed
- Fix previous release 1.21.0 failed

## [1.21.0] - 2023-03-29
### Changed
- Increase wsProvider timeout (#1550)
- Rename `--sponsored-dictionary` to `--dictionary-resolver` (#1559)

### Added
- Add SmartBatchService and BlockSizeBuffer (#1506)
- Improve api error handling (#1576)
- Update polkadot api to 10.1.4 (#1580)

### Fixed
- Fix POI block offset been reset to 1 (#1571)
- Remove blocking in process queueing (#1572)

## [1.20.0] - 2023-03-06
### Changed
- Move enum under schema (#1527)

### Fixed
- update for Deprecate `excludeConstraint` in node-core

## [1.19.0] - 2023-02-21
### Added
- Support Cockroach database (#1521)
- Add SSL connection option (#1513)

### Changed
- Worker use runtime service (#1491)

### Fixed
- When create new dynamic datasource, check queue for lower blocks before processing fetched blocks (#1509)
- Fix error with tempDsRecords being undefined with workers (#1516)

## [1.18.0] - 2023-01-23
### Added
- Add validation of dictionary with start height (#1473)
- Add block hash validation after fetch (#1494)

### Changed
- Update Polkadot api to 9.11.1 (#1469)

### Fixed
- Fix workers stuck due to missing set last buffered height from empty dictionary (#1492)

## [1.17.1] - 2022-12-22
### Changed
- error message for `genesisHash` (#1471)

### Fixed
- `triggerName`/ `channelName` too long, preventing indexer to start (#1469)

## [1.17.0] - 2022-12-19
### Fixed
- Remove unused RuntimeService from indexer module, it had missing dependencies (#1453)
- Fix subcommands bug (#1451)
- Fix SequelizeDatabaseError - tuple concurrently updated (#1458)
- Fix handle when Poi offset is 0 (#1459)
- Fix missing blocks when using workers (#1464)

### Added
- Add start height to project metadata (#1456)

## [1.16.0] - 2022-12-06
### Added
- Support for `bypassBlocks`feature. User can now state blocks to skip, this can be implemented by stating an array of blocks in the `project.yaml`. See docs [link](https://github.com/subquery/documentation/blob/master/docs/build/manifest/polkadot.md#bypass-blocks) (#1435)

## [1.15.1] - 2022-11-30
### Fixed
- Patch release with @subql/node-core fix

## [1.15.0] - 2022-11-23
### Added
- Dictionary auth link integration (#1411)
- Support multi chain indexing (#1375)

### Changed
- Move runtime logic to its own service, fix missing speChanged logic with getRuntime (#1421)

### Fixed
- Fix force-clean missing remove relate enums (#1427)

## [1.14.1] - 2022-11-16
### Changed
- Patch release with @subql/node-core fix (#1404)

## [1.14.0] - 2022-11-15
### Added
- Support hot schema reload (#1401)

## [1.13.3] - 2022-11-09
### Fixed
- Fix issue with reindex missing bind (#1391)

## [1.13.2] - 2022-11-08
### Changed
- Patch release with @subql/node-core fix

## [1.13.1] - 2022-11-08
### Changed
- Patch release with @subql/node-core fix

## [1.13.0] - 2022-11-07
### Changed
- Update polkadot to 9.7.1 (#1384)

### Fixed
- Fix logic with reindex and unfinalized height, also reset dynamic ds (#1382)
- Improve dictionary query (#1371)

## [1.12.0] - 2022-10-28
### Added
- Support for unfinalized blocks. This can be enabled with `--unfinalized-blocks` and requires historical indexing to be enabled. (#1308)

### Fixed
- Incomplete dynamic datasources in the same block. (#1370)

## [1.11.0] - 2022-10-27
### Fixed
- Issues with Dynamic Datasources being created in the same block. (#1363)
- Fixed log format flag not being applied. (#1351)

### Changed
- Optimise modulo filter when only using block filters. (#1358)
- Update to `@polkadot/api@9.4.2`/ (#1356)

### Added
- Timestamp block filter. (#1310)
- Log the node version on startup. (#1348)

## [1.10.2] - 2022-10-10
### Removed
- `Subqueries` database table. This is an internal change that should not affect users. (#1340)

## [1.10.1] - 2022-10-06
### Changed
- Update IPFS endpoints. (#1337)

### Fixed
- Benchmark info not being logged. (#1138)

## [1.10.0] - 2022-09-29
### Changed
- Enable historical feature by default. (#1327)

### Added
- Subcommands for `force-clean` and `reindex`. (#1281)
- `yargs` file has been moved back into `node` from `node-core`. (#1281)
- Update @polkadot/api to `9.4.2`. (#1325)

## [1.9.2] - 2022-09-19
### Changed
- In order to fix go-dictionary integration we changed dictionary query to use case-insensitive search for events/extrinsics name. (#1301)

## [1.9.1] - 2022-08-29
### Fixed
- Fixed `@subql/node-core` import path issues (#1272)

## [1.9.0] - 2022-08-26
### Changed
- Use `@subql/node-core` package. (#1222)
- Updated store.getByField to have limit and offset options. `getByField(entity: string, field: string, value: any, options?: {offset?: number; limit?: number}): Promise<Entity[]>;`. (#1259)

### Fixed
- Indexing stop processing blocks. (#1261)

## [1.8.0] - 2022-08-17
### Fixed
- Not parsing BigInt array entity fields correctly. (#1252)
- Cache lookup error with worker threads due to schema migration changes. (#1250)

### Added
- Improved performance logging. (#1244)
- `bulkUpdate` and `bulkGet` to the injected store. This can be used to optimise handlers and speed up indexing. (#1246)

## [1.7.0] - 2022-08-11
### Changed
- Update Polkadot/api to v9 (#1234)
- schema migration, allow user add/remove entity field after indexing started (#1226)

### Fixed
- Utilise dictionary if all block filters have `modulo` set (#1232)
- Bring back profiling fetchBlocksBatches, remove unnecessary await (#1235)
- Fix running custom ds processors in parallel on different data (#1243)

## [1.6.1] - 2022-08-02
### Fixed
- Fix one off events being missed on startup (#1224)

## [1.6.0] - 2022-07-27
### Changed
- Make handler data types generic (#1194)

### Added
- \[Experimental Feature] Support for worker threads. This will move block fetching and processing into a worker. It can increase performance by up to 4 times. By default, this feature is disabled. You can enable it with the `--workers=<number>` flag. The number of workers will be capped to the number of CPU cores. (#1103)
- \[Experimental Feature] Add reindexing feature. You can use `--reindex=<blockNumber>` to remove indexed data and reindex from specified block height. Please note that the way of using this feature will be updated soon. (#1208)
- Add block modulo filter on substrate blockHandler, E.g. if modulo: 50, the block handler will run on every 50 blocks. (#1196)

## [1.5.1] - 2022-07-15
### Fixed
- Unable to create ds processor from template when project hosted on IPFS (#1190)

## [1.5.0] - 2022-07-12
### Added
- add option `dictionary-timeout`, allow indexer decide timeout for query dictionary result (#1177)

### Changed
- Improve error log (#1174)
- Update Polkadot to 8.12.2 (#1179)
- Use `node-core` package

## [1.4.1] - 2022-07-07
### Fixed
- Fix oversize subscription notification trigger name (#1171)

## [1.4.0] - 2022-07-05
### Fixed
- Fix DI issue with EventEmitter not being resolved (#1154)
- Validate dictionary before use its specVersion (#1152)

### Changed
- use Http keepAlive and maxSockets, use http2 (#1150)

## [1.3.0] - 2022-06-29
### Changed
- Update tests with Manifest v1.0.0 (#1114)
- Update redecorate api, allow apiAt object to query data earlier than current indexing block (#1111)
- Using chain block time as interval to fetch latest finalized and best block height (#1134)

### Fixed
- Fix set block offset twice issue (#1133)
- Fix warning for fetch specVersion when dictionary undefined, and tidy up logs (#1127)
- Fix pending data being used when it should be reset with new DS (#1140)

## [1.2.1] - 2022-06-22
### Fixed
- Handle when templates are undefined

## [1.2.0] - 2022-06-22
### Added
- Use dictionary SpecVersion map (#1046)
- Support dictionary for dynamic ds (#1110)

### Changed
- Split setup code from indexer manager to another service (#1092)

### Fixed
- Handle when specVersion query response is undefined (#1097)
- Fix templates not being processed for manifest v1.0.0 (#1116)

## [1.1.2] - 2022-06-02
### Fixed
- Fixed btree_gist extension, also provide docker postgres with extension (#1090)
- Fixed handle multi datasources with different start block height (#1091)

## [1.1.1] - 2022-06-01
### Fixed
- Fix disabling historical (#1085)
- Fix benchmark logging (#1083)

## [1.1.0] - 2022-05-31
### Fixed
- Move POI logic under option check (#1064)

### Added
- Add api to query file based mmr (#968)
- Experimental feature: Support query by block number (#992)

## [1.0.0] - 2022-05-11
### Changed
- Major release

## [0.35.2] - 2022-05-10
### Fixed
- Priority: High. Fixes events being handled multiple times, issue was introduced in 0.34.0 (#994)

## [0.35.1] - 2022-05-06
### Changed
- Bump with `@subql/utils`

## [0.35.0] - 2022-05-02
### Added
- Add utils package (#928)

### Fixed
- Handle undefined filters (#929)

### Changed
- Update polkadot 8.2.1 (#910)

## [0.34.0] - 2022-04-26
### Changed
- Remove notify trigger if subscription disabled (#882)
- Drop support for manifest v0.0.1 (#900)
- Process block content in time secquence rather than ds/handler order (#853)

### Fixed
- Fixed the mmr inconsistent value issue, remove redundant code,  and set `blockOffset` value to the first store operation blockHeight -1 (#894)

## [0.33.0] - 2022-04-06
### Added
- Add support for handle manifest 1.0.0 (#845)

## [0.32.0] - 2022-04-04
### Changed
- Update to use `vm2`(#869)
- Update Polkadot/api to 7.14.3 (#866)
- move subscription to dedicate flag (#867)

## [0.31.1] - 2022-03-23
### Fixed
- Fix subscription notification trigger name invalid issue(#862)

## [0.31.0] - 2022-03-22
### Changed
- Update Polkadot/api to 7.12.1 (#849)

### Added
- Add Notification Trigger in order to support GraphQL subscription (#846)

## [0.30.2] - 2022-03-15
### Fixed
- Fix unable able fetch with small batch size issue (#847)

## [0.30.1] - 2022-03-10
### Fixed
- Fix enum sort order (#844)

## [0.30.0] - 2022-03-01
### Changed
- Update imports, as substrate related components now will be imported from `subql/common-substrate`. (#781)

## [0.29.1] - 2022-02-23
### Fixed
- Fix get default subquery name (#820)

## [0.29.0] - 2022-02-23
### Changed
- Update Polkadot/api to 7.9.1 (#815)
- Support node indexing from a manifest file (#800)

## [0.28.2] - 2022-02-16
### Changed
- Update Polkadot/api to 7.8.1 ,in order to resolve previous release issue (#806)

## [0.28.1] - 2022-02-15
### Fixed
- Fixed issue that node stop fetch block when set batch size to 1. (#802)

## [0.28.0] - 2022-02-09
### Added
- Support running the indexer from locations other than the filesystem, and refactor `SubqueryProject` class (#511)
- Add support for index dynamic datasources (#773)
- Add support for historical RPC methods that use BlockNumber (#788)

### Changed
- Update Polkadot/api to 7.7.1 (#787)

### Fixed
- Fixed mmr initialization start height issue (#600)

## [0.27.2] - 2022-01-23
### Changed
- Update Polkadot/api to 7.4.1 (#757)

### Fixed
- Fix genesis hash validation for manifest v0.0.1 (#762)

## [0.27.1] - 2022-01-18
### Changed
- Ready endpoint return code (#750)

## [0.27.0] - 2022-01-13
### Changed
- Deprecate local mode (#725)
- Update Polkadot/api to 7.3.1 (#745)

### Added
- Add ready status of indexer to endpoint (#728)
- Add `--port` option, auto find available port when the default one is occupied. (#739)ss

### Fixed
- Fix handle chainTypes error (#732)
- Try catch on init api with chainTypes (#738)
- Verify project store genesis hash with network genesis hash, instead of check specName only (#735)
- Remove update metadata last processed block by interval (#740)
- Use Promise.all for set metadata (#743)

## [0.26.0] - 2021-12-16
### Added
- Support dictionary for custom datasource (#686)
- Automatic adjust fetched block batch size based on memory usage, enable by passing `--scale-batch-size` (#668)
- Depreciate subqueries table (#683)
- Add `bulkCreate()` to `store`  (#699)
- Add support for loading chaintypes from js (#698)

### Fixed
- Fix name escaping with db queries (#702)
- Fix `lastProcessedHeight` value representation (#711)

## [0.25.3] - 2021-12-02
### Fixed
- Skip insert poi when db transaction is null (#687)
- Replace enum index with unique hash value, in order resolve schema type name conflict issue.(#688)

## [0.25.2] - 2021-11-30
### Fixed
- Upgrade dependency common, in order to remove auto generated enum types from entities relations (#682)

## [0.25.1] - 2021-11-27
### Fixed
- Fix variable replacement in dictionary's gql, remove the quote wrapping (#673)

### Changed
- set default false for `--timestamp-field` (#661)

## [0.25.0] - 2021-11-19
### Fixed
- Fix publish failing with custom ds and assets (#610)
- Support for enum, add into store and store operations (#551)

### Added
- Allow running node from a different port through flag `—port`(#618)
- Add flag `force-clean`, force clean the database, dropping project schemas and tables (#619)
- Add `unsafe` flag for subql/node (#629)

### Changed
- Merge metadata from query and node (#555)
- Refactor dictionary gql queries (#613)
- Use types mapping in storeOperation (#532)
- Replace patch api with `api.at()` (#638)
- Update polkadot api to 6.9.2 (#648)

## [0.24.0] - 2021-11-03
### Added
- \[custom ds] Read and feed assets to custom ds's `validate()` (#547)
- Improve error msg when fetch block fails (#602)

### Changed
- Bump dependencies (#584)
- Moonbeam EVM,  filter before transforming with custom datasource (#593)
- Update Polkadot/api to 6.6.1 (#599)

### Fixed
- Moonbeam networks shows negative bps and fail Healthy checks (#589)

## [0.23.1] - 2021-10-27
### Fixed
- Disable the profiler on health check and remove logs (#569)

## [0.23.0] - 2021-10-26
### Added
- Add MMR service allow to acquire Proof of index information and generate Merkle mountain range root, create and store root value in a file-based database, simultaneously it updates in the corresponding MMR value in the `_poi` table.
  This feature will be running along with the Proof of index service, also allow the user to specify a local path for .mmr by using flag `--mmr-path`. (#488)
- Introduce custom datasource (beta), enable subql to support a vary kind of smart contract solutions that embedded in parachains (#512)

### Changed
- Update Polkadot/api to 6.5.2 (#564)

### Fixed
- Performance improvement (#565)

## [0.22.0] - 2021-10-12
### Changed
- Update Polkadot/api to 6.3.1 to support metadata v14 (#505)
- Fetch service improve logs to include block height，it threw error at the time (#492)

### Fixed
- Throw errors when connection dropped by http, and exit (#519)
- Addition fix for Poi service with if condition (#508)

### Added
- Support project manifest 0.2.0 (#495)

## [0.21.1] - 2021-09-18
### Fixed
- Fixed apollo/client dependency issue (#482)

## [0.21.0] - 2021-09-16
### Changed
- Update Polkadot/api to 5.9.1 (#476)

### Added
- Api service support http(s) endpoint (#474)
- Add Proof-of-index service allow generate and record the hash of indexed work. User can enable this feature through the `--proof-of-work` command. Please note that this feature is currently in an experimental stage. (#443)

## [0.20.3] - 2021-09-01
### Changed
- Update Polkadot/api to 5.7.1 (#460)

## [0.20.2] - 2021-08-28
### Fixed
- Solve the missing block height of the event/extrinsic in the batch returned by the dictionary service  (#452)

## [0.20.1] - 2021-08-27
### Fixed
- Deprecated warnings (#448)

## [0.20.0] - 2021-08-20
### Changed
- Update Polkadot/api to 5.5.2 (#439)

### Added
- support interpret Bytea type (#432)

## [0.19.2] - 2021-08-16
### Fixed
- Improve data sources filtering handling and error messages (#417)

### Changed
- Adjust health check time to be the same as indexer timeout, or a minimum of 900 seconds. Also, log error when it is not healthy (#420)
- Update Polkadot/api to 5.5.1 (#433)

## [0.19.1] - 2021-07-29
### Fixed
- When the schema object type is an array convert to Jsonb type (#406)

## [0.19.0] - 2021-07-27
### Changed
- Bump `polkadot/api` to 5.2.1 (#402)

### Fixed
- Disable `api.at()` in patched API (#402)
- Fix to improve snake case handling for foreign keys and unique index constraint (#382)
- Fix `subql-node --help` so that it displays full options (#396)

### Added
- Expose best block height in meta (#392)

## [0.18.0] - 2021-07-06
### Fixed
- Fix metric listener handle skip dictionary (#380)

## [0.17.4] - 2021-07-06
### Fixed
- Fix problem when filling the block number buffer missing the last number which has caused some block records are missing. (#378)

## [0.17.3] - 2021-07-06
### Fixed
- Fixed bug that prevented indexes from being added automatically on foreign keys (#371)

### Added
- add profiler to monitoring indexer performance (#369)
- add metrics to listen status of using dictionary and number of times it been skipped. (#369)

## [0.17.2] - 2021-07-01
### Fixed
- fix get runtimeVersion failed when fetch service initialization (#367)
- set useDictionary to false when one of the event/extrinsic filters are not provided (#367)

## [0.17.1] - 2021-06-29
### Fixed
- Fix an edge case for dictionary query, add blocknumber max range to speed up dictionary (#365)

## [0.17.0] - 2021-06-25
### Added
- Add an external dictionary feature to massively improve indexing speed.
  - Enable by `--network-dictionary=<dictionary_HTTP_url>` or in `project.yaml` - [read more](https://doc.subquery.network/run/run.html#using-a-dictionary) (#342)
  - Add dictionary service to fetch dictionary from external GraphQL API (#342)
  - Add additional block number buffer in fetch service to handle incoming dictionary data (#342)

### Changed
- replace vm2 with @subql/x-vm2 (#358)
- Update other dependencies (#358)

## [0.16.2] - 2021-06-28
### Changed
- Bump polkadot/api to 4.16.2 (#363)

## [0.16.1] - 2021-06-22
### Added
- Add arg for enable/disable timestamp created_at and updated_at though `--timestamp-field` (#352)

## [0.16.0] - 2021-06-22
### Changed
- metadata expose last processed block (#327)
- Remove created_at and updated_at from table (#343)
- Bump polkadot/api to 4.15.1 (#350)

## [0.15.1] - 2021-05-27
### Changed
- Bump polkadot/api to 4.11.2

## [0.15.0] - 2021-05-24
### Changed
- Bump polkadot/api to 4.11.1

### Fixed
- Skip fetch finalized block until API is ready.
- Fix indexes detection

## [0.14.0] - 2021-05-19
### Fixed
- Use pull instead of subscribe to get new block height. This solves issues where the subscription stalls and SubQuery reports an incorrect block height.

### Changed
- Not all `api.rpc` are banned now, historical RPC methods can be called. See the docs [link](https://doc.subquery.network/create/mapping.html#rpc-calls) (#304)
- Bump polkadot/api dependency (#310)
- Replace vm2 with fork to support lib like `@polkadot/*` that uses esm as default (#311)

## [0.13.0] - 2021-05-06
### Added
- Bump release version due to recent major updates, also need publish new release to npm.

## [0.12.3] - 2021-05-04
### Added
- Automatically verifies that a model's indexed fields are supported by extracting indexed fields from the database (#289)
- \[Experimental Feature] We're removed the restrictions on using third party CommonJS libraries in your SubQuery project sandbox - please read more about this in our [updated documentation](https://doc.subquery.network/create/mapping.html##modules-and-libraries) (#292)
- Support for more NodeJS modules (`buffer`, `crypto`, `util`, `events`, and `path`) (#294)

## [0.12.2] - 2021-04-21
### Added
- Enforce index on foreign key field (#285)

### Fixed
- Improve logs for db sync, catch error and exit (#283)

## [0.12.0] - 2021-04-20
### Fixed
- Bump dependencies for logger
- Fix query for double map storage (#269)

### Added
- Support network filter for dataSources (#247)
- Expose events in SubstrateBlock (#256)
- api.findCall and api.findError will use current block's metadata (#251)
- Inject global variable logger in sandbox and depricated console.log in subquery project, use logger instead. (#259)
- Create indexes on the fields with @index and allow querying by indexed field (#271)
- Create jsonb column for fields marked as jsonField in schema.graphql (#275)
- Bump @polkadot/api version to v4.6.2

## [0.11.0] - 2021-03-25
### Fixed
- Fix benchmark output format issues (#235)
- Only warning when user set start block to number smaller than 1. (#239)

### Added
- Support entity relations (#132)
- Refactor api.query...multi(),  api.queryMulti() to use rpc.queryStorageAt() (#244)

## [0.10.2] - 2021-03-11
### Added
- refactor logger to @subql/common (#220)
- Bump polkadot/js version to v4.0.3 which shall fix a chain data decoding issue (#222)

## [0.10.1] - 2021-03-03
### Fixed
- use parent's specVersion to decide if metadata need to be injected (#211)

## [0.10.0] - 2021-03-03
### Added
- performance improvement: reduce injectMetadata call (#206)
- performance improvement: reduce specVersion query for each batch (#207)

## [0.9.2] - 2021-03-03
### Added
- more comprehensive timeout error stack (#198)
- use logger.info() instead of log() for sandbox logging (#197)
- estimate time remaining consider block increases (#199)
- add configurable timeout (#202)
- bump @polkadot/api to 3.11.1 (#203)

## [0.9.1] - 2021-03-03
### Fixed
- revert metrics name changes (#193)

### Added
- Update subquery starter repo path to new organization (#196)

## [0.9.0] - 2021-02-23
### Added
- Ian improve error logging (#181): support --log-level flag, error stack will be correctly organized
- Add benchmark outputs (#183): will print benchmark stats every 15s
- add meta api and store network info in subqueries table (#191)

### Fixed
- fix memory overflow and timeouts while indexing a large number of events

## [0.8.3] - 2021-02-17
### Fixed
- keep retrying failed block not skipping it (#175)

## [0.8.2] - 2021-02-16
### Fixed
- fix query.system.lastRuntimeUpgrade return null before the first runtime upgrade, use rpc.state.getRuntimeVersion instead (#169)
- after connection reconnected, indexing will now resume (#168)

## [0.8.1] - 2021-02-15
### Fixed
- fix dependencies (#164)

## [0.8.0] - 2021-02-15
### Changed
- bump dependencies
- don't freeze table name (#161)

### Added
- cache metadata if specVersion bumped (#156)
- improve logging, support --output-fmt=json (#158)
- support override network endpoint from --network-endpoint flag (#157)
- add prometheus metrics (#159)

## [0.7.0] - 2021-01-27
### Fixed
- fix crash for events not own by extrinsic (#120)

### Added
- batch fetch blocks (#124)
- wrap all handler executions of same block in a db transaction (#125)
- node add startscript (#128)

## [0.6.0] - 2021-01-25
### Changed
- bump @polkadot/api (#90)
- clean up console output unless start with --debug (#95)
- bump @polkadot/api to v3.6.3 (#109)

### Added
- patch and inject api in sandbox context (#103)
- support specVersion filter and success filter (#106)
- support other custom types option that @polkadot/api has (#107)

## [0.5.0] - 2021-01-15
### Fixed
- Fix BigInt transformation (#79)

### Changed
- escalate sandbox out of IndexerManager (#83)

## [0.4.0] - 2021-01-12
### Added
- allow user to define start block in project (#54)
- add local flag to support create all tables in the default db schema (#59)
- retry when can not establish connection with postgres (#61)
- add priority to find subquery project entry point from package json file (#60)
- support load project from tarball file (#55)

### Fixed
- read db connection strings from env (#63)

### Changed
- \[BREAKING] project manifest spec updated to support custom types (#65)

## [0.3.0] - 2021-01-06
### Added
- support callHandler and eventHandler (#47)

## [0.2.0] - 2020-12-22
### Added
- support block handler
- put subquery tables in their own db schema
- use BigInt instead of BN (#27)

### Changed
- bump @polkadot/api to 3.1.1

[Unreleased]: https://github.com/subquery/subql/compare/node/3.9.0...HEAD
[3.9.0]: https://github.com/subquery/subql/compare/node/3.6.1...node/3.9.0
[3.6.1]: https://github.com/subquery/subql/compare/node/3.6.0...node/3.6.1
[3.6.0]: https://github.com/subquery/subql/compare/node/3.5.3...node/3.6.0
[3.5.3]: https://github.com/subquery/subql/compare/node/3.5.1...node/3.5.3
[3.5.1]: https://github.com/subquery/subql/compare/node/3.5.0...node/3.5.1
[3.5.0]: https://github.com/subquery/subql/compare/node/3.4.11...node/3.5.0
[3.4.11]: https://github.com/subquery/subql/compare/node/3.4.10...node/3.4.11
[3.4.10]: https://github.com/subquery/subql/compare/node/3.4.9...node/3.4.10
[3.4.9]: https://github.com/subquery/subql/compare/node/3.4.8...node/3.4.9
[3.4.8]: https://github.com/subquery/subql/compare/node/3.4.7...node/3.4.8
[3.4.7]: https://github.com/subquery/subql/compare/node/3.4.6...node/3.4.7
[3.4.6]: https://github.com/subquery/subql/compare/node/3.4.5...node/3.4.6
[3.4.5]: https://github.com/subquery/subql/compare/node/3.4.4...node/3.4.5
[3.4.4]: https://github.com/subquery/subql/compare/node/3.4.3...node/3.4.4
[3.4.3]: https://github.com/subquery/subql/compare/node/3.4.2...node/3.4.3
[3.4.2]: https://github.com/subquery/subql/compare/node/3.4.1...node/3.4.2
[3.4.1]: https://github.com/subquery/subql/compare/node/3.4.0...node/3.4.1
[3.4.0]: https://github.com/subquery/subql/compare/node/3.3.0...node/3.4.0
[3.3.0]: https://github.com/subquery/subql/compare/node/3.2.0...node/3.3.0
[3.2.0]: https://github.com/subquery/subql/compare/node/3.1.1...node/3.2.0
[3.1.1]: https://github.com/subquery/subql/compare/node/3.1.0...node/3.1.1
[3.1.0]: https://github.com/subquery/subql/compare/v3.0.8...v3.1.0
[3.0.8]: https://github.com/subquery/subql/compare/node/3.0.7...node/3.0.8
[3.0.7]: https://github.com/subquery/subql/compare/node/3.0.6...node/3.0.7
[3.0.6]: https://github.com/subquery/subql/compare/node/3.0.5...node/3.0.6
[3.0.5]: https://github.com/subquery/subql/compare/node/3.0.4...node/3.0.5
[3.0.4]: https://github.com/subquery/subql/compare/node/3.0.3...node/3.0.4
[3.0.3]: https://github.com/subquery/subql/compare/node/3.0.2...node/3.0.3
[3.0.2]: https://github.com/subquery/subql/compare/node/3.0.1...node/3.0.2
[3.0.1]: https://github.com/subquery/subql/compare/node/2.12.2...node/3.0.1
[2.12.2]: https://github.com/subquery/subql/compare/node/2.12.1...node/2.12.2
[2.12.1]: https://github.com/subquery/subql/compare/node/2.12.0...node/2.12.1
[2.12.0]: https://github.com/subquery/subql/compare/node/2.11.1...node/2.12.0
[2.11.1]: https://github.com/subquery/subql/compare/node/2.11.0...node/2.11.1
[2.11.0]: https://github.com/subquery/subql/compare/node/2.10.1...node/2.11.0
[2.10.1]: https://github.com/subquery/subql/compare/node/2.10.0...node/2.10.1
[2.10.0]: https://github.com/subquery/subql/compare/node/2.9.3...node/2.10.0
[2.9.3]: https://github.com/subquery/subql/compare/node/2.9.2...node/2.9.3
[2.9.2]: https://github.com/subquery/subql/compare/node/2.9.1...node/2.9.2
[2.9.1]: https://github.com/subquery/subql/compare/node/2.9.0...node/v2.9.1
[2.9.0]: https://github.com/subquery/subql/compare/node/2.8.0...node/2.9.0
[2.8.0]: https://github.com/subquery/subql/compare/node/2.7.0...node/2.8.0
[2.7.0]: https://github.com/subquery/subql/compare/node/2.6.1...node/2.7.0
[2.6.1]: https://github.com/subquery/subql/compare/node/2.6.0...node/2.6.1
[2.6.0]: https://github.com/subquery/subql/compare/node/2.5.5...node/2.6.0
[2.5.5]: https://github.com/subquery/subql/compare/node/2.5.4...node/2.5.5
[2.5.4]: https://github.com/subquery/subql/compare/node/2.5.3...node/2.5.4
[2.5.3]: https://github.com/subquery/subql/compare/node/2.5.2...node/2.5.3
[2.5.2]: https://github.com/subquery/subql/compare/node/2.5.1...node/2.5.2
[2.5.1]: https://github.com/subquery/subql/compare/node/2.5.0...node/2.5.1
[2.5.0]: https://github.com/subquery/subql/compare/node/2.4.1...node/2.5.0
[2.4.1]: https://github.com/subquery/subql/compare/node/2.4.0...node/2.4.1
[2.4.0]: https://github.com/subquery/subql/compare/node/2.3.0...node/2.4.0
[2.3.0]: https://github.com/subquery/subql/compare/node/2.2.1...node/2.3.0
[2.2.1]: https://github.com/subquery/subql/compare/node/2.2.0...node/2.2.1
[2.2.0]: https://github.com/subquery/subql/compare/node/2.1.3...node/2.2.0
[2.1.3]: https://github.com/subquery/subql/compare/node/2.1.2...node/2.1.3
[2.1.2]: https://github.com/subquery/subql/compare/node/2.1.1...node/2.1.2
[2.1.1]: https://github.com/subquery/subql/compare/node/2.1.0...node/2.1.1
[2.1.0]: https://github.com/subquery/subql/compare/node/2.0.2...node/2.1.0
[2.0.2]: https://github.com/subquery/subql/compare/node/2.0.1...node/2.0.2
[2.0.1]: https://github.com/subquery/subql/compare/node/2.0.0...node/2.0.1
[2.0.0]: https://github.com/subquery/subql/compare/node/1.21.2...node2.0.0/
[1.21.2]: https://github.com/subquery/subql/compare/node/1.21.1...node1.21.2/
[1.21.1]: https://github.com/subquery/subql/compare/node/1.21.0...node/1.21.1
[1.21.0]: https://github.com/subquery/subql/compare/node/1.20.0...node/1.21.0
[1.20.0]: https://github.com/subquery/subql/compare/node/1.19.0...node/1.20.0
[1.19.0]: https://github.com/subquery/subql/compare/node/1.18.0...node/1.19.0
[1.18.0]: https://github.com/subquery/subql/compare/node/1.17.1...node/1.18.0
[1.17.1]: https://github.com/subquery/subql/compare/node/1.17.0...node/1.17.1
[1.17.0]: https://github.com/subquery/subql/compare/node/1.16.0...node/1.17.0
[1.16.0]: https://github.com/subquery/subql/compare/node/1.15.1...node/1.16.0
[1.15.1]: https://github.com/subquery/subql/compare/node/1.15.0...node/1.15.1
[1.15.0]: https://github.com/subquery/subql/compare/node/1.14.1...node/1.15.0
[1.14.1]: https://github.com/subquery/subql/compare/node/1.14.0...node/1.14.1
[1.14.0]: https://github.com/subquery/subql/compare/node/1.13.3...node/1.14.0
[1.13.3]: https://github.com/subquery/subql/compare/node/1.13.2...node/1.13.3
[1.13.2]: https://github.com/subquery/subql/compare/node/1.13.1...node/1.13.2
[1.13.1]: https://github.com/subquery/subql/compare/node/1.13.0...node/1.13.1
[1.13.0]: https://github.com/subquery/subql/compare/node/1.12.0...node/1.13.0
[1.12.0]: https://github.com/subquery/subql/compare/node/1.11.0...node/1.12.0
[1.11.0]: https://github.com/subquery/subql/compare/node/1.10.2...node/1.11.0
[1.10.2]: https://github.com/subquery/subql/compare/node/1.10.1...node/1.10.2
[1.10.1]: https://github.com/subquery/subql/compare/node/1.10.0...node/1.10.1
[1.10.0]: https://github.com/subquery/subql/compare/node/1.9.2...node/1.10.0
[1.9.2]: https://github.com/subquery/subql/compare/node/1.9.1...node/1.9.2
[1.9.1]: https://github.com/subquery/subql/compare/node/1.9.0...node/1.9.1
[1.9.0]: https://github.com/subquery/subql/compare/node/1.8.0...node/1.9.0
[1.8.0]: https://github.com/subquery/subql/compare/node/1.7.0...node/1.8.0
[1.7.0]: https://github.com/subquery/subql/compare/node/1.6.1...node/1.7.0
[1.6.1]: https://github.com/subquery/subql/compare/node/1.6.0...node/1.6.1
[1.6.0]: https://github.com/subquery/subql/compare/node/1.5.1...node/1.6.0
[1.5.1]: https://github.com/subquery/subql/compare/node/1.5.0...node/1.5.1
[1.5.0]: https://github.com/subquery/subql/compare/node/1.4.1...node/1.5.0
[1.4.1]: https://github.com/subquery/subql/compare/node/1.4.0...node/1.4.1
[1.4.0]: https://github.com/subquery/subql/compare/node/1.3.0...node/1.4.0
[1.3.0]: https://github.com/subquery/subql/compare/node/1.2.1...node/1.3.0
[1.2.1]: https://github.com/subquery/subql/compare/node/1.2.0...node/1.2.1
[1.2.0]: https://github.com/subquery/subql/compare/node/1.1.2...node/1.2.0
[1.1.2]: https://github.com/subquery/subql/compare/node/1.1.1...node/1.1.2
[1.1.1]: https://github.com/subquery/subql/compare/node/1.1.0...node/1.1.1
[1.1.0]: https://github.com/subquery/subql/compare/node/1.0.0...node/1.1.0
[1.0.0]: https://github.com/subquery/subql/compare/node/0.35.2...node1.0.0/
[0.35.2]: https://github.com/subquery/subql/compare/node/0.35.1...node0.35.2/
[0.35.1]: https://github.com/subquery/subql/compare/node/0.35.0...node/0.35.1
[0.35.0]: https://github.com/subquery/subql/compare/node/0.34.0...node/0.35.0
[0.34.0]: https://github.com/subquery/subql/compare/node/0.33.0...node/0.34.0
[0.33.0]: https://github.com/subquery/subql/compare/node/0.32.0...node/0.33.0
[0.32.0]: https://github.com/subquery/subql/compare/node/0.31.1...node/0.32.0
[0.31.1]: https://github.com/subquery/subql/compare/node/0.31.0...node/0.31.1
[0.31.0]: https://github.com/subquery/subql/compare/node/0.30.2...node/0.31.0
[0.30.2]: https://github.com/subquery/subql/compare/node/0.30.1...node/0.30.2
[0.30.1]: https://github.com/subquery/subql/compare/node/0.30.0...node/0.30.1
[0.30.0]: https://github.com/subquery/subql/compare/node/0.29.1...node/0.30.0
[0.29.1]: https://github.com/subquery/subql/compare/node/0.29.0...node/0.29.1
[0.29.0]: https://github.com/subquery/subql/compare/node/0.28.2...node/0.29.1
[0.28.2]: https://github.com/subquery/subql/compare/node/0.28.1...node/0.28.2
[0.28.1]: https://github.com/subquery/subql/compare/node/0.28.0...node/0.28.1
[0.28.0]: https://github.com/subquery/subql/compare/node/0.27.2...node/0.28.0
[0.27.2]: https://github.com/subquery/subql/compare/node/0.27.1...node/0.27.2
[0.27.1]: https://github.com/subquery/subql/compare/node/0.27.0...node/0.27.1
[0.27.0]: https://github.com/subquery/subql/compare/node/0.26.0...node/0.27.0
[0.26.0]: https://github.com/subquery/subql/compare/node/0.25.3...node/0.26.0
[0.25.3]: https://github.com/subquery/subql/compare/node/0.25.2...node/0.25.3
[0.25.2]: https://github.com/subquery/subql/compare/node/0.25.1...node/0.25.2
[0.25.1]: https://github.com/subquery/subql/compare/node/0.25.0...node/0.25.1
[0.25.0]: https://github.com/subquery/subql/compare/node/0.24.0...node/0.25.0
[0.24.0]: https://github.com/subquery/subql/compare/node/0.23.1...node/0.24.0
[0.23.1]: https://github.com/subquery/subql/compare/node/0.23.0...node/0.23.1
[0.23.0]: https://github.com/subquery/subql/compare/v0.16.0...v0.16.1
[0.22.0]: https://github.com/subquery/subql/compare/v0.16.0...v0.16.1
[0.21.1]: https://github.com/subquery/subql/compare/v0.16.0...v0.16.1
[0.21.0]: https://github.com/subquery/subql/compare/v0.16.0...v0.16.1
[0.20.3]: https://github.com/subquery/subql/compare/v0.16.0...v0.16.1
[0.20.2]: https://github.com/subquery/subql/compare/v0.20.1...v0.20.2
[0.20.1]: https://github.com/subquery/subql/compare/v0.20.0...v0.20.1
[0.20.0]: https://github.com/subquery/subql/compare/v0.19.2...v0.20.0
[0.19.2]: https://github.com/subquery/subql/compare/v0.19.1...v0.19.2
[0.19.1]: https://github.com/subquery/subql/compare/v0.19.0...v0.19.1
[0.19.0]: https://github.com/subquery/subql/compare/v0.18.0...v0.19.0
[0.18.0]: https://github.com/subquery/subql/compare/v0.17.4...v0.18.0
[0.17.4]: https://github.com/subquery/subql/compare/v0.17.3...v0.17.4
[0.17.3]: https://github.com/subquery/subql/compare/v0.17.2...v0.17.3
[0.17.2]: https://github.com/subquery/subql/compare/v0.17.1...v0.17.2
[0.17.1]: https://github.com/subquery/subql/compare/v0.17.0...v0.17.1
[0.17.0]: https://github.com/subquery/subql/compare/v0.17.0...v0.17.0
[0.16.2]: https://github.com/subquery/subql/compare/v0.16.1...v0.16.2
[0.16.1]: https://github.com/subquery/subql/compare/v0.16.0...v0.16.1
[0.16.0]: https://github.com/subquery/subql/compare/v0.15.1...v0.16.0
[0.15.1]: https://github.com/subquery/subql/compare/v0.15.0...v0.15.1
[0.15.0]: https://github.com/subquery/subql/compare/v0.14.0...v0.15.0
[0.14.0]: https://github.com/subquery/subql/compare/v0.13.0...v0.14.0
[0.13.0]: https://github.com/subquery/subql/compare/v0.12.3...v0.13.0
[0.12.3]: https://github.com/subquery/subql/compare/v0.12.2...v0.12.3
[0.12.2]: https://github.com/subquery/subql/compare/v0.12.0...v0.12.2
[0.12.0]: https://github.com/subquery/subql/compare/v0.11.0...v0.12.0
[0.11.0]: https://github.com/subquery/subql/compare/v0.10.2...v0.11.0
[0.10.2]: https://github.com/subquery/subql/compare/v0.10.1...v0.10.2
[0.10.1]: https://github.com/subquery/subql/compare/v0.10.0...v0.10.1
[0.10.0]: https://github.com/subquery/subql/compare/v0.9.2...v0.10.0
[0.9.2]: https://github.com/subquery/subql/compare/v0.9.1...v0.9.2
[0.9.1]: https://github.com/subquery/subql/compare/v0.9.0...v0.9.1
[0.9.0]: https://github.com/OnFinality-io/subql/compare/v0.8.3...v0.9.0
[0.8.3]: https://github.com/OnFinality-io/subql/compare/v0.8.2...v0.8.3
[0.8.2]: https://github.com/OnFinality-io/subql/compare/v0.8.1...v0.8.2
[0.8.1]: https://github.com/OnFinality-io/subql/compare/v0.8.0...v0.8.1
[0.8.0]: https://github.com/OnFinality-io/subql/compare/v0.7.0...v0.8.0
[0.7.0]: https://github.com/OnFinality-io/subql/compare/v0.6.0...v0.7.0
[0.6.0]: https://github.com/OnFinality-io/subql/compare/v0.5.0...v0.6.0
[0.5.0]: https://github.com/OnFinality-io/subql/compare/v0.4.0...v0.5.0
[0.4.0]: https://github.com/OnFinality-io/subql/compare/v0.3.0...v0.4.0
[0.3.0]: https://github.com/OnFinality-io/subql/compare/v0.2.0...v0.3.0
[0.2.0]: https://github.com/OnFinality-io/subql/tags/v0.2.0<|MERGE_RESOLUTION|>--- conflicted
+++ resolved
@@ -6,15 +6,15 @@
 
 ## [Unreleased]
 
-<<<<<<< HEAD
+
 ### Changed
 - Updated with node-core to support both versions of dictionaries. Now also support multiple dictionary endpoints, indexer will fetch and switch dictionaries base on available blocks (#2257)
 
-=======
+
 ## [3.9.0] - 2024-03-05
 ### Changed
 - Update `@subql/node-core` to 7.4.0
->>>>>>> 94f78336
+
 
 ## [3.6.1] - 2024-02-29
 ### Fixed
