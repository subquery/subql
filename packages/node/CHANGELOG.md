# Changelog
All notable changes to this project will be documented in this file.

The format is based on [Keep a Changelog](https://keepachangelog.com/en/1.0.0/),
and this project adheres to [Semantic Versioning](https://semver.org/spec/v2.0.0.html).

## [Unreleased]
<<<<<<< HEAD
### Fixes
- Use `ConnectionPoolStateManager` from host when workers are turned on

=======
### Fixed
- Handle RPC error for oversized block responses (#1876)

## [2.9.1] - 2023-07-06
### Fixed
- Sync with @subql/node-core, fixed Poi table missing mmr issue (#1871)

## [2.9.0] - 2023-07-04
>>>>>>> 2955650c
### Added
- `store-cache-upper-limit` flag to control limiting the max size of the store cache (#1859)

## [2.8.0] - 2023-06-26
### Added
- import `PgMmrCacheService` into indexer module (#1828)

### Changed
- Move code into node-core (#1823)

### Fixed
- Fix apiConnect issues in ApiPromiseConnection

## [2.7.0] - 2023-06-19
### Changed
- Sync with @subql/node-core, upgrade @subql/apollo-links, enable dictionary-resolver by default (#1801)

## [2.6.1] - 2023-06-16
### Fixed
- sync with node-core 2.5.1, fixed meta service missing construct (#1804)

## [2.6.0] - 2023-06-15
### Added
- Integrated multiple endpoint improvements from node-core (#1657)
- Improved error handling within ApiPromiseConnection class (#1657)

## [2.5.5] - 2023-06-09
### Changed
- Use @subql/x-sequelize in order to support cockroach (#1791)

## [2.5.4] - 2023-06-07
### Fixed
- Sync with node-core 2.4.4, fixed various issue for mmr (#1787)

## [2.5.3] - 2023-06-02
### Fixed
- Sync with node-core 2.4.3, fixed mmr missing node due to cache lock (#1784)

## [2.5.2] - 2023-06-01
### Fixed
- Testing db schema (#1766)

## [2.5.1] - 2023-05-31
### Changed
- Improve incorrect runner message (#1775)
- Update node-core to fix MMR db issues (#1777)

## [2.5.0] - 2023-05-30
### Fixed
- Workers creating their own temp dir for IPFS based projects (#1771)
- Workers failing to start (#1769)

### Added
- Cache rpc requests for `state_getRuntimeVersion` and `chain_getHeader` (#1760)

## [2.4.1] - 2023-05-26
### Fixed
- Improve mmr error and status, set `mmr-store-type` default to postgres db (#1752)
- Fix subcommand could escape issue, setup profiler at application init (#1755)

## [2.4.0] - 2023-05-24
### Changed
- Tidy up commands and their args (#1741)
- Update node-core

## [2.3.0] - 2023-05-19
### Changed
- Update polkadot api to 10.7.1 (#1736)
- Update Node to 18 (#1719)

## [2.2.1] - 2023-05-17
### Changed
- Update node-core with fixes

## [2.2.0] - 2023-05-16
### Fixed
- `--dictionray-resolver` flag also requiring dictionary flag (#1714)

### Changed
- Changes relating to node-core and updating node-core

## [2.1.3] - 2023-05-12
### Changed
- Sync fix with
  - Fix app could fail to start, due to flush before metadata repo been set (#1688)

## [2.1.2] - 2023-05-12
### Changed
- Sync change with
  - Fix metadata check, allow base indexer manager to parse abis with ethereum (#1682)
  - Move validate function to common (#1683)
  - Inject the chain id into sandboxes (#1684)

## [2.1.1] - 2023-05-11
### Fixed
- Fix missing scheduler subcommands (#1677)

## [2.1.0] - 2023-05-10
### Added
- `bulkRemove` method on the store. (#1666)
- Ability to regenerate MMR (#1664)
- Ability to migrade MMR from file based db to postgres db and vice versa (#1618)

### Changed
- Move more chain agnostic to node-core. (#1658) (#1659)
- Move any polkadot imports to utils package. (#1653)
- Update node-core

## [2.0.2] - 2023-04-27
### Fixed
- Fix api not being defined, fix not using filter on dataSources (#1647)

### Changed
- Deprecate `localMode` (#1648)

## [2.0.1] - 2023-04-27
### Fixed
- Fix ApiService abstract class, improve getting all DS (#1638)
- Fix tests (#1640)
- Force flush cache with reindex command (#1645)
- Sync with
  - Fixed `StoreService` not been init due to assertion issue (#1641)

## [2.0.0] - 2023-04-20
### Added
- Added Database cache feature, this significantly improve indexing performance
  - Data flush to database when number of records reaches `--store-cache-threshold` value (default is 1000), this reduces number of transactions to database in order to save time.
  - Direct get data from the cache rather than wait to retrieve it from database, with flag `--store-get-cache-size` user could decide how many records for **each** entity they want to keep in the cache (default is 500)
  - If enabled `--store-cache-async` writing data to the store is asynchronous with regard to block processing (default is enabled)
- Testing Framework, allow users to test their projects filters and handler functions without having to index the project (#1584)
  - Create test files with the naming convention `*.test.ts` and place them in the `src/tests` or `src/test` folder. Each test file should contain test cases for specific mapping handlers.
  - Run the testing service using the command: `subql-node test`.

## [1.21.2] - 2023-04-17
### Fixed
- Fix workers fetching blocks out of order (#1616)

## [1.21.1] - 2023-03-30
### Added
- Support multiple endpoints (#1551)

### Fixed
- Fix previous release 1.21.0 failed

## [1.21.0] - 2023-03-29
### Changed
- Increase wsProvider timeout (#1550)
- Rename `--sponsored-dictionary` to `--dictionary-resolver` (#1559)

### Added
- Add SmartBatchService and BlockSizeBuffer (#1506)
- Improve api error handling (#1576)
- Update polkadot api to 10.1.4 (#1580)

### Fixed
- Fix POI block offset been reset to 1 (#1571)
- Remove blocking in process queueing (#1572)

## [1.20.0] - 2023-03-06
### Changed
- Move enum under schema (#1527)

### Fixed
- update for Deprecate `excludeConstraint` in node-core

## [1.19.0] - 2023-02-21
### Added
- Support Cockroach database (#1521)
- Add SSL connection option (#1513)

### Changed
- Worker use runtime service (#1491)

### Fixed
- When create new dynamic datasource, check queue for lower blocks before processing fetched blocks (#1509)
- Fix error with tempDsRecords being undefined with workers (#1516)

## [1.18.0] - 2023-01-23
### Added
- Add validation of dictionary with start height (#1473)
- Add block hash validation after fetch (#1494)

### Changed
- Update Polkadot api to 9.11.1 (#1469)

### Fixed
- Fix workers stuck due to missing set last buffered height from empty dictionary (#1492)

## [1.17.1] - 2022-12-22
### Changed
- error message for `genesisHash` (#1471)

### Fixed
- `triggerName`/ `channelName` too long, preventing indexer to start (#1469)

## [1.17.0] - 2022-12-19
### Fixed
- Remove unused RuntimeService from indexer module, it had missing dependencies (#1453)
- Fix subcommands bug (#1451)
- Fix SequelizeDatabaseError - tuple concurrently updated (#1458)
- Fix handle when Poi offset is 0 (#1459)
- Fix missing blocks when using workers (#1464)

### Added
- Add start height to project metadata (#1456)

## [1.16.0] - 2022-12-06
### Added
- Support for `bypassBlocks`feature. User can now state blocks to skip, this can be implemented by stating an array of blocks in the `project.yaml`. See docs [link](https://github.com/subquery/documentation/blob/master/docs/build/manifest/polkadot.md#bypass-blocks) (#1435)

## [1.15.1] - 2022-11-30
### Fixed
- Patch release with @subql/node-core fix

## [1.15.0] - 2022-11-23
### Added
- Dictionary auth link integration (#1411)
- Support multi chain indexing (#1375)

### Changed
- Move runtime logic to its own service, fix missing speChanged logic with getRuntime (#1421)

### Fixed
- Fix force-clean missing remove relate enums (#1427)

## [1.14.1] - 2022-11-16
### Changed
- Patch release with @subql/node-core fix (#1404)

## [1.14.0] - 2022-11-15
### Added
- Support hot schema reload (#1401)

## [1.13.3] - 2022-11-09
### Fixed
- Fix issue with reindex missing bind (#1391)

## [1.13.2] - 2022-11-08
### Changed
- Patch release with @subql/node-core fix

## [1.13.1] - 2022-11-08
### Changed
- Patch release with @subql/node-core fix

## [1.13.0] - 2022-11-07
### Changed
- Update polkadot to 9.7.1 (#1384)

### Fixed
- Fix logic with reindex and unfinalized height, also reset dynamic ds (#1382)
- Improve dictionary query (#1371)

## [1.12.0] - 2022-10-28
### Added
- Support for unfinalized blocks. This can be enabled with `--unfinalized-blocks` and requires historical indexing to be enabled. (#1308)

### Fixed
- Incomplete dynamic datasources in the same block. (#1370)

## [1.11.0] - 2022-10-27
### Fixed
- Issues with Dynamic Datasources being created in the same block. (#1363)
- Fixed log format flag not being applied. (#1351)

### Changed
- Optimise modulo filter when only using block filters. (#1358)
- Update to `@polkadot/api@9.4.2`/ (#1356)

### Added
- Timestamp block filter. (#1310)
- Log the node version on startup. (#1348)

## [1.10.2] - 2022-10-10
### Removed
- `Subqueries` database table. This is an internal change that should not affect users. (#1340)

## [1.10.1] - 2022-10-06
### Changed
- Update IPFS endpoints. (#1337)

### Fixed
- Benchmark info not being logged. (#1138)

## [1.10.0] - 2022-09-29
### Changed
- Enable historical feature by default. (#1327)

### Added
- Subcommands for `force-clean` and `reindex`. (#1281)
- `yargs` file has been moved back into `node` from `node-core`. (#1281)
- Update @polkadot/api to `9.4.2`. (#1325)

## [1.9.2] - 2022-09-19
### Changed
- In order to fix go-dictionary integration we changed dictionary query to use case-insensitive search for events/extrinsics name. (#1301)

## [1.9.1] - 2022-08-29
### Fixed
- Fixed `@subql/node-core` import path issues (#1272)

## [1.9.0] - 2022-08-26
### Changed
- Use `@subql/node-core` package. (#1222)
- Updated store.getByField to have limit and offset options. `getByField(entity: string, field: string, value: any, options?: {offset?: number; limit?: number}): Promise<Entity[]>;`. (#1259)

### Fixed
- Indexing stop processing blocks. (#1261)

## [1.8.0] - 2022-08-17
### Fixed
- Not parsing BigInt array entity fields correctly. (#1252)
- Cache lookup error with worker threads due to schema migration changes. (#1250)

### Added
- Improved performance logging. (#1244)
- `bulkUpdate` and `bulkGet` to the injected store. This can be used to optimise handlers and speed up indexing. (#1246)

## [1.7.0] - 2022-08-11
### Changed
- Update Polkadot/api to v9 (#1234)
- schema migration, allow user add/remove entity field after indexing started (#1226)

### Fixed
- Utilise dictionary if all block filters have `modulo` set (#1232)
- Bring back profiling fetchBlocksBatches, remove unnecessary await (#1235)
- Fix running custom ds processors in parallel on different data (#1243)

## [1.6.1] - 2022-08-02
### Fixed
- Fix one off events being missed on startup (#1224)

## [1.6.0] - 2022-07-27
### Changed
- Make handler data types generic (#1194)

### Added
- \[Experimental Feature] Support for worker threads. This will move block fetching and processing into a worker. It can increase performance by up to 4 times. By default, this feature is disabled. You can enable it with the `--workers=<number>` flag. The number of workers will be capped to the number of CPU cores. (#1103)
- \[Experimental Feature] Add reindexing feature. You can use `--reindex=<blockNumber>` to remove indexed data and reindex from specified block height. Please note that the way of using this feature will be updated soon. (#1208)
- Add block modulo filter on substrate blockHandler, E.g. if modulo: 50, the block handler will run on every 50 blocks. (#1196)

## [1.5.1] - 2022-07-15
### Fixed
- Unable to create ds processor from template when project hosted on IPFS (#1190)

## [1.5.0] - 2022-07-12
### Added
- add option `dictionary-timeout`, allow indexer decide timeout for query dictionary result (#1177)

### Changed
- Improve error log (#1174)
- Update Polkadot to 8.12.2 (#1179)
- Use `node-core` package

## [1.4.1] - 2022-07-07
### Fixed
- Fix oversize subscription notification trigger name (#1171)

## [1.4.0] - 2022-07-05
### Fixed
- Fix DI issue with EventEmitter not being resolved (#1154)
- Validate dictionary before use its specVersion (#1152)

### Changed
- use Http keepAlive and maxSockets, use http2 (#1150)

## [1.3.0] - 2022-06-29
### Changed
- Update tests with Manifest v1.0.0 (#1114)
- Update redecorate api, allow apiAt object to query data earlier than current indexing block (#1111)
- Using chain block time as interval to fetch latest finalized and best block height (#1134)

### Fixed
- Fix set block offset twice issue (#1133)
- Fix warning for fetch specVersion when dictionary undefined, and tidy up logs (#1127)
- Fix pending data being used when it should be reset with new DS (#1140)

## [1.2.1] - 2022-06-22
### Fixed
- Handle when templates are undefined

## [1.2.0] - 2022-06-22
### Added
- Use dictionary SpecVersion map (#1046)
- Support dictionary for dynamic ds (#1110)

### Changed
- Split setup code from indexer manager to another service (#1092)

### Fixed
- Handle when specVersion query response is undefined (#1097)
- Fix templates not being processed for manifest v1.0.0 (#1116)

## [1.1.2] - 2022-06-02
### Fixed
- Fixed btree_gist extension, also provide docker postgres with extension (#1090)
- Fixed handle multi datasources with different start block height (#1091)

## [1.1.1] - 2022-06-01
### Fixed
- Fix disabling historical (#1085)
- Fix benchmark logging (#1083)

## [1.1.0] - 2022-05-31
### Fixed
- Move POI logic under option check (#1064)

### Added
- Add api to query file based mmr (#968)
- Experimental feature: Support query by block number (#992)

## [1.0.0] - 2022-05-11
### Changed
- Major release

## [0.35.2] - 2022-05-10
### Fixed
- Priority: High. Fixes events being handled multiple times, issue was introduced in 0.34.0 (#994)

## [0.35.1] - 2022-05-06
### Changed
- Bump with `@subql/utils`

## [0.35.0] - 2022-05-02
### Added
- Add utils package (#928)

### Fixed
- Handle undefined filters (#929)

### Changed
- Update polkadot 8.2.1 (#910)

## [0.34.0] - 2022-04-26
### Changed
- Remove notify trigger if subscription disabled (#882)
- Drop support for manifest v0.0.1 (#900)
- Process block content in time secquence rather than ds/handler order (#853)

### Fixed
- Fixed the mmr inconsistent value issue, remove redundant code,  and set `blockOffset` value to the first store operation blockHeight -1 (#894)

## [0.33.0] - 2022-04-06
### Added
- Add support for handle manifest 1.0.0 (#845)

## [0.32.0] - 2022-04-04
### Changed
- Update to use `vm2`(#869)
- Update Polkadot/api to 7.14.3 (#866)
- move subscription to dedicate flag (#867)

## [0.31.1] - 2022-03-23
### Fixed
- Fix subscription notification trigger name invalid issue(#862)

## [0.31.0] - 2022-03-22
### Changed
- Update Polkadot/api to 7.12.1 (#849)

### Added
- Add Notification Trigger in order to support GraphQL subscription (#846)

## [0.30.2] - 2022-03-15
### Fixed
- Fix unable able fetch with small batch size issue (#847)

## [0.30.1] - 2022-03-10
### Fixed
- Fix enum sort order (#844)

## [0.30.0] - 2022-03-01
### Changed
- Update imports, as substrate related components now will be imported from `subql/common-substrate`. (#781)

## [0.29.1] - 2022-02-23
### Fixed
- Fix get default subquery name (#820)

## [0.29.0] - 2022-02-23
### Changed
- Update Polkadot/api to 7.9.1 (#815)
- Support node indexing from a manifest file (#800)

## [0.28.2] - 2022-02-16
### Changed
- Update Polkadot/api to 7.8.1 ,in order to resolve previous release issue (#806)

## [0.28.1] - 2022-02-15
### Fixed
- Fixed issue that node stop fetch block when set batch size to 1. (#802)

## [0.28.0] - 2022-02-09
### Added
- Support running the indexer from locations other than the filesystem, and refactor `SubqueryProject` class (#511)
- Add support for index dynamic datasources (#773)
- Add support for historical RPC methods that use BlockNumber (#788)

### Changed
- Update Polkadot/api to 7.7.1 (#787)

### Fixed
- Fixed mmr initialization start height issue (#600)

## [0.27.2] - 2022-01-23
### Changed
- Update Polkadot/api to 7.4.1 (#757)

### Fixed
- Fix genesis hash validation for manifest v0.0.1 (#762)

## [0.27.1] - 2022-01-18
### Changed
- Ready endpoint return code (#750)

## [0.27.0] - 2022-01-13
### Changed
- Deprecate local mode (#725)
- Update Polkadot/api to 7.3.1 (#745)

### Added
- Add ready status of indexer to endpoint (#728)
- Add `--port` option, auto find available port when the default one is occupied. (#739)ss

### Fixed
- Fix handle chainTypes error (#732)
- Try catch on init api with chainTypes (#738)
- Verify project store genesis hash with network genesis hash, instead of check specName only (#735)
- Remove update metadata last processed block by interval (#740)
- Use Promise.all for set metadata (#743)

## [0.26.0] - 2021-12-16
### Added
- Support dictionary for custom datasource (#686)
- Automatic adjust fetched block batch size based on memory usage, enable by passing `--scale-batch-size` (#668)
- Depreciate subqueries table (#683)
- Add `bulkCreate()` to `store`  (#699)
- Add support for loading chaintypes from js (#698)

### Fixed
- Fix name escaping with db queries (#702)
- Fix `lastProcessedHeight` value representation (#711)

## [0.25.3] - 2021-12-02
### Fixed
- Skip insert poi when db transaction is null (#687)
- Replace enum index with unique hash value, in order resolve schema type name conflict issue.(#688)

## [0.25.2] - 2021-11-30
### Fixed
- Upgrade dependency common, in order to remove auto generated enum types from entities relations (#682)

## [0.25.1] - 2021-11-27
### Fixed
- Fix variable replacement in dictionary's gql, remove the quote wrapping (#673)

### Changed
- set default false for `--timestamp-field` (#661)

## [0.25.0] - 2021-11-19
### Fixed
- Fix publish failing with custom ds and assets (#610)
- Support for enum, add into store and store operations (#551)

### Added
- Allow running node from a different port through flag `—port`(#618)
- Add flag `force-clean`, force clean the database, dropping project schemas and tables (#619)
- Add `unsafe` flag for subql/node (#629)

### Changed
- Merge metadata from query and node (#555)
- Refactor dictionary gql queries (#613)
- Use types mapping in storeOperation (#532)
- Replace patch api with `api.at()` (#638)
- Update polkadot api to 6.9.2 (#648)

## [0.24.0] - 2021-11-03
### Added
- \[custom ds] Read and feed assets to custom ds's `validate()` (#547)
- Improve error msg when fetch block fails (#602)

### Changed
- Bump dependencies (#584)
- Moonbeam EVM,  filter before transforming with custom datasource (#593)
- Update Polkadot/api to 6.6.1 (#599)

### Fixed
- Moonbeam networks shows negative bps and fail Healthy checks (#589)

## [0.23.1] - 2021-10-27
### Fixed
- Disable the profiler on health check and remove logs (#569)

## [0.23.0] - 2021-10-26
### Added
- Add MMR service allow to acquire Proof of index information and generate Merkle mountain range root, create and store root value in a file-based database, simultaneously it updates in the corresponding MMR value in the `_poi` table.
  This feature will be running along with the Proof of index service, also allow the user to specify a local path for .mmr by using flag `--mmr-path`. (#488)
- Introduce custom datasource (beta), enable subql to support a vary kind of smart contract solutions that embedded in parachains (#512)

### Changed
- Update Polkadot/api to 6.5.2 (#564)

### Fixed
- Performance improvement (#565)

## [0.22.0] - 2021-10-12
### Changed
- Update Polkadot/api to 6.3.1 to support metadata v14 (#505)
- Fetch service improve logs to include block height，it threw error at the time (#492)

### Fixed
- Throw errors when connection dropped by http, and exit (#519)
- Addition fix for Poi service with if condition (#508)

### Added
- Support project manifest 0.2.0 (#495)

## [0.21.1] - 2021-09-18
### Fixed
- Fixed apollo/client dependency issue (#482)

## [0.21.0] - 2021-09-16
### Changed
- Update Polkadot/api to 5.9.1 (#476)

### Added
- Api service support http(s) endpoint (#474)
- Add Proof-of-index service allow generate and record the hash of indexed work. User can enable this feature through the `--proof-of-work` command. Please note that this feature is currently in an experimental stage. (#443)

## [0.20.3] - 2021-09-01
### Changed
- Update Polkadot/api to 5.7.1 (#460)

## [0.20.2] - 2021-08-28
### Fixed
- Solve the missing block height of the event/extrinsic in the batch returned by the dictionary service  (#452)

## [0.20.1] - 2021-08-27
### Fixed
- Deprecated warnings (#448)

## [0.20.0] - 2021-08-20
### Changed
- Update Polkadot/api to 5.5.2 (#439)

### Added
- support interpret Bytea type (#432)

## [0.19.2] - 2021-08-16
### Fixed
- Improve data sources filtering handling and error messages (#417)

### Changed
- Adjust health check time to be the same as indexer timeout, or a minimum of 900 seconds. Also, log error when it is not healthy (#420)
- Update Polkadot/api to 5.5.1 (#433)

## [0.19.1] - 2021-07-29
### Fixed
- When the schema object type is an array convert to Jsonb type (#406)

## [0.19.0] - 2021-07-27
### Changed
- Bump `polkadot/api` to 5.2.1 (#402)

### Fixed
- Disable `api.at()` in patched API (#402)
- Fix to improve snake case handling for foreign keys and unique index constraint (#382)
- Fix `subql-node --help` so that it displays full options (#396)

### Added
- Expose best block height in meta (#392)

## [0.18.0] - 2021-07-06
### Fixed
- Fix metric listener handle skip dictionary (#380)

## [0.17.4] - 2021-07-06
### Fixed
- Fix problem when filling the block number buffer missing the last number which has caused some block records are missing. (#378)

## [0.17.3] - 2021-07-06
### Fixed
- Fixed bug that prevented indexes from being added automatically on foreign keys (#371)

### Added
- add profiler to monitoring indexer performance (#369)
- add metrics to listen status of using dictionary and number of times it been skipped. (#369)

## [0.17.2] - 2021-07-01
### Fixed
- fix get runtimeVersion failed when fetch service initialization (#367)
- set useDictionary to false when one of the event/extrinsic filters are not provided (#367)

## [0.17.1] - 2021-06-29
### Fixed
- Fix an edge case for dictionary query, add blocknumber max range to speed up dictionary (#365)

## [0.17.0] - 2021-06-25
### Added
- Add an external dictionary feature to massively improve indexing speed.
  - Enable by `--network-dictionary=<dictionary_HTTP_url>` or in `project.yaml` - [read more](https://doc.subquery.network/run/run.html#using-a-dictionary) (#342)
  - Add dictionary service to fetch dictionary from external GraphQL API (#342)
  - Add additional block number buffer in fetch service to handle incoming dictionary data (#342)

### Changed
- replace vm2 with @subql/x-vm2 (#358)
- Update other dependencies (#358)

## [0.16.2] - 2021-06-28
### Changed
- Bump polkadot/api to 4.16.2 (#363)

## [0.16.1] - 2021-06-22
### Added
- Add arg for enable/disable timestamp created_at and updated_at though `--timestamp-field` (#352)

## [0.16.0] - 2021-06-22
### Changed
- metadata expose last processed block (#327)
- Remove created_at and updated_at from table (#343)
- Bump polkadot/api to 4.15.1 (#350)

## [0.15.1] - 2021-05-27
### Changed
- Bump polkadot/api to 4.11.2

## [0.15.0] - 2021-05-24
### Changed
- Bump polkadot/api to 4.11.1

### Fixed
- Skip fetch finalized block until API is ready.
- Fix indexes detection

## [0.14.0] - 2021-05-19
### Fixed
- Use pull instead of subscribe to get new block height. This solves issues where the subscription stalls and SubQuery reports an incorrect block height.

### Changed
- Not all `api.rpc` are banned now, historical RPC methods can be called. See the docs [link](https://doc.subquery.network/create/mapping.html#rpc-calls) (#304)
- Bump polkadot/api dependency (#310)
- Replace vm2 with fork to support lib like `@polkadot/*` that uses esm as default (#311)

## [0.13.0] - 2021-05-06
### Added
- Bump release version due to recent major updates, also need publish new release to npm.

## [0.12.3] - 2021-05-04
### Added
- Automatically verifies that a model's indexed fields are supported by extracting indexed fields from the database (#289)
- \[Experimental Feature] We're removed the restrictions on using third party CommonJS libraries in your SubQuery project sandbox - please read more about this in our [updated documentation](https://doc.subquery.network/create/mapping.html##modules-and-libraries) (#292)
- Support for more NodeJS modules (`buffer`, `crypto`, `util`, `events`, and `path`) (#294)

## [0.12.2] - 2021-04-21
### Added
- Enforce index on foreign key field (#285)

### Fixed
- Improve logs for db sync, catch error and exit (#283)

## [0.12.0] - 2021-04-20
### Fixed
- Bump dependencies for logger
- Fix query for double map storage (#269)

### Added
- Support network filter for dataSources (#247)
- Expose events in SubstrateBlock (#256)
- api.findCall and api.findError will use current block's metadata (#251)
- Inject global variable logger in sandbox and depricated console.log in subquery project, use logger instead. (#259)
- Create indexes on the fields with @index and allow querying by indexed field (#271)
- Create jsonb column for fields marked as jsonField in schema.graphql (#275)
- Bump @polkadot/api version to v4.6.2

## [0.11.0] - 2021-03-25
### Fixed
- Fix benchmark output format issues (#235)
- Only warning when user set start block to number smaller than 1. (#239)

### Added
- Support entity relations (#132)
- Refactor api.query...multi(),  api.queryMulti() to use rpc.queryStorageAt() (#244)

## [0.10.2] - 2021-03-11
### Added
- refactor logger to @subql/common (#220)
- Bump polkadot/js version to v4.0.3 which shall fix a chain data decoding issue (#222)

## [0.10.1] - 2021-03-03
### Fixed
- use parent's specVersion to decide if metadata need to be injected (#211)

## [0.10.0] - 2021-03-03
### Added
- performance improvement: reduce injectMetadata call (#206)
- performance improvement: reduce specVersion query for each batch (#207)

## [0.9.2] - 2021-03-03
### Added
- more comprehensive timeout error stack (#198)
- use logger.info() instead of log() for sandbox logging (#197)
- estimate time remaining consider block increases (#199)
- add configurable timeout (#202)
- bump @polkadot/api to 3.11.1 (#203)

## [0.9.1] - 2021-03-03
### Fixed
- revert metrics name changes (#193)

### Added
- Update subquery starter repo path to new organization (#196)

## [0.9.0] - 2021-02-23
### Added
- Ian improve error logging (#181): support --log-level flag, error stack will be correctly organized
- Add benchmark outputs (#183): will print benchmark stats every 15s
- add meta api and store network info in subqueries table (#191)

### Fixed
- fix memory overflow and timeouts while indexing a large number of events

## [0.8.3] - 2021-02-17
### Fixed
- keep retrying failed block not skipping it (#175)

## [0.8.2] - 2021-02-16
### Fixed
- fix query.system.lastRuntimeUpgrade return null before the first runtime upgrade, use rpc.state.getRuntimeVersion instead (#169)
- after connection reconnected, indexing will now resume (#168)

## [0.8.1] - 2021-02-15
### Fixed
- fix dependencies (#164)

## [0.8.0] - 2021-02-15
### Changed
- bump dependencies
- don't freeze table name (#161)

### Added
- cache metadata if specVersion bumped (#156)
- improve logging, support --output-fmt=json (#158)
- support override network endpoint from --network-endpoint flag (#157)
- add prometheus metrics (#159)

## [0.7.0] - 2021-01-27
### Fixed
- fix crash for events not own by extrinsic (#120)

### Added
- batch fetch blocks (#124)
- wrap all handler executions of same block in a db transaction (#125)
- node add startscript (#128)

## [0.6.0] - 2021-01-25
### Changed
- bump @polkadot/api (#90)
- clean up console output unless start with --debug (#95)
- bump @polkadot/api to v3.6.3 (#109)

### Added
- patch and inject api in sandbox context (#103)
- support specVersion filter and success filter (#106)
- support other custom types option that @polkadot/api has (#107)

## [0.5.0] - 2021-01-15
### Fixed
- Fix BigInt transformation (#79)

### Changed
- escalate sandbox out of IndexerManager (#83)

## [0.4.0] - 2021-01-12
### Added
- allow user to define start block in project (#54)
- add local flag to support create all tables in the default db schema (#59)
- retry when can not establish connection with postgres (#61)
- add priority to find subquery project entry point from package json file (#60)
- support load project from tarball file (#55)

### Fixed
- read db connection strings from env (#63)

### Changed
- \[BREAKING] project manifest spec updated to support custom types (#65)

## [0.3.0] - 2021-01-06
### Added
- support callHandler and eventHandler (#47)

## [0.2.0] - 2020-12-22
### Added
- support block handler
- put subquery tables in their own db schema
- use BigInt instead of BN (#27)

### Changed
- bump @polkadot/api to 3.1.1

[Unreleased]: https://github.com/subquery/subql/compare/node/2.9.1...HEAD
[2.9.1]: https://github.com/subquery/subql/compare/node/2.9.0...node/v2.9.1
[2.9.0]: https://github.com/subquery/subql/compare/node/2.8.0...node/2.9.0
[2.8.0]: https://github.com/subquery/subql/compare/node/2.7.0...node/2.8.0
[2.7.0]: https://github.com/subquery/subql/compare/node/2.6.1...node/2.7.0
[2.6.1]: https://github.com/subquery/subql/compare/node/2.6.0...node/2.6.1
[2.6.0]: https://github.com/subquery/subql/compare/node/2.5.5...node/2.6.0
[2.5.5]: https://github.com/subquery/subql/compare/node/2.5.4...node/2.5.5
[2.5.4]: https://github.com/subquery/subql/compare/node/2.5.3...node/2.5.4
[2.5.3]: https://github.com/subquery/subql/compare/node/2.5.2...node/2.5.3
[2.5.2]: https://github.com/subquery/subql/compare/node/2.5.1...node/2.5.2
[2.5.1]: https://github.com/subquery/subql/compare/node/2.5.0...node/2.5.1
[2.5.0]: https://github.com/subquery/subql/compare/node/2.4.1...node/2.5.0
[2.4.1]: https://github.com/subquery/subql/compare/node/2.4.0...node/2.4.1
[2.4.0]: https://github.com/subquery/subql/compare/node/2.3.0...node/2.4.0
[2.3.0]: https://github.com/subquery/subql/compare/node/2.2.1...node/2.3.0
[2.2.1]: https://github.com/subquery/subql/compare/node/2.2.0...node/2.2.1
[2.2.0]: https://github.com/subquery/subql/compare/node/2.1.3...node/2.2.0
[2.1.3]: https://github.com/subquery/subql/compare/node/2.1.2...node/2.1.3
[2.1.2]: https://github.com/subquery/subql/compare/node/2.1.1...node/2.1.2
[2.1.1]: https://github.com/subquery/subql/compare/node/2.1.0...node/2.1.1
[2.1.0]: https://github.com/subquery/subql/compare/node/2.0.2...node/2.1.0
[2.0.2]: https://github.com/subquery/subql/compare/node/2.0.1...node/2.0.2
[2.0.1]: https://github.com/subquery/subql/compare/node/2.0.0...node/2.0.1
[2.0.0]: https://github.com/subquery/subql/compare/node/1.21.2...node2.0.0/
[1.21.2]: https://github.com/subquery/subql/compare/node/1.21.1...node1.21.2/
[1.21.1]: https://github.com/subquery/subql/compare/node/1.21.0...node/1.21.1
[1.21.0]: https://github.com/subquery/subql/compare/node/1.20.0...node/1.21.0
[1.20.0]: https://github.com/subquery/subql/compare/node/1.19.0...node/1.20.0
[1.19.0]: https://github.com/subquery/subql/compare/node/1.18.0...node/1.19.0
[1.18.0]: https://github.com/subquery/subql/compare/node/1.17.1...node/1.18.0
[1.17.1]: https://github.com/subquery/subql/compare/node/1.17.0...node/1.17.1
[1.17.0]: https://github.com/subquery/subql/compare/node/1.16.0...node/1.17.0
[1.16.0]: https://github.com/subquery/subql/compare/node/1.15.1...node/1.16.0
[1.15.1]: https://github.com/subquery/subql/compare/node/1.15.0...node/1.15.1
[1.15.0]: https://github.com/subquery/subql/compare/node/1.14.1...node/1.15.0
[1.14.1]: https://github.com/subquery/subql/compare/node/1.14.0...node/1.14.1
[1.14.0]: https://github.com/subquery/subql/compare/node/1.13.3...node/1.14.0
[1.13.3]: https://github.com/subquery/subql/compare/node/1.13.2...node/1.13.3
[1.13.2]: https://github.com/subquery/subql/compare/node/1.13.1...node/1.13.2
[1.13.1]: https://github.com/subquery/subql/compare/node/1.13.0...node/1.13.1
[1.13.0]: https://github.com/subquery/subql/compare/node/1.12.0...node/1.13.0
[1.12.0]: https://github.com/subquery/subql/compare/node/1.11.0...node/1.12.0
[1.11.0]: https://github.com/subquery/subql/compare/node/1.10.2...node/1.11.0
[1.10.2]: https://github.com/subquery/subql/compare/node/1.10.1...node/1.10.2
[1.10.1]: https://github.com/subquery/subql/compare/node/1.10.0...node/1.10.1
[1.10.0]: https://github.com/subquery/subql/compare/node/1.9.2...node/1.10.0
[1.9.2]: https://github.com/subquery/subql/compare/node/1.9.1...node/1.9.2
[1.9.1]: https://github.com/subquery/subql/compare/node/1.9.0...node/1.9.1
[1.9.0]: https://github.com/subquery/subql/compare/node/1.8.0...node/1.9.0
[1.8.0]: https://github.com/subquery/subql/compare/node/1.7.0...node/1.8.0
[1.7.0]: https://github.com/subquery/subql/compare/node/1.6.1...node/1.7.0
[1.6.1]: https://github.com/subquery/subql/compare/node/1.6.0...node/1.6.1
[1.6.0]: https://github.com/subquery/subql/compare/node/1.5.1...node/1.6.0
[1.5.1]: https://github.com/subquery/subql/compare/node/1.5.0...node/1.5.1
[1.5.0]: https://github.com/subquery/subql/compare/node/1.4.1...node/1.5.0
[1.4.1]: https://github.com/subquery/subql/compare/node/1.4.0...node/1.4.1
[1.4.0]: https://github.com/subquery/subql/compare/node/1.3.0...node/1.4.0
[1.3.0]: https://github.com/subquery/subql/compare/node/1.2.1...node/1.3.0
[1.2.1]: https://github.com/subquery/subql/compare/node/1.2.0...node/1.2.1
[1.2.0]: https://github.com/subquery/subql/compare/node/1.1.2...node/1.2.0
[1.1.2]: https://github.com/subquery/subql/compare/node/1.1.1...node/1.1.2
[1.1.1]: https://github.com/subquery/subql/compare/node/1.1.0...node/1.1.1
[1.1.0]: https://github.com/subquery/subql/compare/node/1.0.0...node/1.1.0
[1.0.0]: https://github.com/subquery/subql/compare/node/0.35.2...node1.0.0/
[0.35.2]: https://github.com/subquery/subql/compare/node/0.35.1...node0.35.2/
[0.35.1]: https://github.com/subquery/subql/compare/node/0.35.0...node/0.35.1
[0.35.0]: https://github.com/subquery/subql/compare/node/0.34.0...node/0.35.0
[0.34.0]: https://github.com/subquery/subql/compare/node/0.33.0...node/0.34.0
[0.33.0]: https://github.com/subquery/subql/compare/node/0.32.0...node/0.33.0
[0.32.0]: https://github.com/subquery/subql/compare/node/0.31.1...node/0.32.0
[0.31.1]: https://github.com/subquery/subql/compare/node/0.31.0...node/0.31.1
[0.31.0]: https://github.com/subquery/subql/compare/node/0.30.2...node/0.31.0
[0.30.2]: https://github.com/subquery/subql/compare/node/0.30.1...node/0.30.2
[0.30.1]: https://github.com/subquery/subql/compare/node/0.30.0...node/0.30.1
[0.30.0]: https://github.com/subquery/subql/compare/node/0.29.1...node/0.30.0
[0.29.1]: https://github.com/subquery/subql/compare/node/0.29.0...node/0.29.1
[0.29.0]: https://github.com/subquery/subql/compare/node/0.28.2...node/0.29.1
[0.28.2]: https://github.com/subquery/subql/compare/node/0.28.1...node/0.28.2
[0.28.1]: https://github.com/subquery/subql/compare/node/0.28.0...node/0.28.1
[0.28.0]: https://github.com/subquery/subql/compare/node/0.27.2...node/0.28.0
[0.27.2]: https://github.com/subquery/subql/compare/node/0.27.1...node/0.27.2
[0.27.1]: https://github.com/subquery/subql/compare/node/0.27.0...node/0.27.1
[0.27.0]: https://github.com/subquery/subql/compare/node/0.26.0...node/0.27.0
[0.26.0]: https://github.com/subquery/subql/compare/node/0.25.3...node/0.26.0
[0.25.3]: https://github.com/subquery/subql/compare/node/0.25.2...node/0.25.3
[0.25.2]: https://github.com/subquery/subql/compare/node/0.25.1...node/0.25.2
[0.25.1]: https://github.com/subquery/subql/compare/node/0.25.0...node/0.25.1
[0.25.0]: https://github.com/subquery/subql/compare/node/0.24.0...node/0.25.0
[0.24.0]: https://github.com/subquery/subql/compare/node/0.23.1...node/0.24.0
[0.23.1]: https://github.com/subquery/subql/compare/node/0.23.0...node/0.23.1
[0.23.0]: https://github.com/subquery/subql/compare/v0.16.0...v0.16.1
[0.22.0]: https://github.com/subquery/subql/compare/v0.16.0...v0.16.1
[0.21.1]: https://github.com/subquery/subql/compare/v0.16.0...v0.16.1
[0.21.0]: https://github.com/subquery/subql/compare/v0.16.0...v0.16.1
[0.20.3]: https://github.com/subquery/subql/compare/v0.16.0...v0.16.1
[0.20.2]: https://github.com/subquery/subql/compare/v0.20.1...v0.20.2
[0.20.1]: https://github.com/subquery/subql/compare/v0.20.0...v0.20.1
[0.20.0]: https://github.com/subquery/subql/compare/v0.19.2...v0.20.0
[0.19.2]: https://github.com/subquery/subql/compare/v0.19.1...v0.19.2
[0.19.1]: https://github.com/subquery/subql/compare/v0.19.0...v0.19.1
[0.19.0]: https://github.com/subquery/subql/compare/v0.18.0...v0.19.0
[0.18.0]: https://github.com/subquery/subql/compare/v0.17.4...v0.18.0
[0.17.4]: https://github.com/subquery/subql/compare/v0.17.3...v0.17.4
[0.17.3]: https://github.com/subquery/subql/compare/v0.17.2...v0.17.3
[0.17.2]: https://github.com/subquery/subql/compare/v0.17.1...v0.17.2
[0.17.1]: https://github.com/subquery/subql/compare/v0.17.0...v0.17.1
[0.17.0]: https://github.com/subquery/subql/compare/v0.17.0...v0.17.0
[0.16.2]: https://github.com/subquery/subql/compare/v0.16.1...v0.16.2
[0.16.1]: https://github.com/subquery/subql/compare/v0.16.0...v0.16.1
[0.16.0]: https://github.com/subquery/subql/compare/v0.15.1...v0.16.0
[0.15.1]: https://github.com/subquery/subql/compare/v0.15.0...v0.15.1
[0.15.0]: https://github.com/subquery/subql/compare/v0.14.0...v0.15.0
[0.14.0]: https://github.com/subquery/subql/compare/v0.13.0...v0.14.0
[0.13.0]: https://github.com/subquery/subql/compare/v0.12.3...v0.13.0
[0.12.3]: https://github.com/subquery/subql/compare/v0.12.2...v0.12.3
[0.12.2]: https://github.com/subquery/subql/compare/v0.12.0...v0.12.2
[0.12.0]: https://github.com/subquery/subql/compare/v0.11.0...v0.12.0
[0.11.0]: https://github.com/subquery/subql/compare/v0.10.2...v0.11.0
[0.10.2]: https://github.com/subquery/subql/compare/v0.10.1...v0.10.2
[0.10.1]: https://github.com/subquery/subql/compare/v0.10.0...v0.10.1
[0.10.0]: https://github.com/subquery/subql/compare/v0.9.2...v0.10.0
[0.9.2]: https://github.com/subquery/subql/compare/v0.9.1...v0.9.2
[0.9.1]: https://github.com/subquery/subql/compare/v0.9.0...v0.9.1
[0.9.0]: https://github.com/OnFinality-io/subql/compare/v0.8.3...v0.9.0
[0.8.3]: https://github.com/OnFinality-io/subql/compare/v0.8.2...v0.8.3
[0.8.2]: https://github.com/OnFinality-io/subql/compare/v0.8.1...v0.8.2
[0.8.1]: https://github.com/OnFinality-io/subql/compare/v0.8.0...v0.8.1
[0.8.0]: https://github.com/OnFinality-io/subql/compare/v0.7.0...v0.8.0
[0.7.0]: https://github.com/OnFinality-io/subql/compare/v0.6.0...v0.7.0
[0.6.0]: https://github.com/OnFinality-io/subql/compare/v0.5.0...v0.6.0
[0.5.0]: https://github.com/OnFinality-io/subql/compare/v0.4.0...v0.5.0
[0.4.0]: https://github.com/OnFinality-io/subql/compare/v0.3.0...v0.4.0
[0.3.0]: https://github.com/OnFinality-io/subql/compare/v0.2.0...v0.3.0
[0.2.0]: https://github.com/OnFinality-io/subql/tags/v0.2.0<|MERGE_RESOLUTION|>--- conflicted
+++ resolved
@@ -5,12 +5,8 @@
 and this project adheres to [Semantic Versioning](https://semver.org/spec/v2.0.0.html).
 
 ## [Unreleased]
-<<<<<<< HEAD
-### Fixes
-- Use `ConnectionPoolStateManager` from host when workers are turned on
-
-=======
-### Fixed
+### Fixed
+- Use `ConnectionPoolStateManager` from host when workers are turned on (#1829)
 - Handle RPC error for oversized block responses (#1876)
 
 ## [2.9.1] - 2023-07-06
@@ -18,7 +14,6 @@
 - Sync with @subql/node-core, fixed Poi table missing mmr issue (#1871)
 
 ## [2.9.0] - 2023-07-04
->>>>>>> 2955650c
 ### Added
 - `store-cache-upper-limit` flag to control limiting the max size of the store cache (#1859)
 
