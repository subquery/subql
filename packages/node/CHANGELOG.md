# Changelog
All notable changes to this project will be documented in this file.

The format is based on [Keep a Changelog](https://keepachangelog.com/en/1.0.0/),
and this project adheres to [Semantic Versioning](https://semver.org/spec/v2.0.0.html).

## [Unreleased]

<<<<<<< HEAD
### Added
- Enable ts strict model 
=======
## [4.7.0] - 2024-07-01
### Changed
- Update with `@subql/node-core`, `@subql/common-substrate`
>>>>>>> fa632229

## [4.6.6] - 2024-06-21
### Fixed
- Update with common-substrate, fix `EventFilter` incorrectly extend `BlockFilter`, lead dictionary error (#2463)
- Fix dictionary query entries included undefined fields (#2463)

## [4.6.5] - 2024-06-18
### Fixed
- Add missing chainType validation for local mode

## [4.6.4] - 2024-06-12
### Changed
- Update `@subql/utils`

## [4.6.3] - 2024-06-12
### Changed
- Update polkadot dependencies to 11.2.1 (#2440)

## [4.6.2] - 2024-06-06
### Fixed
- Fix import monitor service from node-core

## [4.6.1] - 2024-06-06
### Fixed
- Fix import admin from node-core, update dockerfile to fix monitor default directory permission issue

## [4.6.0] - 2024-06-05
### Added
- Add monitor service to record block indexing actions in order to improve POI accuracy, and provide debug info for Admin api

## [4.5.1] - 2024-05-27
### Fixed
- Error processing chain types

## [4.5.0] - 2024-05-22
### Added
- Add support to chainTypes, allow user use hasher name string in chainTypes

### Fixed
- Bump version with node-core, fix CacheModel.clear behaviour if height was 0

## [4.4.2] - 2024-05-20
### Fixed
- Fix load chain types missing some builtins modules

## [4.4.1] - 2024-05-08
### Fixed
- Temp disable console warn for `Unable to map [u8; 32] to a lookup index` ,until [this issue](https://github.com/polkadot-js/api/issues/5871) fixed

## [4.4.0] - 2024-05-08
### Changed
- Update polkadot dependencies to v11
- Bump with node-core, fix various issue with project upgrade

## [4.3.2] - 2024-05-03
### Fixed
- Bump dependency with node-core, fix block timestamp filter could be undefined

## [4.3.1] - 2024-05-02
### Fixed
- Bump dependency with node-core, fix failed to start issue due to missing `pg`

## [4.3.0] - 2024-05-02
### Removed
- Unused deps (#2375)

## [4.2.1] - 2024-04-29
### Fixed
- Startup error with DS processors (`this.isCustomDs is not a function`) (#2369)

## [4.2.0] - 2024-04-24
### Changed
- Use code that has been moved to node core, tidy up dependencies (#2357)

## [4.1.0] - 2024-04-12
### Removed
- Unused `@subql/testing` dependency (#2346)
- `WorkerUnfinalizedBlocksService` and use version from node-core (#2346)

### Changed
- Update ApiService to match changes with `@subql/node-core` (#2350)
- Simplify specVersions code (#2353)

## [4.0.1] - 2024-04-05
### Fixed
- Fix modulo block didn't apply correctly with multiple dataSources (#2331)
- Now when `workers` set to 0, it will use block dispatcher instead of throw and exit

## [4.0.0] - 2024-03-28
### Changed
- Updated with node-core to support both versions of dictionaries. Now also support multiple dictionary endpoints, indexer will fetch and switch dictionaries base on available blocks (#2257)
- Update Polkadot/api to 10.12.4

### Removed
- Special case for dictionary resolver (#2305)

## [3.10.0] - 2024-03-20
### Changed
- Update `@subql/node-core` with fixes and optimisations

## [3.9.3] - 2024-03-15
### Changed
- Update `@subql/node-core` to 4.7.3 with retry changes

## [3.9.2] - 2024-03-14
### Fixed
- Escaping graphql comments (#2299)

## [3.9.1] - 2024-03-08
### Changed
- Remove usage of deprecated type
- Update `@subql/node-core` with bug fixes

## [3.9.0] - 2024-03-05
### Changed
- Update `@subql/node-core` to 7.4.0

## [3.6.1] - 2024-02-29
### Fixed
- Update `@subql/node-core` to fix Poi generation issue with negative integer, also drop subscription triggers and notifiy_functions

## [3.6.0] - 2024-02-23
### Changed
- Update `@subql/node-core` to 7.3.0

## [3.5.3] - 2024-02-07
### Fixed
- Critical bug introduced in 3.5.0 which broke historical indexing

## [3.5.1] - 2024-01-30
### Changed
- Update `@subql/node-core` with updates to `@subql/apollo-links`

## [3.5.0] - 2024-01-25
### Changed
- Update `@subql/node-core` with support for CSV exports and schema migrations

## [3.4.11] - 2024-01-10
### Fixed
- Update with node-core , improve project initialization query from x-sequelize (#2212)

## [3.4.10] - 2024-01-04
### Fixed
- Update with node-core, fix x-sequelize same table name issue. (#2209)
- Sync postgres version to 16 in docker-compose file. (#2209)

## [3.4.9] - 2023-12-20
### Fixed
- Metadata lastProcessedHeight undefined issue via `@subql/node-core`

## [3.4.8] - 2023-12-14
### Changed
- Update @subql/common

## [3.4.7] - 2023-12-05
### Fixed
- Fix init dynamic ds failed with workers, due to incorrect injection in fetch module.

## [3.4.6] - 2023-12-04
### Fixed
- Update `@subql/node-core` with fixes

## [3.4.5] - 2023-11-30
### Changed
- Update `@subql/node-core` with fixes (#2187, #2189)

## [3.4.4] - 2023-11-28
### Fixed
- Fix ipfs deployment templates path failed to resolved, issue was introduced node-core 7.0.0
- Update with node-core to fix network dictionary timeout but not fallback to config dictionary issue

## [3.4.3] - 2023-11-27
### Changed
- Remove unused PoiService from block dispatchers (#2176)
- Update `@subql/node-core` with bug fixes

## [3.4.2] - 2023-11-16
### Fixed
- Sync with node-core 6.4.2 (#2167, #2169)

## [3.4.1] - 2023-11-13
### Fixed
- Sync with node-core 6.4.1, store not having access to blockHeight and causing workers to fail on startup

## [3.4.0] - 2023-11-10
### Changed
- Update Polkadot/api to 10.10.1 (#2150)
- Use yargs config from node-core (#2144)

## [3.3.0] - 2023-11-06
### Added
- With `dictionary-query-size` now dictionary can config the query block range(#2139)

### Fixed
- Sync with node-core 6.3.0 with various fixes

## [3.2.0] - 2023-10-31
### Fixed
- Sync with node-core, fixed modulo block ahead of finalized block issue (#2132)
- Missing dependencies for testing command

### Changed
- Use WorkerInMemoryCacheService from node core (#2125)
- Update `@subql/node-core` with latest features and fixes

### Added
- Logger now supports negative filters. To use this prefix the logger name with a `-`. E.g `--debug="*,-SQL"` (#2133)

## [3.1.1] - 2023-10-25
### Fixed
- Update node-core with fix for crash when creating a dynamic datasource

## [3.1.0] - 2023-10-20
### Added
- Inject in-memory cache to sandbox (#2110)

### Fixed
- Bump with `@subq/node-core` 3.1.0 , fixed poi migration init check, and improve logging

## [3.0.8] - 2023-10-18
### Fixed
- Update node-core, fix store bulk methods failing with workers

## [3.0.7] - 2023-10-17
### Changed
- Update with node-core 6.0.3

## [3.0.6] - 2023-10-12
### Changed
- Update node-core

## [3.0.5] - 2023-10-11
### Changed
- debug has changed from a boolean to a string to allow scoping debug log level (#2077)

### Fixed
- Sync with node-core.
  - Fixed Poi migration performance issue.
  - Fixed AutoQueue timeout issue. (#2081)
  - Fixed Poi sync could block DB IO and drop connection issue.(#2086)

## [3.0.4] - 2023-10-03
### Changed
- Version bump with `types-core` 0.1.1

## [3.0.3] - 2023-10-03
### Fixed
- Empty string causing main command to not run, this happened with the default docker compose in starters

## [3.0.2] - 2023-10-02
### Fixed
- Use specific dictionary metadata validation for substrate (#2057)

## [3.0.1] - 2023-09-28
### Fixed
- Fix crashes when intialization fails for one of the endpoint (#1970)
- Remove `@willsoto/nestjs-prometheus` from dependency as it is already added in node-core (#2012)
- Project node runner options being overwritten by yargs defaults (#1967)
- Sync with node-core, fix dictionary resolver failed to get token issue

### Changed
- Move code to node-core (#1797)

### Added
- Project upgrades feature which allows upgrading projects at specific heights (#1797)
- Support for `skipTransactions` and LightBlock (#1968)

## [2.12.2] - 2023-08-17
### Fixed
- Testing framework not starting because of missing dependency (#1955)
- Bump with node-core 4.2.3, delay getPoiBlocksByRange when fully synced, fixes the high CPU usage issue

## [2.12.1] - 2023-08-17
### Fixed
- Incorrect dictionary query for methods/calls filter (#1950)

## [2.12.0] - 2023-08-16
### Added
- Support for `isSigned` filter (#1940)

### Fixed
- Dictionary query only working if `module` AND `method` filters are provided for call or event handlers (#1940)

## [2.11.1] - 2023-08-11
### Fixed
- injected `unsafeApi` in global, revert previous change in #1932. (#1935)

## [2.11.0] - 2023-08-10
### Fixed
- fix injected unsafe api name in sandbox (#1932)

### Added
- add `--primary-network-endpoint` cli option (#1927)
- Support for update availability logs (#1930)

## [2.10.1] - 2023-08-04
### Changed
- Sync with node-core 4.1.0:
  - moved `indexBlock` to base `TestingService` (#1913)
  - Simplify conneciton pool logic (#1915)
  - Fix poi operationHash and miss poi blocks (#1917)

## [2.10.0] - 2023-07-31
### Fixed
- Update license (#1891)
- Performance scoring fix (#1895)

## [2.9.3] - 2023-07-17
### Changed
- Inti DB schema manually during test run (#1870)

### Fixed
- Fixed missing mmrQueryService in indexer module (#1885)
- Sync
  - for `@subql/apollo-links` update (#1886)
  - fix retry logic for workers in connection pool (#1829)

## [2.9.2] - 2023-07-11
### Fixed
- Use `ConnectionPoolStateManager` from host when workers are turned on (#1829)
- Handle RPC error for oversized block responses (#1876)
- Modidy `TestingService` to use `TestRunner` from node-core (#1870)
- Sync with @node/core, various improvements for POI feature (#1869)

## [2.9.1] - 2023-07-06
### Fixed
- Sync with @subql/node-core, fixed Poi table missing mmr issue (#1871)

## [2.9.0] - 2023-07-04
### Added
- `store-cache-upper-limit` flag to control limiting the max size of the store cache (#1859)

## [2.8.0] - 2023-06-26
### Added
- import `PgMmrCacheService` into indexer module (#1828)

### Changed
- Move code into node-core (#1823)

### Fixed
- Fix apiConnect issues in ApiPromiseConnection

## [2.7.0] - 2023-06-19
### Changed
- Sync with @subql/node-core, upgrade @subql/apollo-links, enable dictionary-resolver by default (#1801)

## [2.6.1] - 2023-06-16
### Fixed
- sync with node-core 2.5.1, fixed meta service missing construct (#1804)

## [2.6.0] - 2023-06-15
### Added
- Integrated multiple endpoint improvements from node-core (#1657)
- Improved error handling within ApiPromiseConnection class (#1657)

## [2.5.5] - 2023-06-09
### Changed
- Use @subql/x-sequelize in order to support cockroach (#1791)

## [2.5.4] - 2023-06-07
### Fixed
- Sync with node-core 2.4.4, fixed various issue for mmr (#1787)

## [2.5.3] - 2023-06-02
### Fixed
- Sync with node-core 2.4.3, fixed mmr missing node due to cache lock (#1784)

## [2.5.2] - 2023-06-01
### Fixed
- Testing db schema (#1766)

## [2.5.1] - 2023-05-31
### Changed
- Improve incorrect runner message (#1775)
- Update node-core to fix MMR db issues (#1777)

## [2.5.0] - 2023-05-30
### Fixed
- Workers creating their own temp dir for IPFS based projects (#1771)
- Workers failing to start (#1769)

### Added
- Cache rpc requests for `state_getRuntimeVersion` and `chain_getHeader` (#1760)

## [2.4.1] - 2023-05-26
### Fixed
- Improve mmr error and status, set `mmr-store-type` default to postgres db (#1752)
- Fix subcommand could escape issue, setup profiler at application init (#1755)

## [2.4.0] - 2023-05-24
### Changed
- Tidy up commands and their args (#1741)
- Update node-core

## [2.3.0] - 2023-05-19
### Changed
- Update polkadot api to 10.7.1 (#1736)
- Update Node to 18 (#1719)

## [2.2.1] - 2023-05-17
### Changed
- Update node-core with fixes

## [2.2.0] - 2023-05-16
### Fixed
- `--dictionray-resolver` flag also requiring dictionary flag (#1714)

### Changed
- Changes relating to node-core and updating node-core

## [2.1.3] - 2023-05-12
### Changed
- Sync fix with
  - Fix app could fail to start, due to flush before metadata repo been set (#1688)

## [2.1.2] - 2023-05-12
### Changed
- Sync change with
  - Fix metadata check, allow base indexer manager to parse abis with ethereum (#1682)
  - Move validate function to common (#1683)
  - Inject the chain id into sandboxes (#1684)

## [2.1.1] - 2023-05-11
### Fixed
- Fix missing scheduler subcommands (#1677)

## [2.1.0] - 2023-05-10
### Added
- `bulkRemove` method on the store. (#1666)
- Ability to regenerate MMR (#1664)
- Ability to migrade MMR from file based db to postgres db and vice versa (#1618)

### Changed
- Move more chain agnostic to node-core. (#1658) (#1659)
- Move any polkadot imports to utils package. (#1653)
- Update node-core

## [2.0.2] - 2023-04-27
### Fixed
- Fix api not being defined, fix not using filter on dataSources (#1647)

### Changed
- Deprecate `localMode` (#1648)

## [2.0.1] - 2023-04-27
### Fixed
- Fix ApiService abstract class, improve getting all DS (#1638)
- Fix tests (#1640)
- Force flush cache with reindex command (#1645)
- Sync with
  - Fixed `StoreService` not been init due to assertion issue (#1641)

## [2.0.0] - 2023-04-20
### Added
- Added Database cache feature, this significantly improve indexing performance
  - Data flush to database when number of records reaches `--store-cache-threshold` value (default is 1000), this reduces number of transactions to database in order to save time.
  - Direct get data from the cache rather than wait to retrieve it from database, with flag `--store-get-cache-size` user could decide how many records for **each** entity they want to keep in the cache (default is 500)
  - If enabled `--store-cache-async` writing data to the store is asynchronous with regard to block processing (default is enabled)
- Testing Framework, allow users to test their projects filters and handler functions without having to index the project (#1584)
  - Create test files with the naming convention `*.test.ts` and place them in the `src/tests` or `src/test` folder. Each test file should contain test cases for specific mapping handlers.
  - Run the testing service using the command: `subql-node test`.

## [1.21.2] - 2023-04-17
### Fixed
- Fix workers fetching blocks out of order (#1616)

## [1.21.1] - 2023-03-30
### Added
- Support multiple endpoints (#1551)

### Fixed
- Fix previous release 1.21.0 failed

## [1.21.0] - 2023-03-29
### Changed
- Increase wsProvider timeout (#1550)
- Rename `--sponsored-dictionary` to `--dictionary-resolver` (#1559)

### Added
- Add SmartBatchService and BlockSizeBuffer (#1506)
- Improve api error handling (#1576)
- Update polkadot api to 10.1.4 (#1580)

### Fixed
- Fix POI block offset been reset to 1 (#1571)
- Remove blocking in process queueing (#1572)

## [1.20.0] - 2023-03-06
### Changed
- Move enum under schema (#1527)

### Fixed
- update for Deprecate `excludeConstraint` in node-core

## [1.19.0] - 2023-02-21
### Added
- Support Cockroach database (#1521)
- Add SSL connection option (#1513)

### Changed
- Worker use runtime service (#1491)

### Fixed
- When create new dynamic datasource, check queue for lower blocks before processing fetched blocks (#1509)
- Fix error with tempDsRecords being undefined with workers (#1516)

## [1.18.0] - 2023-01-23
### Added
- Add validation of dictionary with start height (#1473)
- Add block hash validation after fetch (#1494)

### Changed
- Update Polkadot api to 9.11.1 (#1469)

### Fixed
- Fix workers stuck due to missing set last buffered height from empty dictionary (#1492)

## [1.17.1] - 2022-12-22
### Changed
- error message for `genesisHash` (#1471)

### Fixed
- `triggerName`/ `channelName` too long, preventing indexer to start (#1469)

## [1.17.0] - 2022-12-19
### Fixed
- Remove unused RuntimeService from indexer module, it had missing dependencies (#1453)
- Fix subcommands bug (#1451)
- Fix SequelizeDatabaseError - tuple concurrently updated (#1458)
- Fix handle when Poi offset is 0 (#1459)
- Fix missing blocks when using workers (#1464)

### Added
- Add start height to project metadata (#1456)

## [1.16.0] - 2022-12-06
### Added
- Support for `bypassBlocks`feature. User can now state blocks to skip, this can be implemented by stating an array of blocks in the `project.yaml`. See docs [link](https://github.com/subquery/documentation/blob/master/docs/build/manifest/polkadot.md#bypass-blocks) (#1435)

## [1.15.1] - 2022-11-30
### Fixed
- Patch release with @subql/node-core fix

## [1.15.0] - 2022-11-23
### Added
- Dictionary auth link integration (#1411)
- Support multi chain indexing (#1375)

### Changed
- Move runtime logic to its own service, fix missing speChanged logic with getRuntime (#1421)

### Fixed
- Fix force-clean missing remove relate enums (#1427)

## [1.14.1] - 2022-11-16
### Changed
- Patch release with @subql/node-core fix (#1404)

## [1.14.0] - 2022-11-15
### Added
- Support hot schema reload (#1401)

## [1.13.3] - 2022-11-09
### Fixed
- Fix issue with reindex missing bind (#1391)

## [1.13.2] - 2022-11-08
### Changed
- Patch release with @subql/node-core fix

## [1.13.1] - 2022-11-08
### Changed
- Patch release with @subql/node-core fix

## [1.13.0] - 2022-11-07
### Changed
- Update polkadot to 9.7.1 (#1384)

### Fixed
- Fix logic with reindex and unfinalized height, also reset dynamic ds (#1382)
- Improve dictionary query (#1371)

## [1.12.0] - 2022-10-28
### Added
- Support for unfinalized blocks. This can be enabled with `--unfinalized-blocks` and requires historical indexing to be enabled. (#1308)

### Fixed
- Incomplete dynamic datasources in the same block. (#1370)

## [1.11.0] - 2022-10-27
### Fixed
- Issues with Dynamic Datasources being created in the same block. (#1363)
- Fixed log format flag not being applied. (#1351)

### Changed
- Optimise modulo filter when only using block filters. (#1358)
- Update to `@polkadot/api@9.4.2`/ (#1356)

### Added
- Timestamp block filter. (#1310)
- Log the node version on startup. (#1348)

## [1.10.2] - 2022-10-10
### Removed
- `Subqueries` database table. This is an internal change that should not affect users. (#1340)

## [1.10.1] - 2022-10-06
### Changed
- Update IPFS endpoints. (#1337)

### Fixed
- Benchmark info not being logged. (#1138)

## [1.10.0] - 2022-09-29
### Changed
- Enable historical feature by default. (#1327)

### Added
- Subcommands for `force-clean` and `reindex`. (#1281)
- `yargs` file has been moved back into `node` from `node-core`. (#1281)
- Update @polkadot/api to `9.4.2`. (#1325)

## [1.9.2] - 2022-09-19
### Changed
- In order to fix go-dictionary integration we changed dictionary query to use case-insensitive search for events/extrinsics name. (#1301)

## [1.9.1] - 2022-08-29
### Fixed
- Fixed `@subql/node-core` import path issues (#1272)

## [1.9.0] - 2022-08-26
### Changed
- Use `@subql/node-core` package. (#1222)
- Updated store.getByField to have limit and offset options. `getByField(entity: string, field: string, value: any, options?: {offset?: number; limit?: number}): Promise<Entity[]>;`. (#1259)

### Fixed
- Indexing stop processing blocks. (#1261)

## [1.8.0] - 2022-08-17
### Fixed
- Not parsing BigInt array entity fields correctly. (#1252)
- Cache lookup error with worker threads due to schema migration changes. (#1250)

### Added
- Improved performance logging. (#1244)
- `bulkUpdate` and `bulkGet` to the injected store. This can be used to optimise handlers and speed up indexing. (#1246)

## [1.7.0] - 2022-08-11
### Changed
- Update Polkadot/api to v9 (#1234)
- schema migration, allow user add/remove entity field after indexing started (#1226)

### Fixed
- Utilise dictionary if all block filters have `modulo` set (#1232)
- Bring back profiling fetchBlocksBatches, remove unnecessary await (#1235)
- Fix running custom ds processors in parallel on different data (#1243)

## [1.6.1] - 2022-08-02
### Fixed
- Fix one off events being missed on startup (#1224)

## [1.6.0] - 2022-07-27
### Changed
- Make handler data types generic (#1194)

### Added
- \[Experimental Feature] Support for worker threads. This will move block fetching and processing into a worker. It can increase performance by up to 4 times. By default, this feature is disabled. You can enable it with the `--workers=<number>` flag. The number of workers will be capped to the number of CPU cores. (#1103)
- \[Experimental Feature] Add reindexing feature. You can use `--reindex=<blockNumber>` to remove indexed data and reindex from specified block height. Please note that the way of using this feature will be updated soon. (#1208)
- Add block modulo filter on substrate blockHandler, E.g. if modulo: 50, the block handler will run on every 50 blocks. (#1196)

## [1.5.1] - 2022-07-15
### Fixed
- Unable to create ds processor from template when project hosted on IPFS (#1190)

## [1.5.0] - 2022-07-12
### Added
- add option `dictionary-timeout`, allow indexer decide timeout for query dictionary result (#1177)

### Changed
- Improve error log (#1174)
- Update Polkadot to 8.12.2 (#1179)
- Use `node-core` package

## [1.4.1] - 2022-07-07
### Fixed
- Fix oversize subscription notification trigger name (#1171)

## [1.4.0] - 2022-07-05
### Fixed
- Fix DI issue with EventEmitter not being resolved (#1154)
- Validate dictionary before use its specVersion (#1152)

### Changed
- use Http keepAlive and maxSockets, use http2 (#1150)

## [1.3.0] - 2022-06-29
### Changed
- Update tests with Manifest v1.0.0 (#1114)
- Update redecorate api, allow apiAt object to query data earlier than current indexing block (#1111)
- Using chain block time as interval to fetch latest finalized and best block height (#1134)

### Fixed
- Fix set block offset twice issue (#1133)
- Fix warning for fetch specVersion when dictionary undefined, and tidy up logs (#1127)
- Fix pending data being used when it should be reset with new DS (#1140)

## [1.2.1] - 2022-06-22
### Fixed
- Handle when templates are undefined

## [1.2.0] - 2022-06-22
### Added
- Use dictionary SpecVersion map (#1046)
- Support dictionary for dynamic ds (#1110)

### Changed
- Split setup code from indexer manager to another service (#1092)

### Fixed
- Handle when specVersion query response is undefined (#1097)
- Fix templates not being processed for manifest v1.0.0 (#1116)

## [1.1.2] - 2022-06-02
### Fixed
- Fixed btree_gist extension, also provide docker postgres with extension (#1090)
- Fixed handle multi datasources with different start block height (#1091)

## [1.1.1] - 2022-06-01
### Fixed
- Fix disabling historical (#1085)
- Fix benchmark logging (#1083)

## [1.1.0] - 2022-05-31
### Fixed
- Move POI logic under option check (#1064)

### Added
- Add api to query file based mmr (#968)
- Experimental feature: Support query by block number (#992)

## [1.0.0] - 2022-05-11
### Changed
- Major release

## [0.35.2] - 2022-05-10
### Fixed
- Priority: High. Fixes events being handled multiple times, issue was introduced in 0.34.0 (#994)

## [0.35.1] - 2022-05-06
### Changed
- Bump with `@subql/utils`

## [0.35.0] - 2022-05-02
### Added
- Add utils package (#928)

### Fixed
- Handle undefined filters (#929)

### Changed
- Update polkadot 8.2.1 (#910)

## [0.34.0] - 2022-04-26
### Changed
- Remove notify trigger if subscription disabled (#882)
- Drop support for manifest v0.0.1 (#900)
- Process block content in time secquence rather than ds/handler order (#853)

### Fixed
- Fixed the mmr inconsistent value issue, remove redundant code,  and set `blockOffset` value to the first store operation blockHeight -1 (#894)

## [0.33.0] - 2022-04-06
### Added
- Add support for handle manifest 1.0.0 (#845)

## [0.32.0] - 2022-04-04
### Changed
- Update to use `vm2`(#869)
- Update Polkadot/api to 7.14.3 (#866)
- move subscription to dedicate flag (#867)

## [0.31.1] - 2022-03-23
### Fixed
- Fix subscription notification trigger name invalid issue(#862)

## [0.31.0] - 2022-03-22
### Changed
- Update Polkadot/api to 7.12.1 (#849)

### Added
- Add Notification Trigger in order to support GraphQL subscription (#846)

## [0.30.2] - 2022-03-15
### Fixed
- Fix unable able fetch with small batch size issue (#847)

## [0.30.1] - 2022-03-10
### Fixed
- Fix enum sort order (#844)

## [0.30.0] - 2022-03-01
### Changed
- Update imports, as substrate related components now will be imported from `subql/common-substrate`. (#781)

## [0.29.1] - 2022-02-23
### Fixed
- Fix get default subquery name (#820)

## [0.29.0] - 2022-02-23
### Changed
- Update Polkadot/api to 7.9.1 (#815)
- Support node indexing from a manifest file (#800)

## [0.28.2] - 2022-02-16
### Changed
- Update Polkadot/api to 7.8.1 ,in order to resolve previous release issue (#806)

## [0.28.1] - 2022-02-15
### Fixed
- Fixed issue that node stop fetch block when set batch size to 1. (#802)

## [0.28.0] - 2022-02-09
### Added
- Support running the indexer from locations other than the filesystem, and refactor `SubqueryProject` class (#511)
- Add support for index dynamic datasources (#773)
- Add support for historical RPC methods that use BlockNumber (#788)

### Changed
- Update Polkadot/api to 7.7.1 (#787)

### Fixed
- Fixed mmr initialization start height issue (#600)

## [0.27.2] - 2022-01-23
### Changed
- Update Polkadot/api to 7.4.1 (#757)

### Fixed
- Fix genesis hash validation for manifest v0.0.1 (#762)

## [0.27.1] - 2022-01-18
### Changed
- Ready endpoint return code (#750)

## [0.27.0] - 2022-01-13
### Changed
- Deprecate local mode (#725)
- Update Polkadot/api to 7.3.1 (#745)

### Added
- Add ready status of indexer to endpoint (#728)
- Add `--port` option, auto find available port when the default one is occupied. (#739)ss

### Fixed
- Fix handle chainTypes error (#732)
- Try catch on init api with chainTypes (#738)
- Verify project store genesis hash with network genesis hash, instead of check specName only (#735)
- Remove update metadata last processed block by interval (#740)
- Use Promise.all for set metadata (#743)

## [0.26.0] - 2021-12-16
### Added
- Support dictionary for custom datasource (#686)
- Automatic adjust fetched block batch size based on memory usage, enable by passing `--scale-batch-size` (#668)
- Depreciate subqueries table (#683)
- Add `bulkCreate()` to `store`  (#699)
- Add support for loading chaintypes from js (#698)

### Fixed
- Fix name escaping with db queries (#702)
- Fix `lastProcessedHeight` value representation (#711)

## [0.25.3] - 2021-12-02
### Fixed
- Skip insert poi when db transaction is null (#687)
- Replace enum index with unique hash value, in order resolve schema type name conflict issue.(#688)

## [0.25.2] - 2021-11-30
### Fixed
- Upgrade dependency common, in order to remove auto generated enum types from entities relations (#682)

## [0.25.1] - 2021-11-27
### Fixed
- Fix variable replacement in dictionary's gql, remove the quote wrapping (#673)

### Changed
- set default false for `--timestamp-field` (#661)

## [0.25.0] - 2021-11-19
### Fixed
- Fix publish failing with custom ds and assets (#610)
- Support for enum, add into store and store operations (#551)

### Added
- Allow running node from a different port through flag `—port`(#618)
- Add flag `force-clean`, force clean the database, dropping project schemas and tables (#619)
- Add `unsafe` flag for subql/node (#629)

### Changed
- Merge metadata from query and node (#555)
- Refactor dictionary gql queries (#613)
- Use types mapping in storeOperation (#532)
- Replace patch api with `api.at()` (#638)
- Update polkadot api to 6.9.2 (#648)

## [0.24.0] - 2021-11-03
### Added
- \[custom ds] Read and feed assets to custom ds's `validate()` (#547)
- Improve error msg when fetch block fails (#602)

### Changed
- Bump dependencies (#584)
- Moonbeam EVM,  filter before transforming with custom datasource (#593)
- Update Polkadot/api to 6.6.1 (#599)

### Fixed
- Moonbeam networks shows negative bps and fail Healthy checks (#589)

## [0.23.1] - 2021-10-27
### Fixed
- Disable the profiler on health check and remove logs (#569)

## [0.23.0] - 2021-10-26
### Added
- Add MMR service allow to acquire Proof of index information and generate Merkle mountain range root, create and store root value in a file-based database, simultaneously it updates in the corresponding MMR value in the `_poi` table.
  This feature will be running along with the Proof of index service, also allow the user to specify a local path for .mmr by using flag `--mmr-path`. (#488)
- Introduce custom datasource (beta), enable subql to support a vary kind of smart contract solutions that embedded in parachains (#512)

### Changed
- Update Polkadot/api to 6.5.2 (#564)

### Fixed
- Performance improvement (#565)

## [0.22.0] - 2021-10-12
### Changed
- Update Polkadot/api to 6.3.1 to support metadata v14 (#505)
- Fetch service improve logs to include block height，it threw error at the time (#492)

### Fixed
- Throw errors when connection dropped by http, and exit (#519)
- Addition fix for Poi service with if condition (#508)

### Added
- Support project manifest 0.2.0 (#495)

## [0.21.1] - 2021-09-18
### Fixed
- Fixed apollo/client dependency issue (#482)

## [0.21.0] - 2021-09-16
### Changed
- Update Polkadot/api to 5.9.1 (#476)

### Added
- Api service support http(s) endpoint (#474)
- Add Proof-of-index service allow generate and record the hash of indexed work. User can enable this feature through the `--proof-of-work` command. Please note that this feature is currently in an experimental stage. (#443)

## [0.20.3] - 2021-09-01
### Changed
- Update Polkadot/api to 5.7.1 (#460)

## [0.20.2] - 2021-08-28
### Fixed
- Solve the missing block height of the event/extrinsic in the batch returned by the dictionary service  (#452)

## [0.20.1] - 2021-08-27
### Fixed
- Deprecated warnings (#448)

## [0.20.0] - 2021-08-20
### Changed
- Update Polkadot/api to 5.5.2 (#439)

### Added
- support interpret Bytea type (#432)

## [0.19.2] - 2021-08-16
### Fixed
- Improve data sources filtering handling and error messages (#417)

### Changed
- Adjust health check time to be the same as indexer timeout, or a minimum of 900 seconds. Also, log error when it is not healthy (#420)
- Update Polkadot/api to 5.5.1 (#433)

## [0.19.1] - 2021-07-29
### Fixed
- When the schema object type is an array convert to Jsonb type (#406)

## [0.19.0] - 2021-07-27
### Changed
- Bump `polkadot/api` to 5.2.1 (#402)

### Fixed
- Disable `api.at()` in patched API (#402)
- Fix to improve snake case handling for foreign keys and unique index constraint (#382)
- Fix `subql-node --help` so that it displays full options (#396)

### Added
- Expose best block height in meta (#392)

## [0.18.0] - 2021-07-06
### Fixed
- Fix metric listener handle skip dictionary (#380)

## [0.17.4] - 2021-07-06
### Fixed
- Fix problem when filling the block number buffer missing the last number which has caused some block records are missing. (#378)

## [0.17.3] - 2021-07-06
### Fixed
- Fixed bug that prevented indexes from being added automatically on foreign keys (#371)

### Added
- add profiler to monitoring indexer performance (#369)
- add metrics to listen status of using dictionary and number of times it been skipped. (#369)

## [0.17.2] - 2021-07-01
### Fixed
- fix get runtimeVersion failed when fetch service initialization (#367)
- set useDictionary to false when one of the event/extrinsic filters are not provided (#367)

## [0.17.1] - 2021-06-29
### Fixed
- Fix an edge case for dictionary query, add blocknumber max range to speed up dictionary (#365)

## [0.17.0] - 2021-06-25
### Added
- Add an external dictionary feature to massively improve indexing speed.
  - Enable by `--network-dictionary=<dictionary_HTTP_url>` or in `project.yaml` - [read more](https://doc.subquery.network/run/run.html#using-a-dictionary) (#342)
  - Add dictionary service to fetch dictionary from external GraphQL API (#342)
  - Add additional block number buffer in fetch service to handle incoming dictionary data (#342)

### Changed
- replace vm2 with @subql/x-vm2 (#358)
- Update other dependencies (#358)

## [0.16.2] - 2021-06-28
### Changed
- Bump polkadot/api to 4.16.2 (#363)

## [0.16.1] - 2021-06-22
### Added
- Add arg for enable/disable timestamp created_at and updated_at though `--timestamp-field` (#352)

## [0.16.0] - 2021-06-22
### Changed
- metadata expose last processed block (#327)
- Remove created_at and updated_at from table (#343)
- Bump polkadot/api to 4.15.1 (#350)

## [0.15.1] - 2021-05-27
### Changed
- Bump polkadot/api to 4.11.2

## [0.15.0] - 2021-05-24
### Changed
- Bump polkadot/api to 4.11.1

### Fixed
- Skip fetch finalized block until API is ready.
- Fix indexes detection

## [0.14.0] - 2021-05-19
### Fixed
- Use pull instead of subscribe to get new block height. This solves issues where the subscription stalls and SubQuery reports an incorrect block height.

### Changed
- Not all `api.rpc` are banned now, historical RPC methods can be called. See the docs [link](https://doc.subquery.network/create/mapping.html#rpc-calls) (#304)
- Bump polkadot/api dependency (#310)
- Replace vm2 with fork to support lib like `@polkadot/*` that uses esm as default (#311)

## [0.13.0] - 2021-05-06
### Added
- Bump release version due to recent major updates, also need publish new release to npm.

## [0.12.3] - 2021-05-04
### Added
- Automatically verifies that a model's indexed fields are supported by extracting indexed fields from the database (#289)
- \[Experimental Feature] We're removed the restrictions on using third party CommonJS libraries in your SubQuery project sandbox - please read more about this in our [updated documentation](https://doc.subquery.network/create/mapping.html##modules-and-libraries) (#292)
- Support for more NodeJS modules (`buffer`, `crypto`, `util`, `events`, and `path`) (#294)

## [0.12.2] - 2021-04-21
### Added
- Enforce index on foreign key field (#285)

### Fixed
- Improve logs for db sync, catch error and exit (#283)

## [0.12.0] - 2021-04-20
### Fixed
- Bump dependencies for logger
- Fix query for double map storage (#269)

### Added
- Support network filter for dataSources (#247)
- Expose events in SubstrateBlock (#256)
- api.findCall and api.findError will use current block's metadata (#251)
- Inject global variable logger in sandbox and depricated console.log in subquery project, use logger instead. (#259)
- Create indexes on the fields with @index and allow querying by indexed field (#271)
- Create jsonb column for fields marked as jsonField in schema.graphql (#275)
- Bump @polkadot/api version to v4.6.2

## [0.11.0] - 2021-03-25
### Fixed
- Fix benchmark output format issues (#235)
- Only warning when user set start block to number smaller than 1. (#239)

### Added
- Support entity relations (#132)
- Refactor api.query...multi(),  api.queryMulti() to use rpc.queryStorageAt() (#244)

## [0.10.2] - 2021-03-11
### Added
- refactor logger to @subql/common (#220)
- Bump polkadot/js version to v4.0.3 which shall fix a chain data decoding issue (#222)

## [0.10.1] - 2021-03-03
### Fixed
- use parent's specVersion to decide if metadata need to be injected (#211)

## [0.10.0] - 2021-03-03
### Added
- performance improvement: reduce injectMetadata call (#206)
- performance improvement: reduce specVersion query for each batch (#207)

## [0.9.2] - 2021-03-03
### Added
- more comprehensive timeout error stack (#198)
- use logger.info() instead of log() for sandbox logging (#197)
- estimate time remaining consider block increases (#199)
- add configurable timeout (#202)
- bump @polkadot/api to 3.11.1 (#203)

## [0.9.1] - 2021-03-03
### Fixed
- revert metrics name changes (#193)

### Added
- Update subquery starter repo path to new organization (#196)

## [0.9.0] - 2021-02-23
### Added
- Ian improve error logging (#181): support --log-level flag, error stack will be correctly organized
- Add benchmark outputs (#183): will print benchmark stats every 15s
- add meta api and store network info in subqueries table (#191)

### Fixed
- fix memory overflow and timeouts while indexing a large number of events

## [0.8.3] - 2021-02-17
### Fixed
- keep retrying failed block not skipping it (#175)

## [0.8.2] - 2021-02-16
### Fixed
- fix query.system.lastRuntimeUpgrade return null before the first runtime upgrade, use rpc.state.getRuntimeVersion instead (#169)
- after connection reconnected, indexing will now resume (#168)

## [0.8.1] - 2021-02-15
### Fixed
- fix dependencies (#164)

## [0.8.0] - 2021-02-15
### Changed
- bump dependencies
- don't freeze table name (#161)

### Added
- cache metadata if specVersion bumped (#156)
- improve logging, support --output-fmt=json (#158)
- support override network endpoint from --network-endpoint flag (#157)
- add prometheus metrics (#159)

## [0.7.0] - 2021-01-27
### Fixed
- fix crash for events not own by extrinsic (#120)

### Added
- batch fetch blocks (#124)
- wrap all handler executions of same block in a db transaction (#125)
- node add startscript (#128)

## [0.6.0] - 2021-01-25
### Changed
- bump @polkadot/api (#90)
- clean up console output unless start with --debug (#95)
- bump @polkadot/api to v3.6.3 (#109)

### Added
- patch and inject api in sandbox context (#103)
- support specVersion filter and success filter (#106)
- support other custom types option that @polkadot/api has (#107)

## [0.5.0] - 2021-01-15
### Fixed
- Fix BigInt transformation (#79)

### Changed
- escalate sandbox out of IndexerManager (#83)

## [0.4.0] - 2021-01-12
### Added
- allow user to define start block in project (#54)
- add local flag to support create all tables in the default db schema (#59)
- retry when can not establish connection with postgres (#61)
- add priority to find subquery project entry point from package json file (#60)
- support load project from tarball file (#55)

### Fixed
- read db connection strings from env (#63)

### Changed
- \[BREAKING] project manifest spec updated to support custom types (#65)

## [0.3.0] - 2021-01-06
### Added
- support callHandler and eventHandler (#47)

## [0.2.0] - 2020-12-22
### Added
- support block handler
- put subquery tables in their own db schema
- use BigInt instead of BN (#27)

### Changed
- bump @polkadot/api to 3.1.1

[Unreleased]: https://github.com/subquery/subql/compare/node/4.7.0...HEAD
[4.7.0]: https://github.com/subquery/subql/compare/node/4.6.6...node/4.7.0
[4.6.6]: https://github.com/subquery/subql/compare/node/4.6.5...node/4.6.6
[4.6.5]: https://github.com/subquery/subql/compare/node/4.6.4...node/4.6.5
[4.6.4]: https://github.com/subquery/subql/compare/node/4.6.3...node/4.6.4
[4.6.3]: https://github.com/subquery/subql/compare/node/4.6.2...node/4.6.3
[4.6.2]: https://github.com/subquery/subql/compare/node/4.6.1...node/4.6.2
[4.6.1]: https://github.com/subquery/subql/compare/node/4.6.0...node/4.6.1
[4.6.0]: https://github.com/subquery/subql/compare/node/4.5.1...node/4.6.0
[4.5.1]: https://github.com/subquery/subql/compare/node/4.5.0...node/4.5.1
[4.5.0]: https://github.com/subquery/subql/compare/node/4.4.2...node/4.5.0
[4.4.2]: https://github.com/subquery/subql/compare/node/4.4.1...node/4.4.2
[4.4.1]: https://github.com/subquery/subql/compare/node/4.4.0...node/4.4.1
[4.4.0]: https://github.com/subquery/subql/compare/node/4.3.2...node/4.4.0
[4.3.2]: https://github.com/subquery/subql/compare/node/4.3.1...node/4.3.2
[4.3.1]: https://github.com/subquery/subql/compare/node/4.3.0...node/4.3.1
[4.3.0]: https://github.com/subquery/subql/compare/node/4.2.1...node/4.3.0
[4.2.1]: https://github.com/subquery/subql/compare/node/4.2.0...node/4.2.1
[4.2.0]: https://github.com/subquery/subql/compare/node/4.1.0...node/4.2.0
[4.1.0]: https://github.com/subquery/subql/compare/node/4.0.1...node/4.1.0
[4.0.1]: https://github.com/subquery/subql/compare/node/4.0.0...node/4.0.1
[4.0.0]: https://github.com/subquery/subql/compare/node/3.10.0...node/4.0.0
[3.10.0]: https://github.com/subquery/subql/compare/node/3.9.3...node/3.10.0
[3.9.3]: https://github.com/subquery/subql/compare/node/3.9.2...node/3.9.3
[3.9.2]: https://github.com/subquery/subql/compare/node/3.9.1...node/3.9.2
[3.9.1]: https://github.com/subquery/subql/compare/node/3.9.0...node/3.9.1
[3.9.0]: https://github.com/subquery/subql/compare/node/3.6.1...node/3.9.0
[3.6.1]: https://github.com/subquery/subql/compare/node/3.6.0...node/3.6.1
[3.6.0]: https://github.com/subquery/subql/compare/node/3.5.3...node/3.6.0
[3.5.3]: https://github.com/subquery/subql/compare/node/3.5.1...node/3.5.3
[3.5.1]: https://github.com/subquery/subql/compare/node/3.5.0...node/3.5.1
[3.5.0]: https://github.com/subquery/subql/compare/node/3.4.11...node/3.5.0
[3.4.11]: https://github.com/subquery/subql/compare/node/3.4.10...node/3.4.11
[3.4.10]: https://github.com/subquery/subql/compare/node/3.4.9...node/3.4.10
[3.4.9]: https://github.com/subquery/subql/compare/node/3.4.8...node/3.4.9
[3.4.8]: https://github.com/subquery/subql/compare/node/3.4.7...node/3.4.8
[3.4.7]: https://github.com/subquery/subql/compare/node/3.4.6...node/3.4.7
[3.4.6]: https://github.com/subquery/subql/compare/node/3.4.5...node/3.4.6
[3.4.5]: https://github.com/subquery/subql/compare/node/3.4.4...node/3.4.5
[3.4.4]: https://github.com/subquery/subql/compare/node/3.4.3...node/3.4.4
[3.4.3]: https://github.com/subquery/subql/compare/node/3.4.2...node/3.4.3
[3.4.2]: https://github.com/subquery/subql/compare/node/3.4.1...node/3.4.2
[3.4.1]: https://github.com/subquery/subql/compare/node/3.4.0...node/3.4.1
[3.4.0]: https://github.com/subquery/subql/compare/node/3.3.0...node/3.4.0
[3.3.0]: https://github.com/subquery/subql/compare/node/3.2.0...node/3.3.0
[3.2.0]: https://github.com/subquery/subql/compare/node/3.1.1...node/3.2.0
[3.1.1]: https://github.com/subquery/subql/compare/node/3.1.0...node/3.1.1
[3.1.0]: https://github.com/subquery/subql/compare/v3.0.8...v3.1.0
[3.0.8]: https://github.com/subquery/subql/compare/node/3.0.7...node/3.0.8
[3.0.7]: https://github.com/subquery/subql/compare/node/3.0.6...node/3.0.7
[3.0.6]: https://github.com/subquery/subql/compare/node/3.0.5...node/3.0.6
[3.0.5]: https://github.com/subquery/subql/compare/node/3.0.4...node/3.0.5
[3.0.4]: https://github.com/subquery/subql/compare/node/3.0.3...node/3.0.4
[3.0.3]: https://github.com/subquery/subql/compare/node/3.0.2...node/3.0.3
[3.0.2]: https://github.com/subquery/subql/compare/node/3.0.1...node/3.0.2
[3.0.1]: https://github.com/subquery/subql/compare/node/2.12.2...node/3.0.1
[2.12.2]: https://github.com/subquery/subql/compare/node/2.12.1...node/2.12.2
[2.12.1]: https://github.com/subquery/subql/compare/node/2.12.0...node/2.12.1
[2.12.0]: https://github.com/subquery/subql/compare/node/2.11.1...node/2.12.0
[2.11.1]: https://github.com/subquery/subql/compare/node/2.11.0...node/2.11.1
[2.11.0]: https://github.com/subquery/subql/compare/node/2.10.1...node/2.11.0
[2.10.1]: https://github.com/subquery/subql/compare/node/2.10.0...node/2.10.1
[2.10.0]: https://github.com/subquery/subql/compare/node/2.9.3...node/2.10.0
[2.9.3]: https://github.com/subquery/subql/compare/node/2.9.2...node/2.9.3
[2.9.2]: https://github.com/subquery/subql/compare/node/2.9.1...node/2.9.2
[2.9.1]: https://github.com/subquery/subql/compare/node/2.9.0...node/v2.9.1
[2.9.0]: https://github.com/subquery/subql/compare/node/2.8.0...node/2.9.0
[2.8.0]: https://github.com/subquery/subql/compare/node/2.7.0...node/2.8.0
[2.7.0]: https://github.com/subquery/subql/compare/node/2.6.1...node/2.7.0
[2.6.1]: https://github.com/subquery/subql/compare/node/2.6.0...node/2.6.1
[2.6.0]: https://github.com/subquery/subql/compare/node/2.5.5...node/2.6.0
[2.5.5]: https://github.com/subquery/subql/compare/node/2.5.4...node/2.5.5
[2.5.4]: https://github.com/subquery/subql/compare/node/2.5.3...node/2.5.4
[2.5.3]: https://github.com/subquery/subql/compare/node/2.5.2...node/2.5.3
[2.5.2]: https://github.com/subquery/subql/compare/node/2.5.1...node/2.5.2
[2.5.1]: https://github.com/subquery/subql/compare/node/2.5.0...node/2.5.1
[2.5.0]: https://github.com/subquery/subql/compare/node/2.4.1...node/2.5.0
[2.4.1]: https://github.com/subquery/subql/compare/node/2.4.0...node/2.4.1
[2.4.0]: https://github.com/subquery/subql/compare/node/2.3.0...node/2.4.0
[2.3.0]: https://github.com/subquery/subql/compare/node/2.2.1...node/2.3.0
[2.2.1]: https://github.com/subquery/subql/compare/node/2.2.0...node/2.2.1
[2.2.0]: https://github.com/subquery/subql/compare/node/2.1.3...node/2.2.0
[2.1.3]: https://github.com/subquery/subql/compare/node/2.1.2...node/2.1.3
[2.1.2]: https://github.com/subquery/subql/compare/node/2.1.1...node/2.1.2
[2.1.1]: https://github.com/subquery/subql/compare/node/2.1.0...node/2.1.1
[2.1.0]: https://github.com/subquery/subql/compare/node/2.0.2...node/2.1.0
[2.0.2]: https://github.com/subquery/subql/compare/node/2.0.1...node/2.0.2
[2.0.1]: https://github.com/subquery/subql/compare/node/2.0.0...node/2.0.1
[2.0.0]: https://github.com/subquery/subql/compare/node/1.21.2...node2.0.0/
[1.21.2]: https://github.com/subquery/subql/compare/node/1.21.1...node1.21.2/
[1.21.1]: https://github.com/subquery/subql/compare/node/1.21.0...node/1.21.1
[1.21.0]: https://github.com/subquery/subql/compare/node/1.20.0...node/1.21.0
[1.20.0]: https://github.com/subquery/subql/compare/node/1.19.0...node/1.20.0
[1.19.0]: https://github.com/subquery/subql/compare/node/1.18.0...node/1.19.0
[1.18.0]: https://github.com/subquery/subql/compare/node/1.17.1...node/1.18.0
[1.17.1]: https://github.com/subquery/subql/compare/node/1.17.0...node/1.17.1
[1.17.0]: https://github.com/subquery/subql/compare/node/1.16.0...node/1.17.0
[1.16.0]: https://github.com/subquery/subql/compare/node/1.15.1...node/1.16.0
[1.15.1]: https://github.com/subquery/subql/compare/node/1.15.0...node/1.15.1
[1.15.0]: https://github.com/subquery/subql/compare/node/1.14.1...node/1.15.0
[1.14.1]: https://github.com/subquery/subql/compare/node/1.14.0...node/1.14.1
[1.14.0]: https://github.com/subquery/subql/compare/node/1.13.3...node/1.14.0
[1.13.3]: https://github.com/subquery/subql/compare/node/1.13.2...node/1.13.3
[1.13.2]: https://github.com/subquery/subql/compare/node/1.13.1...node/1.13.2
[1.13.1]: https://github.com/subquery/subql/compare/node/1.13.0...node/1.13.1
[1.13.0]: https://github.com/subquery/subql/compare/node/1.12.0...node/1.13.0
[1.12.0]: https://github.com/subquery/subql/compare/node/1.11.0...node/1.12.0
[1.11.0]: https://github.com/subquery/subql/compare/node/1.10.2...node/1.11.0
[1.10.2]: https://github.com/subquery/subql/compare/node/1.10.1...node/1.10.2
[1.10.1]: https://github.com/subquery/subql/compare/node/1.10.0...node/1.10.1
[1.10.0]: https://github.com/subquery/subql/compare/node/1.9.2...node/1.10.0
[1.9.2]: https://github.com/subquery/subql/compare/node/1.9.1...node/1.9.2
[1.9.1]: https://github.com/subquery/subql/compare/node/1.9.0...node/1.9.1
[1.9.0]: https://github.com/subquery/subql/compare/node/1.8.0...node/1.9.0
[1.8.0]: https://github.com/subquery/subql/compare/node/1.7.0...node/1.8.0
[1.7.0]: https://github.com/subquery/subql/compare/node/1.6.1...node/1.7.0
[1.6.1]: https://github.com/subquery/subql/compare/node/1.6.0...node/1.6.1
[1.6.0]: https://github.com/subquery/subql/compare/node/1.5.1...node/1.6.0
[1.5.1]: https://github.com/subquery/subql/compare/node/1.5.0...node/1.5.1
[1.5.0]: https://github.com/subquery/subql/compare/node/1.4.1...node/1.5.0
[1.4.1]: https://github.com/subquery/subql/compare/node/1.4.0...node/1.4.1
[1.4.0]: https://github.com/subquery/subql/compare/node/1.3.0...node/1.4.0
[1.3.0]: https://github.com/subquery/subql/compare/node/1.2.1...node/1.3.0
[1.2.1]: https://github.com/subquery/subql/compare/node/1.2.0...node/1.2.1
[1.2.0]: https://github.com/subquery/subql/compare/node/1.1.2...node/1.2.0
[1.1.2]: https://github.com/subquery/subql/compare/node/1.1.1...node/1.1.2
[1.1.1]: https://github.com/subquery/subql/compare/node/1.1.0...node/1.1.1
[1.1.0]: https://github.com/subquery/subql/compare/node/1.0.0...node/1.1.0
[1.0.0]: https://github.com/subquery/subql/compare/node/0.35.2...node1.0.0/
[0.35.2]: https://github.com/subquery/subql/compare/node/0.35.1...node0.35.2/
[0.35.1]: https://github.com/subquery/subql/compare/node/0.35.0...node/0.35.1
[0.35.0]: https://github.com/subquery/subql/compare/node/0.34.0...node/0.35.0
[0.34.0]: https://github.com/subquery/subql/compare/node/0.33.0...node/0.34.0
[0.33.0]: https://github.com/subquery/subql/compare/node/0.32.0...node/0.33.0
[0.32.0]: https://github.com/subquery/subql/compare/node/0.31.1...node/0.32.0
[0.31.1]: https://github.com/subquery/subql/compare/node/0.31.0...node/0.31.1
[0.31.0]: https://github.com/subquery/subql/compare/node/0.30.2...node/0.31.0
[0.30.2]: https://github.com/subquery/subql/compare/node/0.30.1...node/0.30.2
[0.30.1]: https://github.com/subquery/subql/compare/node/0.30.0...node/0.30.1
[0.30.0]: https://github.com/subquery/subql/compare/node/0.29.1...node/0.30.0
[0.29.1]: https://github.com/subquery/subql/compare/node/0.29.0...node/0.29.1
[0.29.0]: https://github.com/subquery/subql/compare/node/0.28.2...node/0.29.1
[0.28.2]: https://github.com/subquery/subql/compare/node/0.28.1...node/0.28.2
[0.28.1]: https://github.com/subquery/subql/compare/node/0.28.0...node/0.28.1
[0.28.0]: https://github.com/subquery/subql/compare/node/0.27.2...node/0.28.0
[0.27.2]: https://github.com/subquery/subql/compare/node/0.27.1...node/0.27.2
[0.27.1]: https://github.com/subquery/subql/compare/node/0.27.0...node/0.27.1
[0.27.0]: https://github.com/subquery/subql/compare/node/0.26.0...node/0.27.0
[0.26.0]: https://github.com/subquery/subql/compare/node/0.25.3...node/0.26.0
[0.25.3]: https://github.com/subquery/subql/compare/node/0.25.2...node/0.25.3
[0.25.2]: https://github.com/subquery/subql/compare/node/0.25.1...node/0.25.2
[0.25.1]: https://github.com/subquery/subql/compare/node/0.25.0...node/0.25.1
[0.25.0]: https://github.com/subquery/subql/compare/node/0.24.0...node/0.25.0
[0.24.0]: https://github.com/subquery/subql/compare/node/0.23.1...node/0.24.0
[0.23.1]: https://github.com/subquery/subql/compare/node/0.23.0...node/0.23.1
[0.23.0]: https://github.com/subquery/subql/compare/v0.16.0...v0.16.1
[0.22.0]: https://github.com/subquery/subql/compare/v0.16.0...v0.16.1
[0.21.1]: https://github.com/subquery/subql/compare/v0.16.0...v0.16.1
[0.21.0]: https://github.com/subquery/subql/compare/v0.16.0...v0.16.1
[0.20.3]: https://github.com/subquery/subql/compare/v0.16.0...v0.16.1
[0.20.2]: https://github.com/subquery/subql/compare/v0.20.1...v0.20.2
[0.20.1]: https://github.com/subquery/subql/compare/v0.20.0...v0.20.1
[0.20.0]: https://github.com/subquery/subql/compare/v0.19.2...v0.20.0
[0.19.2]: https://github.com/subquery/subql/compare/v0.19.1...v0.19.2
[0.19.1]: https://github.com/subquery/subql/compare/v0.19.0...v0.19.1
[0.19.0]: https://github.com/subquery/subql/compare/v0.18.0...v0.19.0
[0.18.0]: https://github.com/subquery/subql/compare/v0.17.4...v0.18.0
[0.17.4]: https://github.com/subquery/subql/compare/v0.17.3...v0.17.4
[0.17.3]: https://github.com/subquery/subql/compare/v0.17.2...v0.17.3
[0.17.2]: https://github.com/subquery/subql/compare/v0.17.1...v0.17.2
[0.17.1]: https://github.com/subquery/subql/compare/v0.17.0...v0.17.1
[0.17.0]: https://github.com/subquery/subql/compare/v0.17.0...v0.17.0
[0.16.2]: https://github.com/subquery/subql/compare/v0.16.1...v0.16.2
[0.16.1]: https://github.com/subquery/subql/compare/v0.16.0...v0.16.1
[0.16.0]: https://github.com/subquery/subql/compare/v0.15.1...v0.16.0
[0.15.1]: https://github.com/subquery/subql/compare/v0.15.0...v0.15.1
[0.15.0]: https://github.com/subquery/subql/compare/v0.14.0...v0.15.0
[0.14.0]: https://github.com/subquery/subql/compare/v0.13.0...v0.14.0
[0.13.0]: https://github.com/subquery/subql/compare/v0.12.3...v0.13.0
[0.12.3]: https://github.com/subquery/subql/compare/v0.12.2...v0.12.3
[0.12.2]: https://github.com/subquery/subql/compare/v0.12.0...v0.12.2
[0.12.0]: https://github.com/subquery/subql/compare/v0.11.0...v0.12.0
[0.11.0]: https://github.com/subquery/subql/compare/v0.10.2...v0.11.0
[0.10.2]: https://github.com/subquery/subql/compare/v0.10.1...v0.10.2
[0.10.1]: https://github.com/subquery/subql/compare/v0.10.0...v0.10.1
[0.10.0]: https://github.com/subquery/subql/compare/v0.9.2...v0.10.0
[0.9.2]: https://github.com/subquery/subql/compare/v0.9.1...v0.9.2
[0.9.1]: https://github.com/subquery/subql/compare/v0.9.0...v0.9.1
[0.9.0]: https://github.com/OnFinality-io/subql/compare/v0.8.3...v0.9.0
[0.8.3]: https://github.com/OnFinality-io/subql/compare/v0.8.2...v0.8.3
[0.8.2]: https://github.com/OnFinality-io/subql/compare/v0.8.1...v0.8.2
[0.8.1]: https://github.com/OnFinality-io/subql/compare/v0.8.0...v0.8.1
[0.8.0]: https://github.com/OnFinality-io/subql/compare/v0.7.0...v0.8.0
[0.7.0]: https://github.com/OnFinality-io/subql/compare/v0.6.0...v0.7.0
[0.6.0]: https://github.com/OnFinality-io/subql/compare/v0.5.0...v0.6.0
[0.5.0]: https://github.com/OnFinality-io/subql/compare/v0.4.0...v0.5.0
[0.4.0]: https://github.com/OnFinality-io/subql/compare/v0.3.0...v0.4.0
[0.3.0]: https://github.com/OnFinality-io/subql/compare/v0.2.0...v0.3.0
[0.2.0]: https://github.com/OnFinality-io/subql/tags/v0.2.0<|MERGE_RESOLUTION|>--- conflicted
+++ resolved
@@ -6,14 +6,11 @@
 
 ## [Unreleased]
 
-<<<<<<< HEAD
 ### Added
 - Enable ts strict model 
-=======
 ## [4.7.0] - 2024-07-01
 ### Changed
 - Update with `@subql/node-core`, `@subql/common-substrate`
->>>>>>> fa632229
 
 ## [4.6.6] - 2024-06-21
 ### Fixed
