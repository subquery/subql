--- conflicted
+++ resolved
@@ -6,22 +6,17 @@
 
 ## [Unreleased]
 
-<<<<<<< HEAD
-
 ### Changed
 - Updated with node-core to support both versions of dictionaries. Now also support multiple dictionary endpoints, indexer will fetch and switch dictionaries base on available blocks (#2257)
 
-=======
 ## [3.9.1] - 2024-03-08
 ### Changed
 - Remove usage of deprecated type
 - Update `@subql/node-core` with bug fixes
->>>>>>> d6dce171
 
 ## [3.9.0] - 2024-03-05
 ### Changed
 - Update `@subql/node-core` to 7.4.0
-
 
 ## [3.6.1] - 2024-02-29
 ### Fixed
