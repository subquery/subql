--- conflicted
+++ resolved
@@ -6,14 +6,13 @@
 
 ## [Unreleased]
 
-<<<<<<< HEAD
 ### Changed
 - Updated with node-core to support both versions of dictionaries. Now also support multiple dictionary endpoints, indexer will fetch and switch dictionaries base on available blocks (#2257)
-=======
+
+
 ## [3.6.1] - 2024-02-29
 ### Fixed
 - Update `@subql/node-core` to fix Poi generation issue with negative integer, also drop subscription triggers and notifiy_functions
->>>>>>> 17bde986
 
 ## [3.6.0] - 2024-02-23
 ### Changed
