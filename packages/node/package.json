{
<<<<<<< HEAD
  "name": "@subql/node-ethereum",
  "version": "0.3.1-0",
=======
  "name": "@subql/node",
  "version": "1.17.2-1",
>>>>>>> 97b0d803
  "description": "",
  "author": "Ian He",
  "license": "Apache-2.0",
  "scripts": {
    "prebuild": "rimraf dist",
    "build": "rm -rf dist && tsc -b",
    "format": "prettier --write \"src/**/*.ts\" \"test/**/*.ts\"",
    "start": "nest start",
    "start:dev": "nodemon",
    "start:prod": "node dist/main"
  },
  "homepage": "https://github.com/subquery/subql",
  "repository": "github:subquery/subql",
  "bin": {
    "subql-node-ethereum": "./bin/run"
  },
  "dependencies": {
    "@apollo/client": "3.5.8",
    "@nestjs/common": "^8.2.6",
    "@nestjs/core": "^8.2.6",
    "@nestjs/event-emitter": "^1.3.0",
    "@nestjs/platform-express": "^8.2.6",
    "@nestjs/schedule": "^1.0.2",
<<<<<<< HEAD
    "@subql/common": "latest",
    "@subql/common-ethereum": "workspace:*",
    "@subql/node-core": "1.4.2-0",
    "@subql/types-ethereum": "workspace:*",
    "@subql/utils": "latest",
=======
    "@polkadot/api": "9.11.1",
    "@subql/common": "workspace:*",
    "@subql/common-substrate": "workspace:*",
    "@subql/node-core": "workspace:*",
    "@subql/types": "workspace:*",
    "@subql/utils": "workspace:*",
>>>>>>> 97b0d803
    "@subql/x-merkle-mountain-range": "2.0.0-0.1.2",
    "@willsoto/nestjs-prometheus": "^4.4.0",
    "algosdk": "^1.13.1",
    "app-module-path": "^2.2.0",
    "cron-converter": "^1.0.2",
    "dayjs": "^1.10.7",
    "ethers": "^5.7.0",
    "eventemitter2": "^6.4.5",
    "lodash": "^4.17.21",
    "merkle-tools": "^1.4.1",
    "parse-json": "^6.0.2",
    "pg": "^8.7.1",
    "prom-client": "^14.0.1",
    "reflect-metadata": "^0.1.13",
    "rimraf": "^3.0.2",
    "rxjs": "^7.5.2",
    "sequelize": "6.23.0",
    "tar": "^6.1.11",
    "typescript": "^4.4.4",
    "web3-providers-http": "^1.8.0",
    "web3-providers-ws": "^1.8.0",
    "yargs": "^16.2.0"
  },
  "devDependencies": {
    "@nestjs/schematics": "^8.0.5",
    "@nestjs/testing": "^8.2.6",
    "@types/app-module-path": "^2.2.0",
    "@types/express": "^4.17.13",
    "@types/jest": "^27.4.0",
    "@types/lodash": "^4.14.178",
    "@types/pino": "^6.3.12",
    "@types/supertest": "^2.0.11",
    "@types/tar": "^6.1.1",
    "@types/yargs": "^16.0.4",
    "dotenv": "^15.0.1",
    "nodemon": "^2.0.15",
    "supertest": "^6.2.2"
  },
  "resolutions": {
    "@polkadot/util": "^9"
  },
  "files": [
    "/dist",
    "/bin"
  ],
<<<<<<< HEAD
  "stableVersion": "0.3.0"
=======
  "stableVersion": "1.17.2-0"
>>>>>>> 97b0d803
}<|MERGE_RESOLUTION|>--- conflicted
+++ resolved
@@ -1,11 +1,6 @@
 {
-<<<<<<< HEAD
   "name": "@subql/node-ethereum",
   "version": "0.3.1-0",
-=======
-  "name": "@subql/node",
-  "version": "1.17.2-1",
->>>>>>> 97b0d803
   "description": "",
   "author": "Ian He",
   "license": "Apache-2.0",
@@ -29,20 +24,11 @@
     "@nestjs/event-emitter": "^1.3.0",
     "@nestjs/platform-express": "^8.2.6",
     "@nestjs/schedule": "^1.0.2",
-<<<<<<< HEAD
-    "@subql/common": "latest",
+    "@subql/common": "1.5.0",
     "@subql/common-ethereum": "workspace:*",
-    "@subql/node-core": "1.4.2-0",
+    "@subql/node-core": "1.7.2-2",
     "@subql/types-ethereum": "workspace:*",
-    "@subql/utils": "latest",
-=======
-    "@polkadot/api": "9.11.1",
-    "@subql/common": "workspace:*",
-    "@subql/common-substrate": "workspace:*",
-    "@subql/node-core": "workspace:*",
-    "@subql/types": "workspace:*",
-    "@subql/utils": "workspace:*",
->>>>>>> 97b0d803
+    "@subql/utils": "1.3.2-1",
     "@subql/x-merkle-mountain-range": "2.0.0-0.1.2",
     "@willsoto/nestjs-prometheus": "^4.4.0",
     "algosdk": "^1.13.1",
@@ -88,9 +74,5 @@
     "/dist",
     "/bin"
   ],
-<<<<<<< HEAD
   "stableVersion": "0.3.0"
-=======
-  "stableVersion": "1.17.2-0"
->>>>>>> 97b0d803
 }