--- conflicted
+++ resolved
@@ -1,10 +1,6 @@
 {
   "name": "@subql/node",
-<<<<<<< HEAD
-  "version": "3.9.2-1",
-=======
   "version": "3.10.0",
->>>>>>> 0d02f14f
   "description": "",
   "author": "Ian He",
   "license": "GPL-3.0",
@@ -63,6 +59,5 @@
   "files": [
     "/dist",
     "/bin"
-  ],
-  "stableVersion": "3.9.2-0"
+  ]
 }