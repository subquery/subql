{
<<<<<<< HEAD
  "name": "@subql/node-cosmos",
  "version": "1.18.0",
=======
  "name": "@subql/node",
  "version": "1.19.0",
>>>>>>> 7dd15d16
  "description": "",
  "author": "Naveen Veluswamy",
  "license": "Apache-2.0",
  "scripts": {
    "prebuild": "rimraf dist",
    "build": "tsc -b",
    "format": "prettier --write \"src/**/*.ts\" \"test/**/*.ts\"",
    "start": "nest start",
    "start:dev": "nodemon",
    "start:prod": "node dist/main"
  },
  "homepage": "https://github.com/subquery/subql",
  "repository": "github:subquery/subql",
  "bin": {
    "subql-node-cosmos": "./bin/run"
  },
  "dependencies": {
    "@apollo/client": "3.5.8",
    "@cosmjs/cosmwasm-stargate": "^0.29.5",
    "@cosmjs/proto-signing": "^0.29.5",
    "@cosmjs/stargate": "^0.29.5",
    "@nestjs/common": "^8.2.6",
    "@nestjs/core": "^8.2.6",
    "@nestjs/event-emitter": "^1.3.0",
    "@nestjs/platform-express": "^8.2.6",
    "@nestjs/schedule": "^1.0.2",
    "@polkadot/api": "9.11.1",
<<<<<<< HEAD
    "@subql/common": "latest",
    "@subql/common-cosmos": "workspace:*",
    "@subql/node-core": "^1.8.0",
    "@subql/types-cosmos": "workspace:*",
    "@subql/utils": "latest",
=======
    "@subql/common": "workspace:*",
    "@subql/common-substrate": "workspace:*",
    "@subql/node-core": "workspace:*",
    "@subql/types": "workspace:*",
    "@subql/utils": "workspace:*",
>>>>>>> 7dd15d16
    "@subql/x-merkle-mountain-range": "2.0.0-0.1.2",
    "@willsoto/nestjs-prometheus": "^4.2.0",
    "app-module-path": "^2.2.0",
<<<<<<< HEAD
    "cosmjs-types": "^0.5.0",
=======
>>>>>>> 7dd15d16
    "cron-converter": "^1.0.2",
    "dayjs": "^1.10.7",
    "eventemitter2": "^6.4.5",
    "fetch-h2": "3.0.2",
    "lodash": "^4.17.21",
    "merkle-tools": "^1.4.1",
    "parse-json": "^5.2.0",
    "pg": "^8.7.1",
    "prom-client": "^14.0.0",
    "protobufjs": "^6.11.2",
    "reflect-metadata": "^0.1.13",
    "rimraf": "^3.0.2",
    "rxjs": "^7.5.2",
<<<<<<< HEAD
    "sequelize": "6.23.0",
=======
    "sequelize": "^6.28.0",
>>>>>>> 7dd15d16
    "tar": "^6.1.11",
    "typescript": "^4.4.4",
    "vm2": "^3.9.9",
    "yargs": "^16.2.0"
  },
  "devDependencies": {
    "@nestjs/schematics": "^8.0.4",
    "@nestjs/testing": "^8.1.2",
    "@types/app-module-path": "^2.2.0",
    "@types/express": "^4.17.13",
    "@types/jest": "^27.0.2",
    "@types/lodash": "^4.14.176",
    "@types/semver": "^7.3.9",
    "@types/supertest": "^2.0.11",
    "@types/tar": "^6.1.0",
    "@types/yargs": "^16.0.4",
    "dotenv": "^10.0.0",
    "nodemon": "^2.0.14",
    "supertest": "^6.1.6"
  },
  "files": [
    "/dist",
    "/bin"
  ]
}<|MERGE_RESOLUTION|>--- conflicted
+++ resolved
@@ -1,11 +1,6 @@
 {
-<<<<<<< HEAD
   "name": "@subql/node-cosmos",
   "version": "1.18.0",
-=======
-  "name": "@subql/node",
-  "version": "1.19.0",
->>>>>>> 7dd15d16
   "description": "",
   "author": "Naveen Veluswamy",
   "license": "Apache-2.0",
@@ -33,26 +28,15 @@
     "@nestjs/platform-express": "^8.2.6",
     "@nestjs/schedule": "^1.0.2",
     "@polkadot/api": "9.11.1",
-<<<<<<< HEAD
     "@subql/common": "latest",
     "@subql/common-cosmos": "workspace:*",
-    "@subql/node-core": "^1.8.0",
+    "@subql/node-core": "1.9.0",
     "@subql/types-cosmos": "workspace:*",
     "@subql/utils": "latest",
-=======
-    "@subql/common": "workspace:*",
-    "@subql/common-substrate": "workspace:*",
-    "@subql/node-core": "workspace:*",
-    "@subql/types": "workspace:*",
-    "@subql/utils": "workspace:*",
->>>>>>> 7dd15d16
     "@subql/x-merkle-mountain-range": "2.0.0-0.1.2",
     "@willsoto/nestjs-prometheus": "^4.2.0",
     "app-module-path": "^2.2.0",
-<<<<<<< HEAD
     "cosmjs-types": "^0.5.0",
-=======
->>>>>>> 7dd15d16
     "cron-converter": "^1.0.2",
     "dayjs": "^1.10.7",
     "eventemitter2": "^6.4.5",
@@ -66,11 +50,7 @@
     "reflect-metadata": "^0.1.13",
     "rimraf": "^3.0.2",
     "rxjs": "^7.5.2",
-<<<<<<< HEAD
-    "sequelize": "6.23.0",
-=======
-    "sequelize": "^6.28.0",
->>>>>>> 7dd15d16
+    "sequelize": "6.28.0",
     "tar": "^6.1.11",
     "typescript": "^4.4.4",
     "vm2": "^3.9.9",
