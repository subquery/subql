{
  "name": "@subql/node",
  "version": "0.1.0",
  "description": "",
  "author": "Ian He",
  "private": true,
<<<<<<< HEAD
  "license": "UNLICENSED",
=======
  "license": "Apache-2.0",
>>>>>>> 68c0fc60
  "scripts": {
    "prebuild": "rimraf dist",
    "build": "nest build",
    "format": "prettier --write \"src/**/*.ts\" \"test/**/*.ts\"",
    "start": "nest start",
    "start:dev": "nest start --watch",
    "start:debug": "nest start --debug --watch -- -f ../../../subql-example/extrinsics",
    "start:prod": "node dist/main",
    "lint": "eslint \"{src,apps,libs,test}/**/*.ts\" --fix",
    "test": "jest",
    "test:watch": "jest --watch",
    "test:cov": "jest --coverage",
    "test:debug": "node --inspect-brk -r tsconfig-paths/register -r ts-node/register node_modules/.bin/jest --runInBand",
    "test:e2e": "jest --config ./test/jest-e2e.json"
  },
  "dependencies": {
    "@nestjs/common": "^7.6.1",
    "@nestjs/core": "^7.6.1",
    "@nestjs/platform-express": "^7.6.1",
    "@polkadot/api": "^3.0.1",
    "@subql/common": "workspace:*",
    "app-module-path": "^2.2.0",
    "lodash": "^4.17.20",
    "pg": "^8.5.1",
    "reflect-metadata": "^0.1.13",
    "rimraf": "^3.0.2",
    "rxjs": "^6.6.3",
    "sequelize": "^6.3.5",
    "vm2": "^3.9.2",
    "yargs": "^16.2.0"
  },
  "devDependencies": {
    "@nestjs/cli": "^7.5.4",
    "@nestjs/schematics": "^7.2.5",
    "@nestjs/testing": "^7.6.1",
    "@types/app-module-path": "^2.2.0",
    "@types/express": "^4.17.9",
    "@types/jest": "^26.0.19",
    "@types/lodash": "^4.14.165",
    "@types/sequelize": "^4.28.9",
    "@types/supertest": "^2.0.10",
    "@types/yargs": "^15.0.11",
    "supertest": "^6.0.1",
    "ts-jest": "^26.4.4"
  },
  "jest": {
    "moduleFileExtensions": [
      "js",
      "json",
      "ts"
    ],
    "rootDir": "src",
    "testRegex": ".*\\.spec\\.ts$",
    "transform": {
      "^.+\\.(t|j)s$": "ts-jest"
    },
    "collectCoverageFrom": [
      "**/*.(t|j)s"
    ],
    "coverageDirectory": "../coverage",
    "testEnvironment": "node"
  }
}<|MERGE_RESOLUTION|>--- conflicted
+++ resolved
@@ -4,11 +4,7 @@
   "description": "",
   "author": "Ian He",
   "private": true,
-<<<<<<< HEAD
-  "license": "UNLICENSED",
-=======
   "license": "Apache-2.0",
->>>>>>> 68c0fc60
   "scripts": {
     "prebuild": "rimraf dist",
     "build": "nest build",
