--- conflicted
+++ resolved
@@ -1,10 +1,6 @@
 {
   "name": "@subql/node-stellar",
-<<<<<<< HEAD
-  "version": "2.9.3-1",
-=======
   "version": "2.9.3-2",
->>>>>>> 7ab3ccb6
   "description": "",
   "author": "Ian He",
   "license": "GPL-3.0",
