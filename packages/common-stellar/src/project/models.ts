--- conflicted
+++ resolved
@@ -1,13 +1,11 @@
 // Copyright 2020-2023 SubQuery Pte Ltd authors & contributors
 // SPDX-License-Identifier: GPL-3.0
 
+import {forbidNonWhitelisted} from '@subql/common';
 import {
   StellarHandlerKind,
   StellarDatasourceKind,
-<<<<<<< HEAD
   SorobanEventFilter,
-=======
->>>>>>> af0abffa
   SubqlCustomHandler,
   SubqlMapping,
   SubqlHandler,
