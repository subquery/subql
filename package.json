{
  "name": "subql-mono",
  "private": true,
  "workspaces": [
    "packages/*"
  ],
  "devDependencies": {
    "@actions/core": "^1.6.0",
    "@babel/preset-env": "^7.16.11",
    "@octokit/request": "^5.6.3",
    "@types/node": "^14.18.10",
    "@typescript-eslint/eslint-plugin": "^5.10.2",
    "@typescript-eslint/parser": "^5.10.2",
    "babel-jest": "^27.4.6",
    "eslint": "^8.8.0",
    "eslint-config-prettier": "^8.3.0",
    "eslint-plugin-header": "^3.1.1",
    "eslint-plugin-import": "^2.25.4",
    "eslint-plugin-prettier": "^4.0.0",
    "eslint-plugin-sort-destructure-keys": "^1.4.0",
    "husky": "^7.0.4",
    "jest": "^27.4.7",
    "lint-staged": "^12.3.3",
    "prettier": "^2.5.1",
    "pretty-quick": "^3.1.3",
    "regenerator-runtime": "^0.13.9",
    "ts-jest": "^27.1.3",
    "ts-loader": "^9.2.6",
    "ts-node": "^10.4.0",
    "tsconfig-paths": "^3.12.0",
    "typescript": "^4.4.4"
  },
  "resolutions": {
<<<<<<< HEAD
    "@polkadot/api": "7.6.1",
    "@polkadot/util": "8.3.2"
=======
    "@polkadot/api": "7.4.1",
    "@polkadot/util": "8.3.2",
    "@terra-money/terra.js": "^3.0.1"
>>>>>>> d11c8675
  },
  "scripts": {
    "build": "yarn workspaces foreach -ptA run build",
    "lint": "eslint packages --ext .ts",
    "test": "jest --coverage",
    "test:all": "node --expose-gc ./node_modules/.bin/jest --logHeapUsage --testRegex='.*\\.(spec|test)\\.ts$' --forceExit --ci -w=2 --clearMocks",
    "test:docker": "docker-compose -f test/docker-compose.yaml up --remove-orphans --abort-on-container-exit --build test",
    "postinstall": "husky install"
  },
  "lint-staged": {
    "*.ts": [
      "eslint --cache --fix",
      "prettier --write"
    ],
    "packages/**/*.!(*ejs|ts)": [
      "prettier --write"
    ]
  },
  "packageManager": "yarn@3.1.1"
}<|MERGE_RESOLUTION|>--- conflicted
+++ resolved
@@ -31,14 +31,9 @@
     "typescript": "^4.4.4"
   },
   "resolutions": {
-<<<<<<< HEAD
-    "@polkadot/api": "7.6.1",
-    "@polkadot/util": "8.3.2"
-=======
     "@polkadot/api": "7.4.1",
     "@polkadot/util": "8.3.2",
     "@terra-money/terra.js": "^3.0.1"
->>>>>>> d11c8675
   },
   "scripts": {
     "build": "yarn workspaces foreach -ptA run build",
