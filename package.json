{
  "name": "subql-mono",
  "private": true,
  "workspaces": [
    "packages/*"
  ],
  "devDependencies": {
    "@actions/core": "^1.6.0",
    "@babel/preset-env": "^7.16.11",
    "@octokit/request": "^5.6.3",
    "@types/node": "^14.18.10",
    "@typescript-eslint/eslint-plugin": "^5.10.2",
    "@typescript-eslint/parser": "^5.10.2",
    "babel-jest": "^27.4.6",
    "eslint": "^8.8.0",
    "eslint-config-prettier": "^8.3.0",
    "eslint-plugin-header": "^3.1.1",
    "eslint-plugin-import": "^2.25.4",
    "eslint-plugin-prettier": "^4.0.0",
    "eslint-plugin-sort-destructure-keys": "^1.4.0",
    "husky": "^7.0.4",
    "jest": "^27.4.7",
    "lint-staged": "^12.3.3",
    "prettier": "^2.5.1",
    "pretty-quick": "^3.1.3",
    "regenerator-runtime": "^0.13.9",
    "ts-jest": "^27.1.3",
    "ts-loader": "^9.2.6",
    "ts-node": "^10.4.0",
    "tsconfig-paths": "^3.12.0",
    "typescript": "^4.4.4"
  },
  "resolutions": {
    "@polkadot/api": "7.9.1",
<<<<<<< HEAD
    "@polkadot/util": "8.4.1"
=======
    "@polkadot/util": "8.4.1",
    "@terra-money/terra.js": "^3.0.1"
>>>>>>> a1869707
  },
  "scripts": {
    "build": "yarn workspaces foreach -ptA run build",
    "lint": "eslint packages --ext .ts",
    "test": "jest --coverage",
    "test:all": "node --expose-gc ./node_modules/.bin/jest --logHeapUsage --testRegex='.*\\.(spec|test)\\.ts$' --forceExit --ci -w=2 --clearMocks",
    "test:docker": "docker-compose -f test/docker-compose.yaml up --remove-orphans --abort-on-container-exit --build test",
    "postinstall": "husky install"
  },
  "lint-staged": {
    "*.ts": [
      "eslint --cache --fix",
      "prettier --write"
    ],
    "packages/**/*.!(*ejs|ts)": [
      "prettier --write"
    ]
  },
  "packageManager": "yarn@3.1.1"
}<|MERGE_RESOLUTION|>--- conflicted
+++ resolved
@@ -32,12 +32,8 @@
   },
   "resolutions": {
     "@polkadot/api": "7.9.1",
-<<<<<<< HEAD
-    "@polkadot/util": "8.4.1"
-=======
     "@polkadot/util": "8.4.1",
     "@terra-money/terra.js": "^3.0.1"
->>>>>>> a1869707
   },
   "scripts": {
     "build": "yarn workspaces foreach -ptA run build",
