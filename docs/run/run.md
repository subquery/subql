--- conflicted
+++ resolved
@@ -7,12 +7,8 @@
 
 An alternative solution is to run a <strong>Docker Container</strong>, defined by the `docker-compose.yml` file. For a new project that has been just initialised you won't need to change anything here.
 
-<<<<<<< HEAD
 Under the project directory run the following command:
-=======
-Under the project directory run following command:
 
->>>>>>> db325426
 ```shell
 docker-compose pull && docker-compose up
 ```
@@ -34,13 +30,9 @@
 npm install -g @subql/node
 ```
 
-<<<<<<< HEAD
-Once installed, you can start a node with the following command:
-=======
 Please note that we **DO NOT** encourage the use of `yarn global` due to its poor dependency management which may lead to an errors down the line.
 
-Once installed, you can can start a node
->>>>>>> db325426
+Once installed, you can start a node with the following command:
 
 ```shell
 subql-node <command>
@@ -77,16 +69,10 @@
 export DB_DATABASE=postgres
 export DB_HOST=localhost
 export DB_POST=5432
-<<<<<<< HEAD
 subql-node -f your-project-path 
 ````
+
 Depending on the configuration of your Postgres database (e.g. a different database password), please ensure also that both the indexer (`subql/node`) and the query service (`subql/query`) can establish a connection to it.
-=======
-subql-node -f your-project-path
-```
-
-Depending on the configuration of your Postgres database (e.g. a different database password), please ensure also that both the indexer (`subql/node`) and the query service (`subql/query`) is able to establish connection to it.
->>>>>>> db325426
 
 #### Specify a configuration file
 
@@ -134,24 +120,15 @@
 npm install -g @subql/query
 ```
 
-<<<<<<< HEAD
-### Running the Query service
-=======
 Please note that we **DO NOT** encourage the use of `yarn global` due to its poor dependency management which may lead to an errors down the line.
 
-### Runing the Query service
->>>>>>> db325426
+### Running the Query service
 
 ```
 export DB_HOST=localhost
 subql-query --name <project_name> --playground
-<<<<<<< HEAD
 ````
+
 Make sure the project name is the same as the project name when you [initialize the project](../quickstart/quickstart.md#initialise-the-starter-subquery-project). Also, check the environment variables are correct.
-=======
-```
-
-Make sure the project name is same as the project name when you [initialize the project](../quickstart/quickstart.md#initialise-the-starter-subquery-project). Also check the environment variables are correct.
->>>>>>> db325426
 
 After running the subql-query service successfully, open your browser and head to `http://localhost:3000`. You should see a GraphQL playground showing in the Explorer and the schema that is ready to query.