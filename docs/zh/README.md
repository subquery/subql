--- conflicted
+++ resolved
@@ -23,15 +23,9 @@
       <li>
         <a href="https://doc.subquery.network/tutorials_examples/introduction.html">
           <div>
-<<<<<<< HEAD
-             <img src="/assets/img/tutorialsIcon.svg" />
-             <span>教程和示例</span>
-             <p>边做边学。 如何构建各种子查询项目的教程和示例。</p>
-=======
             <img src="/assets/img/tutorialsIcon.svg" />
             <span>教程和示例</span>
             <p>在实践中学习。 如何构建各种子查询项目的教程和示例。</p>
->>>>>>> 28ed8f82
           </div>
         </a>
       </li>
@@ -48,11 +42,7 @@
         <a href="https://static.subquery.network/whitepaper.pdf" target="_blank">
           <div>
             <img src="/assets/img/networkIcon.svg" />
-<<<<<<< HEAD
-            <span>SubQuery 网络</span>
-=======
             <span>SubQuery Network</span>
->>>>>>> 28ed8f82
             <p>SubQuery 的分散未来。 阅读更多关于如何奖励索引器和消费者的信息。</p>
           </div>
         </a>
