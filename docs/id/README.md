<link rel="stylesheet" href="/assets/style/welcome.css" as="style" />
<div class="top2Sections">
  <section class="welcomeWords">
    <div class="main">
      <div>
        <h2 class="welcomeTitle">Welcome to SubQuery’s Indonesian <span>Docs</span></h2>
<<<<<<< HEAD
        <p>Jelajahi dan ubah data chain untuk membangun dApps yang intuitif dengan lebih cepat!</p>
=======
        <p>Explore and transform your chain data to build intuitive dApps faster!</p>
>>>>>>> 28ed8f82
      </div>
    </div>
  </section>
  <section class="startSection main">
    <div>
      <h2 class="title">Cara Memulai <span>Panduan</span></h2>
      <p>Memahami SubQuery dengan mengenali contoh tradisional Halo Dunia. Menggunakan proyek templat dari Docker, anda bisa dengan cepat memulai dan menjalankan node dan mulai query blockchain dalam beberapa menit saja menggunakan perintah sederhana.
      </p>
      <a href="https://doc.subquery.network/quickstart/helloworld-localhost.html" class="button"><span>Mulai</span></a>
    </div>
  </section>
</div>
<div class="main">
  <div>
    <ul class="list">
      <li>
        <a href="https://doc.subquery.network/tutorials_examples/introduction.html">
          <div>
            <img src="/assets/img/tutorialsIcon.svg" />
            <span>Tutorial dan Contoh</span>
            <p>Belajar dengan melakukan. Tutorial dan contoh cara membuat berbagai macam proyek SubQuery.</p>
          </div>
        </a>
      </li>
      <li>
        <a href="https://doc.subquery.network/create/introduction.html">
          <div>
            <img src="/assets/img/docsIcon.svg" />
            <span>Dokumen Referensi Teknis</span>
            <p>Ditulis oleh developer untuk developer. Cari apa yang diperlukan untuk membangun dApps dengan cepat.</p>
          </div>
        </a>
      </li>
      <li>
        <a href="https://static.subquery.network/whitepaper.pdf" target="_blank">
          <div>
            <img src="/assets/img/networkIcon.svg" />
            <span>Jaringan SubQuery</span>
            <p>Masa depan terdesentralisasi SubQuery. Cari tahu lebih lanjut tentang bagaimana indexer dan konsumen bisa mendapat hadiah.</p>
          </div>
        </a>
      </li>
    </ul>
  </div>
</div>
<section class="faqSection main">
  <div>
    <h2 class="title">Pertanyaan Umum</h2>
    <ul class="faqList">
      <li>
        <div class="title">Apa itu SubQuery?</div>
        <div class="content">
          <p>SubQuery adalah proyek open source yang memungkinkan developer untuk mengindeks, mengubah, dan melakukan query Substrate data chain untuk mentenagai aplikasi mereka.</p>
          <a class="more" href="https://doc.subquery.network/faqs/faqs.html#what-is-subquery">BACA LEBIH LANJUT</a>
        </div>
      </li>
      <li>
        <div class="title">Apa cara terbaik untuk memulai SubQuery?</div>
        <div class="content">
          <p>Cara terbaik untuk memulai SubQuery adalah dengan mencoba <a href="https://doc.subquery.network/quickstart/helloworld-localhost.html">tutorial Hello World</a> kami. Ini adalah tutorial 5 menit yang simpel berisikan pengunduhan templat, membangun proyek, kemudian menggunakan Docker untuk menjalankan node di localhost dan menjalankan query yang sederhana. </p>
        </div>
      </li>
      <li>
        <div class="title">Bagaimana saya bisa berkontribusi atau memberi masukan ke SubQuery?</div>
        <div class="content">
          <p>Kami sangat menghargai kontribusi dan masukan dari komunitas. Untuk mengkontribusi kode, fork repositori yang menarik dan buat perubahan yang anda inginkan. Lalu kirimkan PR atau Pull Request. Oh, jangan lupa untuk mengetesnya dulu! Periksa juga panduan kontribusi kami (segera hadir). </p>
          <a class="more" href="https://doc.subquery.network/faqs/faqs.html#what-is-the-best-way-to-get-started-with-subquery">BACA LEBIH LANJUT</a>
        </div>
      </li>
      <li>
        <div class="title">Berapa biaya untuk hosting proyek saya di SubQuery Projects?</div>
        <div class="content">
          <p>Hosting proyek anda di SubQuery Projects sepenuhnya gratis - ini adalah cara kami untuk memberi kembali kepada komunitas kami. Untuk mempelajari cara hosting proyek dengan kami, silakan lihat tutorial <a href="https://doc.subquery.network/quickstart/helloworld-hosted.html">Hello World (SubQuery Hosted)</a>.</p>
          <a class="more" href="https://doc.subquery.network/publish/publish.html">HOSTING PROYEK ANDA</a>
        </div>
      </li>
    </ul><br>
    Untuk pertanyaan umum lainnya, silakan lihat halaman <a href="https://doc.subquery.network/faqs/faqs.html">Pertanyaan Umum</a>.    
  </div>
</section>
<section class="main">
  <div>
    <div class="lastIntroduce lastIntroduce_1">
        <h5>Mengintegrasi Custom Chain anda?</h5>
        <p>Baik anda sedang membangun parachain baru atau blockchain baru di Substrate - SubQuery bisa membantu anda mengindeks dan menyelesaikan masalah di data chain anda. SubQuery didesain agar mudah diintegrasi dengan custom Substrate chain.</p>
        <a class="more" href="https://doc.subquery.network/create/mapping.html#custom-substrate-chains">PELAJARI CARA MENGINTEGRASI CHAIN ANDA</a>
    </div>
    <div class="lastIntroduce lastIntroduce_2">
        <h5>Dukung dan Kontribusi</h5>
        <p>Punya pertanyaan atau berminat untuk cari tahu cara anda bisa berkontribusi? Kami dengan senang hati akan menjawab anda. Silakan hubungi kami via email atau media sosial dari tautan di bawah. Butuh ahli teknis? Gabung komunitas Discord kami dan dapatkan bantuan dari anggota komunitas kami. </p>
        <a class="more" href="=https://discord.com/invite/78zg8aBSMG">GABUNG PERBINCANGAN DI DISCORD</a>
    </div>
    </div>
</section>
<section class="main connectSection">
  <div class="email">
    <span>Hubungi kami</span>
    <a href="mailto:hello@subquery.network">hello@subquery.network</a>
  </div>
  <div>
    <div>Ikuti kami di socialbn</div>
    <div class="connectWay">
      <a href="https://discord.com/invite/78zg8aBSMG" target="_blank" class="connectDiscord">discord</a>
      <a href="https://twitter.com/subquerynetwork" target="_blank" class="connectTwitter">twitter</a>
      <a href="https://medium.com/@subquery" target="_blank" class="connectMedium">medium</a>
      <a href="https://t.me/subquerynetwork" target="_blank" class="connectTelegram">telegram</a>
      <a href="https://github.com/OnFinality-io/subql" target="_blank" class="connectGithub">github</a>
      <a href="https://matrix.to/#/#subquery:matrix.org" target="_blank" class="connectMatrix">matrix</a>
      <a href="https://www.linkedin.com/company/subquery" target="_blank" class="connectLinkedin">linkedin</a>
    </div>
  </div>
</section>
</div> </div>
<div class="footer">
  <div class="main"><div>SubQuery © 2021</div></div>
</div>
<script charset="utf-8" src="/assets/js/welcome.js"></script><|MERGE_RESOLUTION|>--- conflicted
+++ resolved
@@ -4,11 +4,7 @@
     <div class="main">
       <div>
         <h2 class="welcomeTitle">Welcome to SubQuery’s Indonesian <span>Docs</span></h2>
-<<<<<<< HEAD
         <p>Jelajahi dan ubah data chain untuk membangun dApps yang intuitif dengan lebih cepat!</p>
-=======
-        <p>Explore and transform your chain data to build intuitive dApps faster!</p>
->>>>>>> 28ed8f82
       </div>
     </div>
   </section>
