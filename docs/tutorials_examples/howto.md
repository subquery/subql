# Tutorials

## How to start at a different block height?

### Video guide

<figure class="video_container">
  <iframe src="https://www.youtube.com/embed/ZiNSXDMHmBk" frameborder="0" allowfullscreen="true"></iframe>
</figure>

### Introduction

By default, all starter projects start synchronising the blockchain from the genesis block. In otherwords, from block 1. For large blockchains, this can typically take days or even weeks to fully synchronise. 

To start a SubQuery node synchronising from a non-zero height, all you have to do is to modify your project.yaml file and change the startBlock key.

Below is a project.yaml file where the start block has been set to 1,000,000

```shell
specVersion: 0.0.1
description: ""
repository: ""
schema: ./schema.graphql
network:
  endpoint: wss://polkadot.api.onfinality.io/public-ws
  dictionary: https://api.subquery.network/sq/subquery/dictionary-polkadot
dataSources:
  - name: main
    kind: substrate/Runtime
    startBlock: 1000000
    mapping:
      handlers:
        - handler: handleBlock
          kind: substrate/BlockHandler
```

### Why not start from zero?

The main reason is that it can reduce the time to synchronise the blockchain. This means that if you are only interested in transactions in the last 3 months, you can only synchronise the last 3 months worth meaning less waiting time and you can start your development faster.

### What are the drawbacks of not starting from zero? 

The most obvious drawback will be that you won’t be able to query for data on the blockchain for blocks that you don’t have.

### How to figure out the current blockchain height?

If you are using the Polkadot network, you can visit [https://polkascan.io/](https://polkascan.io/), select the network, and then view the  "Finalised Block" figure.

### Do I have to do a rebuild or a codegen?

No. Because you are modifying the project.yaml file, which is essentially a configuration file, you will not have to rebuild or regenerate the typescript code. 

## How to change the blockchain fetching batch size?

### Video guide

<figure class="video_container">
  <iframe src="https://www.youtube.com/embed/LO_Gea_IN_s" frameborder="0" allowfullscreen="true"></iframe>
</figure>

### Introduction

The default batch size is 100, but this can be changed by using the extra command `--batch-size=xx`.

You need to this to the command line as an extra flag or if you are using Docker, modify the docker-compose.yml with:

```shell
subquery-node:
    image: onfinality/subql-node:latest
    depends_on:
      - "postgres"
    restart: always
    environment:
      DB_USER: postgres
      DB_PASS: postgres
      DB_DATABASE: postgres
      DB_HOST: postgres
      DB_PORT: 5432
    volumes:
      - ./:/app
    command:
      - -f=/app
      - --local
      - --batch-size=50

```

This example sets the batch size to 50.

### Why change the batch size?

Using a smaller batch size can reduce memory usage and not leave users hanging for large queries. In otherwords, your application can be more responsive. 

## How to run an indexer node?

### Video guide

<figure class="video_container">
  <iframe src="https://www.youtube.com/embed/QfNsR12ItnA" frameborder="0" allowfullscreen="true"></iframe>
</figure>

### Introduction

Running an indexer node is another option outside of using Docker or having a project hosted for you at [SubQuery Projects](https://project.subquery.network/). It requires more time and effort but will enhance your understanding of how SubQuery works under the covers.

### Postgres
Running an indexer node on your infrastructure will require the setup of a Postgres database. You can install Postgres from [here]( https://www.postgresql.org/download/) and ensure the version is 12 or greater. 

### Install subql/node
Then to run a SubQuery node, run the following command:

```shell
npm install -g @subql/node
```

The -g flag means to install it globally which means on OSX, the location will be /usr/local/lib/node_modules.

Once installed, you can check the version by running:

```shell
> subql-node --version
0.19.1
```

### Setting DB configs

Next, you need to set the following environmental variables:

```shell
export DB_USER=postgres
export DB_PASS=postgres
export DB_DATABASE=postgres
export DB_HOST=localhost
export DB_PORT=5432
```

Of course, if you have different values for the above keys, please adjust accordingly. Note that the `env` command will display the current environment variables and that this process only sets these values temporarily. That is, they are only valid for the duration of the terminal session. To set them permanently, store them in your ~/bash_profile instead.

### Indexing a project

To start indexing a project, navigate into your project folder and run the following command:

```shell
subql-node -f .
```

If you do not have a project handy, `git clone https://github.com/subquery/subql-helloworld`. You should see the indexer node kick into life and start indexing blocks. 

### Inspecting Postgres

If you navigate to Postgres, you should see two tables created. `public.subqueries` and `subquery_1.starter_entities`.

`public.subqueries` only contains 1 row which the indexer checks upon start up to “understand the current state” so it knows where to continue from. The `starter_entities` table contains the indexes. To view the data, run `select (*) from subquery_1.starter_entities`.

## How does a SubQuery dictionary work?

The whole idea of a generic dictionary project is to index all the data from a blockchain and record the events, extrinsics, and its types (module and method) in a database in order of block height. Another project can then query this `network.dictionary` endpoint instead of the default `network.endpoint` defined in the manifest file. 

The `network.dictionary` endpoint is an optional parameter that if present, the SDK will automatically detect and use. `network.endpoint` is mandatory and will not compile if not present. 

Taking the [SubQuery dictionary](https://github.com/subquery/subql-dictionary) project as an example, the [schema](https://github.com/subquery/subql-dictionary/blob/main/schema.graphql) file defines 3 entities; extrinsic, events, specVersion. These 3 entities contain 6, 4, and 2 fields respectively. When this project is run, these fields are reflected in the database tables. 

![extrinsics table](/assets/img/extrinsics_table.png)
![events table](/assets/img/events_table.png)
![specversion table](/assets/img/specversion_table.png)

Data from the blockchain is then stored in these tables and indexed for performance. The project is then hosted in SubQuery Projects and the API endpoint is available to be added to the manifest file. 

### How to incorporate a dictionary into your project?

Add `dictionary: https://api.subquery.network/sq/subquery/dictionary-polkadot` to the network section of the manifest. Eg:

```shell
network:
  endpoint: wss://polkadot.api.onfinality.io/public-ws
  dictionary: https://api.subquery.network/sq/subquery/dictionary-polkadot
```

### What happens when a dictionary IS NOT used?

When a dictionary is NOT used, an indexer will fetch every block data via the polkadot api according to the `batch-size` flag which is 100 by default, and place this in a buffer for processing. Later, the indexer takes all these blocks from the buffer and while processing the block data, checks whether the event and extrinsic in these blocks match the user-defined filter.

### What happens when a dictionary IS used?

When a dictionary IS used, the indexer will first take the event filter as parameters and merge this into a GraphQL query. It then uses the dictionary's API to obtain a list of relevant block heights only that contains the specific events. Often this is substantially less than 100 if the default is used. 

For example, imagine a situation where you're indexing transfer events. Not all blocks have this event (in the image below there are no transfer events in blocks 3 and 4).

![dictionary block](/assets/img/dictionary_blocks.png)

The dictionary allows your project to skip this so rather than looking in each block for a transfer event, it skips to just blocks 1, 2, and 5. This is because the dictionary is a pre-computed reference to all calls and events in each block.

This means that using a dictionary can reduce the amount of data that the indexer obtains from the chain and reduce the number of “unwanted” blocks stored in the local buffer. But compared to the traditional method, it adds an additional step to get data from the dictionary’s API.

### When is a dictionary NOT useful? 

<<<<<<< HEAD
When [block handlers](https://doc.subquery.network/create/mapping.html#block-handler) are used to grab data from a chain, every block needs to be processed. Therefore, using a dictionary in this case does not provide any advantage and the indexer will automatically switch to the default non-dictionary approach. 

Also, when dealing with events or extrinsic that occur or exist in every block such as `timestamp.set`, using a dictionary will not offer any additional advantage.
=======
When [block handlers](https://doc.subquery.network/create/mapping.html#block-handler) are used to grab data from a chain, every block needs to be processed. Therefore, using a dictionary in this case, does not provide any advantage and the indexer will automatically switch to the default non-dictionary approach. 

Also, when dealing with events or extrinsic that occurs or exists in every block such as `timestamp.set`, using a dictionary will not offer any additional advantage.
>>>>>>> f88be4dd
<|MERGE_RESOLUTION|>--- conflicted
+++ resolved
@@ -194,12 +194,7 @@
 
 ### When is a dictionary NOT useful? 
 
-<<<<<<< HEAD
-When [block handlers](https://doc.subquery.network/create/mapping.html#block-handler) are used to grab data from a chain, every block needs to be processed. Therefore, using a dictionary in this case does not provide any advantage and the indexer will automatically switch to the default non-dictionary approach. 
-
-Also, when dealing with events or extrinsic that occur or exist in every block such as `timestamp.set`, using a dictionary will not offer any additional advantage.
-=======
 When [block handlers](https://doc.subquery.network/create/mapping.html#block-handler) are used to grab data from a chain, every block needs to be processed. Therefore, using a dictionary in this case, does not provide any advantage and the indexer will automatically switch to the default non-dictionary approach. 
 
 Also, when dealing with events or extrinsic that occurs or exists in every block such as `timestamp.set`, using a dictionary will not offer any additional advantage.
->>>>>>> f88be4dd
+Also, when dealing with events or extrinsic that occurs or exists in every block such as `timestamp.set`, using a dictionary will not offer any additional advantage.