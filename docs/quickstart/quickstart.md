# Introduction
This section will guide you through creating a starter SubQuery Project that can be used as a starting point for your own project, and that you can deploy either to a local environment (e.g. using Docker) or to [SubQuery Projects](https://project.subquery.network/) (our managed service).

At the end of this guide, you'll have a working SubQuery project running on a SubQuery node with a GraphQL endpoint that you can query data from.

# Local Development

This guide uses Docker for local development and deployment. It covers the following steps:

1. Set up the SubQuery CLI and its dependencies
2. Initialise a starter SubQuery Project
3. Configure and build the SubQuery Project
4. Deploy the SubQuery Project with Docker
5. Query the SubQuery Project using Localhost

## 1. Set up the SubQuery CLI and its dependencies

1. Ensure Yarn **and/or** NPM (package manager) is installed:
   
```shell
# NPM
npm -v

# Yarn
yarn -v
``` 
**NOTE:** If missing, you can follow these links to install them: [Yarn](https://classic.yarnpkg.com/en/docs/install/) or [NPM](https://www.npmjs.com/get-npm).

2. With NPM installed, you can now run the following to install the SubQuery CLI:
```shell
# NPM
npm install -g @subql/cli
```
Please note that we DO NOT encourage the use of `yarn global` due to its poor dependency management which may lead to an errors down the line.

You can then run the following command to see what is available for use with the SubQuery CLI:

```shell
subql help
```

## 2. Initialise a starter SubQuery Project

1. Make sure you are inside the directory in which you want to create a SubQuery project, and run the following command while replacing `PROJECT_NAME` with the name of your project:

```shell
subql init --starter PROJECT_NAME
```

- `Git repository` is optional. It's the Git URL to your project's repo.
- `RPC endpoint` is optional. It's the running RPC endpoint you project points to. You can use the default endpoint provided `wss://polkadot.api.onfinality.io/public-ws` or provide your own.
- `Authors` is required. It's the name of the project's creator.
- `Description` is optional. It's a short description of your project.
- `Version` is optional. It's the project's version number. You can use the default value `1.0.0` or provide your own.
- `License` is optional. It's the software license for your project. You can use the default `Apache-2.0` or provide your own.

**NOTE:** You can press your `ENTER` or `RETURN` key to accept the default vialue (it may be empty). **`Authors` is the only mandatory field**. You may need to cancel out of the process with `Ctrl+C` once you see `PROJECT_NAME is ready` 

This will create a new folder inside your directory named after your PROJECT_NAME. This folder contains all of the necessary files needed to deploy a working SubQuery Project.

1. Change your working directory into the new folder:

<<<<<<< HEAD
```shell
cd PROJECT_NAME
```

2. Then, while in the new folder, install dependencies of your SubQuery Project:

```shell
# NPM
npm install
=======
<code-group>
  <code-block title="YARN" active>
  ```shell
  cd PROJECT_NAME
  yarn install
  ```
  </code-block>

  <code-block title="NPM">
  ```bash
  cd PROJECT_NAME
  npm install
  ```
  </code-block>
</code-group>

## Configure and Build the Starter Project
>>>>>>> 615f362f

# Yarn
yarn install
```

**NOTE:** This may take a few seconds dependent on your internet connection.

## 3. Configure and build the SubQuery Project

1. Generate TypeScript from the GraphQL schema:

<<<<<<< HEAD
```shell
# NPM
npm run-script codegen
=======
<code-group>
  <code-block title="YARN" active>
  ```shell
  yarn codegen
  ```
  </code-block>

  <code-block title="NPM">
  ```bash
  npm run-script codegen
  ```
  </code-block>
</code-group>

You'll find the generated models in the `/src/types/models` directory
>>>>>>> 615f362f

# Yarn
yarn codegen
```

**NOTE:** This step must be done whenever changes are made to the schema file in order to regenerate your types directory.

2. Then, build your code so that it can run on a locally hosted SubQuery Node:

<<<<<<< HEAD
```shell
# NPM
npm run-script build

# Yarn
yarn build
```
=======
<code-group>
  <code-block title="YARN" active>
  ```shell
  yarn build
  ```
  </code-block>

  <code-block title="NPM">
  ```bash
  npm run-script build
  ```
  </code-block>
</code-group>
>>>>>>> 615f362f

## 4. Deploy the SubQuery Project with Docker

The easiest way to run a SubQuery node locally is by using Docker which is what this guide will show. If you want to skip this and deploy your project using SubQuery Projects, our managed service, you can follow this guide: [Publish your new project to SubQuery Projects](../publish/publish.md)

1. Ensure Docker is installed:

```shell
docker -v
```

**NOTE:** If missing, you can follow this link to install it: [Docker](https://docs.docker.com/get-docker/)

2. Then, in your projects directory, start up a Docker container:

```shell
docker-compose pull && docker-compose up
```

**NOTE:** It may take some time to download the required packages when starting the Docker container for the first time, but shortly you will see blocks being fetched:

```shell
# Example Snippet
subquery-node_1   | 2021-08-13T13:56:16.898Z <fetch> INFO fetch block [301,361], total 61 blocks
subquery-node_1   | 2021-08-13T13:56:17.426Z <fetch> INFO fetch block [362,381], total 20 blocks
subquery-node_1   | 2021-08-13T13:56:17.951Z <fetch> INFO fetch block [382,398], total 17 blocks
```

## 5. Query the SubQuery Project using Localhost

1. Navigate to [http://localhost:3000](http://localhost:3000) in your browser to access a GraphQL playground where you can test and see the results of querys made to your project.

2. Then you can try the following query to pull the 10 most recent block heights fetched by your SubQuery Node: 

```graphql
{
  query {
    starterEntities(first: 10, orderBy: FIELD1_DESC) {
      nodes {
        field1
      }
    }
  }
}
```   

# Next steps

This is a very brief run down of how to get started. For a more detailed breakdown with a video guide check out [Hello World (localhost + Docker)](https://doc.subquery.network/quickstart/helloworld-localhost.html). 

If you are interested in how you can host your project with SubQuery Projects, checkout [HelloWorld (SubQuery hosted)](https://doc.subquery.network/quickstart/helloworld-hosted.html)<|MERGE_RESOLUTION|>--- conflicted
+++ resolved
@@ -58,19 +58,8 @@
 
 This will create a new folder inside your directory named after your PROJECT_NAME. This folder contains all of the necessary files needed to deploy a working SubQuery Project.
 
-1. Change your working directory into the new folder:
+1. Change your working directory into the new folder and install dependencies of your SubQuery Project.
 
-<<<<<<< HEAD
-```shell
-cd PROJECT_NAME
-```
-
-2. Then, while in the new folder, install dependencies of your SubQuery Project:
-
-```shell
-# NPM
-npm install
-=======
 <code-group>
   <code-block title="YARN" active>
   ```shell
@@ -88,7 +77,6 @@
 </code-group>
 
 ## Configure and Build the Starter Project
->>>>>>> 615f362f
 
 # Yarn
 yarn install
@@ -100,11 +88,7 @@
 
 1. Generate TypeScript from the GraphQL schema:
 
-<<<<<<< HEAD
-```shell
-# NPM
-npm run-script codegen
-=======
+
 <code-group>
   <code-block title="YARN" active>
   ```shell
@@ -120,7 +104,7 @@
 </code-group>
 
 You'll find the generated models in the `/src/types/models` directory
->>>>>>> 615f362f
+
 
 # Yarn
 yarn codegen
@@ -130,15 +114,6 @@
 
 2. Then, build your code so that it can run on a locally hosted SubQuery Node:
 
-<<<<<<< HEAD
-```shell
-# NPM
-npm run-script build
-
-# Yarn
-yarn build
-```
-=======
 <code-group>
   <code-block title="YARN" active>
   ```shell
@@ -152,7 +127,6 @@
   ```
   </code-block>
 </code-group>
->>>>>>> 615f362f
 
 ## 4. Deploy the SubQuery Project with Docker
 
