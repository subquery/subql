--- conflicted
+++ resolved
@@ -12,22 +12,18 @@
   npm-token:
     description: 'token to push to npm registry'
     required: true
-  
+
 runs:
   using: "composite"
   steps:
     - working-directory: ${{ inputs.package-path }}
-      run: echo "Changes exist in ${{ inputs.package-path }}" && yarn npm publish --access public 
+      run: echo "Changes exist in ${{ inputs.package-path }}" && yarn npm publish --access public
       env:
         NPM_TOKEN: ${{ inputs.npm-token }}
       shell: bash
 
     - working-directory: ${{ github.workspace }}
       run: node ${{ github.action_path }}/gh-release-script.js ${{ github.workspace }}/${{ inputs.package-path }} ${{ github.sha }}
-<<<<<<< HEAD
-      env: 
-=======
       env:
->>>>>>> 0d02f14f
         REPO_TOKEN: ${{ inputs.repo-token }}
       shell: bash