--- conflicted
+++ resolved
@@ -97,16 +97,13 @@
           package-path: packages/contract-processors
           npm-token: ${{ secrets.NPM_TOKEN }}
 
-<<<<<<< HEAD
       - name: Bump cli & deploy
         if: steps.changed-cli.outputs.changed == 'true'
         uses: ./.github/actions/create-prerelease
         with:
           package-path: packages/cli
           npm-token: ${{ secrets.NPM_TOKEN }}
-
-=======
->>>>>>> c6c52629
+          
       - name: Bump node & deploy
         if: steps.changed-node.outputs.changed == 'true'
         uses: ./.github/actions/create-prerelease
@@ -128,13 +125,6 @@
           package-path: packages/validator
           npm-token: ${{ secrets.NPM_TOKEN }}
 
-      - name: Bump cli & deploy
-        if: steps.changed-cli.outputs.changed == 'true'
-        working-directory: packages/cli
-        run: echo "Changes exist in cli" && yarn version prerelease && yarn npm publish --access public --tag dev
-        env:
-          NPM_TOKEN: ${{ secrets.NPM_TOKEN }}
-
       - name: Commit changes
         uses: EndBug/add-and-commit@v5
         with:
