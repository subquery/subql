name: "Release"
on:
  push:
    branches:
      - main
      - 'next/**'
    paths-ignore:
      - '.github/workflows/**'
  workflow_dispatch:

jobs:
  Build-Publish:
    name: Build-Publish
    if: "!startsWith(github.event.head_commit.message, '[SKIP CI]') && startsWith(github.event.head_commit.message, '[release]') && github.repository == 'OnFinality-io/subql'"
    runs-on: ubuntu-latest
    steps:
      #Check out
      - uses: actions/checkout@v2
        with:
          fetch-depth: 100

      - uses: actions/setup-node@v1
        with:
          node-version: 14
          registry-url: 'https://registry.npmjs.org'

    #Identify changes
      - uses: marceloprado/has-changed-path@v1
        id: changed-common
        with:
          paths: packages/common

      - uses: marceloprado/has-changed-path@v1
        id: changed-cli
        with:
          paths: packages/cli

      - uses: marceloprado/has-changed-path@v1
        id: changed-types
        with:
          paths: packages/types

      - uses: marceloprado/has-changed-path@v1
        id: changed-node
        with:
          paths: packages/node

      - uses: marceloprado/has-changed-path@v1
        id: changed-query
        with:
          paths: packages/query

      #Get node version
      - name: Get updated node version
        id: get-node-version
        run: |
          sh .github/workflows/scripts/nodeVersion.sh

      #Get query version
      - name: Get updated query version
        id: get-query-version
        run: |
          sh .github/workflows/scripts/queryVersion.sh

      - run: yarn

      - name: build
        run: yarn workspaces foreach run build
      #Publish to npm
      - name: Publish Common
        if: steps.changed-common.outputs.changed == 'true'
        working-directory: packages/common
        run: echo "Changes exist in common" && yarn npm publish --access public
        env:
          NPM_TOKEN: ${{ secrets.NPM_TOKEN }}

      - name: Publish Cli
        if: steps.changed-cli.outputs.changed == 'true'
        working-directory: packages/cli
        run: echo "Changes exist in cli" && yarn npm publish --access public
        env:
          NPM_TOKEN: ${{ secrets.NPM_TOKEN }}

      - name: Publish Types
        if: steps.changed-types.outputs.changed == 'true'
        working-directory: packages/types
        run: echo "Changes exist in types" && yarn npm publish --access public
        env:
          NPM_TOKEN: ${{ secrets.NPM_TOKEN }}

<<<<<<< HEAD
      #Publish node docker image
      - name: Set up QEMU
        uses: docker/setup-qemu-action@v1

      - name: Set up Docker Buildx
        uses: docker/setup-buildx-action@v1

      - name: Login to DockerHub
        uses: docker/login-action@v1
        with:
          username: onfinality
          password: ${{ secrets.DOCKERHUB_TOKEN }}

      - name: "[Node service] Build and push"
        uses: docker/build-push-action@v2
        if: steps.changed-node.outputs.changed == 'true'
        with:
          push: true
          file: ./packages/node/Dockerfile
          tags: onfinality/subql-node:v${{ steps.get-node-version.outputs.NODE_VERSION }}

      - name: "[Node service] Image digest"
        if: steps.changed-node.outputs.changed == 'true'
        run: echo ${{ steps.docker_build.outputs.digest }}

      #Publish query docker image
      - name: "[Query service] Build and push"
        uses: docker/build-push-action@v2
        if: steps.changed-query.outputs.changed == 'true'
        with:
          push: true
          file: ./packages/query/Dockerfile
          tags: onfinality/subql-query:v${{ steps.get-query-version.outputs.QUERY_VERSION }}

      - name: "[Query service] Image digest"
        if: steps.changed-query.outputs.changed == 'true'
        run: echo ${{ steps.docker_build.outputs.digest }}
=======
      - name: Publish Node
        if: steps.changed-node.outputs.changed == 'true'
        working-directory: packages/node
        run: echo "Changes exist in node" && yarn npm publish --access public
        env:
          NPM_TOKEN: ${{ secrets.NPM_TOKEN }}
>>>>>>> 04bb04fb
<|MERGE_RESOLUTION|>--- conflicted
+++ resolved
@@ -3,12 +3,12 @@
   push:
     branches:
       - main
-      - 'next/**'
     paths-ignore:
       - '.github/workflows/**'
   workflow_dispatch:
 
 jobs:
+
   Build-Publish:
     name: Build-Publish
     if: "!startsWith(github.event.head_commit.message, '[SKIP CI]') && startsWith(github.event.head_commit.message, '[release]') && github.repository == 'OnFinality-io/subql'"
@@ -45,28 +45,18 @@
         with:
           paths: packages/node
 
-      - uses: marceloprado/has-changed-path@v1
-        id: changed-query
-        with:
-          paths: packages/query
-
       #Get node version
       - name: Get updated node version
         id: get-node-version
         run: |
           sh .github/workflows/scripts/nodeVersion.sh
 
-      #Get query version
-      - name: Get updated query version
-        id: get-query-version
-        run: |
-          sh .github/workflows/scripts/queryVersion.sh
-
       - run: yarn
 
       - name: build
         run: yarn workspaces foreach run build
       #Publish to npm
+
       - name: Publish Common
         if: steps.changed-common.outputs.changed == 'true'
         working-directory: packages/common
@@ -88,49 +78,9 @@
         env:
           NPM_TOKEN: ${{ secrets.NPM_TOKEN }}
 
-<<<<<<< HEAD
-      #Publish node docker image
-      - name: Set up QEMU
-        uses: docker/setup-qemu-action@v1
-
-      - name: Set up Docker Buildx
-        uses: docker/setup-buildx-action@v1
-
-      - name: Login to DockerHub
-        uses: docker/login-action@v1
-        with:
-          username: onfinality
-          password: ${{ secrets.DOCKERHUB_TOKEN }}
-
-      - name: "[Node service] Build and push"
-        uses: docker/build-push-action@v2
-        if: steps.changed-node.outputs.changed == 'true'
-        with:
-          push: true
-          file: ./packages/node/Dockerfile
-          tags: onfinality/subql-node:v${{ steps.get-node-version.outputs.NODE_VERSION }}
-
-      - name: "[Node service] Image digest"
-        if: steps.changed-node.outputs.changed == 'true'
-        run: echo ${{ steps.docker_build.outputs.digest }}
-
-      #Publish query docker image
-      - name: "[Query service] Build and push"
-        uses: docker/build-push-action@v2
-        if: steps.changed-query.outputs.changed == 'true'
-        with:
-          push: true
-          file: ./packages/query/Dockerfile
-          tags: onfinality/subql-query:v${{ steps.get-query-version.outputs.QUERY_VERSION }}
-
-      - name: "[Query service] Image digest"
-        if: steps.changed-query.outputs.changed == 'true'
-        run: echo ${{ steps.docker_build.outputs.digest }}
-=======
       - name: Publish Node
         if: steps.changed-node.outputs.changed == 'true'
         working-directory: packages/node
         run: echo "Changes exist in node" && yarn npm publish --access public
         env:
-          NPM_TOKEN: ${{ secrets.NPM_TOKEN }}
->>>>>>> 04bb04fb
+          NPM_TOKEN: ${{ secrets.NPM_TOKEN }}